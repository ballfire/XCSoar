/* Copyright_License {

  XCSoar Glide Computer - http://www.xcsoar.org/
  Copyright (C) 2000-2010 The XCSoar Project
  A detailed list of copyright holders can be found in the file "AUTHORS".

  This program is free software; you can redistribute it and/or
  modify it under the terms of the GNU General Public License
  as published by the Free Software Foundation; either version 2
  of the License, or (at your option) any later version.

  This program is distributed in the hope that it will be useful,
  but WITHOUT ANY WARRANTY; without even the implied warranty of
  MERCHANTABILITY or FITNESS FOR A PARTICULAR PURPOSE.  See the
  GNU General Public License for more details.

  You should have received a copy of the GNU General Public License
  along with this program; if not, write to the Free Software
  Foundation, Inc., 59 Temple Place - Suite 330, Boston, MA  02111-1307, USA.
}
*/

#include "Logger/IGCWriter.hpp"
#include "OS/FileUtil.hpp"
#include "NMEA/Info.hpp"
#include "IO/FileLineReader.hpp"
#include "TestUtil.hpp"

#include <assert.h>
#include <cstdio>

static void
CheckTextFile(const TCHAR *path, const char *const* expect)
{
  FileLineReaderA reader(path);
  ok1(!reader.error());

  const char *line;
  while ((line = reader.read()) != NULL) {
    if (*line == 'G')
      break;

    ok1(*expect != NULL);

    if (strncmp(*expect, "HFFTYFR TYPE:", 13) == 0) {
      ok1(strncmp(line, "HFFTYFR TYPE:", 13) == 0);
    } else {
      if (strcmp(line, *expect)) {
        printf("# \"%s\" fails to match with \"%s\"\n", line, *expect);
      }
      ok1(strcmp(line, *expect) == 0);
    }

    ++expect;
  }

  ok1(*expect == NULL);
}

static const char *const expect[] = {
  "AXCSfoo",
  "HFDTE040910",
  "HFFXA50",
  "HFPLTPILOT:Pilot Name",
  "HFGTYGLIDERTYPE:ASK-21",
  "HFGIDGLIDERID:D-1234",
  "HFCIDCOMPETITIONID:34",
  "HFFTYFR TYPE:XCSOAR XCSOAR",
  "HFGPS: bar",
  "HFDTM100Datum: WGS-84",
  "I023638FXA3940SIU",
  "C040910112233000000000001",
  "C00000000N000000000ETAKEOFF",
  "C5103117N00742367EBERGNEUSTADT",
  "C5037932N01043567ESUHL",
  "C5103117N00742367EBERGNEUSTADT",
  "C00000000N000000000ELANDING",
  "B1122385103117N00742367EA004900048700000",
  "E112243my_event",
  "B1122435103117N00742367EA004900048700000",
  "LPLTmy_note",
  "B1122535103117S00742367WA004900048700000",
  NULL
};

int main(int argc, char **argv)
{
  plan_tests(47);

  const TCHAR *path = _T("output/test/test.igc");
  File::Delete(path);

  static const GeoPoint home(Angle::Degrees(fixed(7.7061111111111114)),
                             Angle::Degrees(fixed(51.051944444444445)));
  static const GeoPoint tp(Angle::Degrees(fixed(10.726111111111111)),
                           Angle::Degrees(fixed(50.6322)));

  static NMEAInfo i;
  i.clock = fixed_one;
  i.time = fixed(1);
  i.time_available.Update(i.clock);
  i.date_time_utc.year = 2010;
  i.date_time_utc.month = 9;
  i.date_time_utc.day = 4;
  i.date_time_utc.hour = 11;
  i.date_time_utc.minute = 22;
  i.date_time_utc.second = 33;
  i.location = home;
  i.location_available.Update(i.clock);
  i.gps_altitude = fixed(487);
  i.gps_altitude_available.Update(i.clock);
  i.ProvideBaroAltitudeTrue(fixed(490));

  IGCWriter writer(path, i);

<<<<<<< HEAD
  writer.WriteHeader(i.date_time_utc, _T("Pilot Name"), _T("ASK-21"),
                     _T("D-1234"), _T("foo"), _T("bar"));
=======
  writer.header(i.date_time_utc, _T("Pilot Name"), _T("ASK-21"), _T("D-1234"),
                _T("34"), _T("foo"), _T("bar"));
>>>>>>> 842106e4
  writer.StartDeclaration(i.date_time_utc, 3);
  writer.AddDeclaration(home, _T("Bergneustadt"));
  writer.AddDeclaration(tp, _T("Suhl"));
  writer.AddDeclaration(home, _T("Bergneustadt"));
  writer.EndDeclaration();

  i.date_time_utc.second += 5;
  writer.LogPoint(i);
  i.date_time_utc.second += 5;
  writer.LogEvent(i, "my_event");
  i.date_time_utc.second += 5;
  writer.LoggerNote(_T("my_note"));

  i.date_time_utc.second += 5;
  i.location = GeoPoint(Angle::Degrees(fixed(-7.7061111111111114)),
                        Angle::Degrees(fixed(-51.051944444444445)));
  writer.LogPoint(i);

  writer.Finish(i);
  writer.Sign();

  CheckTextFile(path, expect);

  GRecord grecord;
  grecord.Initialize();
  grecord.SetFileName(path);
  ok1(grecord.VerifyGRecordInFile());

  return exit_status();
}<|MERGE_RESOLUTION|>--- conflicted
+++ resolved
@@ -113,13 +113,8 @@
 
   IGCWriter writer(path, i);
 
-<<<<<<< HEAD
   writer.WriteHeader(i.date_time_utc, _T("Pilot Name"), _T("ASK-21"),
-                     _T("D-1234"), _T("foo"), _T("bar"));
-=======
-  writer.header(i.date_time_utc, _T("Pilot Name"), _T("ASK-21"), _T("D-1234"),
-                _T("34"), _T("foo"), _T("bar"));
->>>>>>> 842106e4
+                     _T("D-1234"), _T("34"), _T("foo"), _T("bar"));
   writer.StartDeclaration(i.date_time_utc, 3);
   writer.AddDeclaration(home, _T("Bergneustadt"));
   writer.AddDeclaration(tp, _T("Suhl"));
