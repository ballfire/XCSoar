--- conflicted
+++ resolved
@@ -31,11 +31,7 @@
 #include "NMEA/InputLine.hpp"
 #include "NMEA/Checksum.hpp"
 #include "Util/Macros.hpp"
-<<<<<<< HEAD
-#include "Operation/ConsoleOperationEnvironment.hpp"
-=======
 #include "Util/FifoBuffer.hpp"
->>>>>>> 86a0eca0
 
 #include <string>
 #include <map>
@@ -61,11 +57,9 @@
 
     settings[name] = value;
 
-    ConsoleOperationEnvironment env;
-
     char buffer[512];
     snprintf(buffer, ARRAY_SIZE(buffer), "PFLAC,A,%s,%s", name, value);
-    PortWriteNMEA(*port, buffer, env);
+    PortWriteNMEA(*port, buffer, *env);
   }
 
   void PFLAC_R(NMEAInputLine &line) {
@@ -76,13 +70,11 @@
     if (i == settings.end())
       return;
 
-    ConsoleOperationEnvironment env;
-
     const char *value = i->second.c_str();
 
     char buffer[512];
     snprintf(buffer, ARRAY_SIZE(buffer), "PFLAC,A,%s,%s", name, value);
-    PortWriteNMEA(*port, buffer, env);
+    PortWriteNMEA(*port, buffer, *env);
   }
 
   void PFLAC(NMEAInputLine &line) {
