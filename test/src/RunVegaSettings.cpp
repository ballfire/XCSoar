/*
Copyright_License {

  XCSoar Glide Computer - http://www.xcsoar.org/
  Copyright (C) 2000-2016 The XCSoar Project
  A detailed list of copyright holders can be found in the file "AUTHORS".

  This program is free software; you can redistribute it and/or
  modify it under the terms of the GNU General Public License
  as published by the Free Software Foundation; either version 2
  of the License, or (at your option) any later version.

  This program is distributed in the hope that it will be useful,
  but WITHOUT ANY WARRANTY; without even the implied warranty of
  MERCHANTABILITY or FITNESS FOR A PARTICULAR PURPOSE.  See the
  GNU General Public License for more details.

  You should have received a copy of the GNU General Public License
  along with this program; if not, write to the Free Software
  Foundation, Inc., 59 Temple Place - Suite 330, Boston, MA  02111-1307, USA.
}
*/

#include "DebugPort.hpp"
#include "Device/Port/Port.hpp"
#include "Device/Port/ConfiguredPort.hpp"
#include "Device/Driver/Vega/Internal.hpp"
#include "Device/Config.hpp"
#include "OS/Args.hpp"
#include "Operation/ConsoleOperationEnvironment.hpp"
#include "IO/Async/GlobalAsioThread.hpp"
#include "IO/Async/AsioThread.hpp"
#include "Util/PrintException.hxx"

#include <stdio.h>
#include <string.h>

<<<<<<< HEAD
int
main(int argc, char **argv)
try {
=======
#ifdef __clang__
/* true, the nullptr cast below is a bad kludge */
#pragma GCC diagnostic ignored "-Wnull-dereference"
#endif

int main(int argc, char **argv)
{
>>>>>>> a453d7ef
  Args args(argc, argv, "PORT BAUD [NAME=VALUE] [NAME] ...");
  DebugPort debug_port(args);

  ScopeGlobalAsioThread global_asio_thread;

  auto port = debug_port.Open(*asio_thread, *(DataHandler *)nullptr);

  ConsoleOperationEnvironment env;

  if (!port->WaitConnected(env)) {
    fprintf(stderr, "Failed to connect the port\n");
    return EXIT_FAILURE;
  }

  VegaDevice device(*port);

  while (!args.IsEmpty()) {
    const char *p = args.GetNext();
    char *q = strdup(p);
    char *v = strchr(q, '=');
    if (v == NULL) {
      if (!device.RequestSetting(q, env))
        printf("Error\n");
    } else {
      *v++ = 0;
      if (!device.SendSetting(q, atoi(v), env))
        printf("Error\n");
    }

    free(q);
  }

  return EXIT_SUCCESS;
} catch (const std::exception &exception) {
  PrintException(exception);
  return EXIT_FAILURE;
}<|MERGE_RESOLUTION|>--- conflicted
+++ resolved
@@ -35,19 +35,14 @@
 #include <stdio.h>
 #include <string.h>
 
-<<<<<<< HEAD
-int
-main(int argc, char **argv)
-try {
-=======
 #ifdef __clang__
 /* true, the nullptr cast below is a bad kludge */
 #pragma GCC diagnostic ignored "-Wnull-dereference"
 #endif
 
-int main(int argc, char **argv)
-{
->>>>>>> a453d7ef
+int
+main(int argc, char **argv)
+try {
   Args args(argc, argv, "PORT BAUD [NAME=VALUE] [NAME] ...");
   DebugPort debug_port(args);
 
