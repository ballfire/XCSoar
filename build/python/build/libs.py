from os.path import abspath

from build.zlib import ZlibProject
from build.autotools import AutotoolsProject
from build.openssl import OpenSSLProject
from build.freetype import FreeTypeProject
from build.curl import CurlProject
from build.libpng import LibPNGProject
from build.libstdcxxmuslheaders import LibstdcxxMuslHeadersProject
from build.sdl2 import SDL2Project
from build.lua import LuaProject

musl = AutotoolsProject(
    'https://www.musl-libc.org/releases/musl-1.1.18.tar.gz',
    'https://fossies.org/linux/misc/musl-1.1.18.tar.gz',
    'd017ee5d01aec0c522a1330fdff06b1e428cb409e1db819cc4935d5da4a5a118',
    'include/unistd.h',
    [
        '--disable-shared',
    ],
    patches=abspath('lib/musl/patches'),
)

libstdcxx_musl_headers = LibstdcxxMuslHeadersProject(
    'https://ftp.gnu.org/gnu/gcc/gcc-8.3.0/gcc-8.3.0.tar.xz',
    'http://mirrors.ibiblio.org/gnu/ftp/gnu/gcc/gcc-8.3.0/gcc-8.3.0.tar.xz',
    '64baadfe6cc0f4947a84cb12d7f0dfaf45bb58b7e92461639596c21e02d97d2c',
    'include/libstdc++/algorithm',
    [
        '--enable-clocale=generic',
        '--disable-shared',
        '--disable-multilib',
    ],
    config_script='libstdc++-v3/configure',
    use_actual_arch=True,
)

openssl = OpenSSLProject(
    'https://www.openssl.org/source/old/3.0/openssl-3.0.0-alpha4.tar.gz',
    'ftp://ftp.cert.dfn.de/pub/tools/net/old/3.0/openssl/source/openssl-3.0.0-alpha4.tar.gz',
    'd930b650e0899f5baca8b80c50e7401620c129fef6c50198400999776a39bd37',
    'include/openssl/ossl_typ.h',
)

openssh = AutotoolsProject(
    'http://ftp.openbsd.org/pub/OpenBSD/OpenSSH/portable/openssh-7.2p2.tar.gz',
    'http://ftp.nluug.nl/security/OpenSSH/openssh-7.2p2.tar.gz',
    '13009a9156510d8f27e752659075cced',
    'opt/openssh/sbin/sshd',
    [
        '--disable-etc-default-login',
        '--disable-lastlog',
        '--disable-utmp',
        '--disable-utmpx',
        '--disable-wtmp',
        '--disable-wtmpx',
        '--disable-libutil',
        '--disable-pututline',
        '--disable-pututxline',
        '--without-openssl',
        '--without-ssh1',
        '--without-stackprotect',
        '--without-hardening',
        '--without-shadow',
        '--without-sandbox',
        '--without-selinux',
    ],
    ldflags='-static',
    install_prefix='/opt/openssh',
    install_target='install-nosysconf',
    use_destdir=True,
)

libsodium = AutotoolsProject(
    'https://download.libsodium.org/libsodium/releases/libsodium-1.0.18.tar.gz',
    "https://github.com/jedisct1/libsodium/releases/download/1.0.18-RELEASE/libsodium-1.0.18.tar.gz",
    '6f504490b342a4f8a4c4a02fc9b866cbef8622d5df4e5452b46be121e46636c1',
    'include/sodium/crypto_hash_sha256.h',
    [
        '--disable-shared', '--enable-static',
    ],
)

zlib = ZlibProject(
    'http://zlib.net/zlib-1.2.11.tar.xz',
    'http://downloads.sourceforge.net/project/libpng/zlib/1.2.11/zlib-1.2.11.tar.xz',
    '4ff941449631ace0d4d203e3483be9dbc9da454084111f97ea0a2114e19bf066',
    'lib/libz.a',
)

freetype = FreeTypeProject(
    'http://download.savannah.gnu.org/releases/freetype/freetype-2.10.2.tar.xz',
    'http://downloads.sourceforge.net/project/freetype/freetype2/2.10.2/freetype-2.10.2.tar.xz',
    '1543d61025d2e6312e0a1c563652555f17378a204a61e99928c9fcef030a2d8b',
    'lib/libfreetype.a',
    [
        '--disable-shared', '--enable-static',
        '--without-bzip2', '--without-png',
        '--without-harfbuzz',
    ],
)

curl = AutotoolsProject(
<<<<<<< HEAD
    'http://curl.haxx.se/download/curl-7.70.0.tar.xz',
    'https://github.com/curl/curl/releases/download/curl-7_69_1/curl-7.70.0.tar.xz',
    '032f43f2674008c761af19bf536374128c16241fb234699a55f9fb603fcfbae7',
=======
    'http://curl.haxx.se/download/curl-7.71.1.tar.xz',
    'https://github.com/curl/curl/releases/download/curl-7_71_1/curl-7.71.1.tar.xz',
    '40f83eda27cdbeb25cd4da48cefb639af1b9395d6026d2da1825bf059239658c',
>>>>>>> 016eb7c8
    'lib/libcurl.a',
    [
        '--disable-shared', '--enable-static',
        '--disable-debug',
        '--disable-ares',
        '--enable-http',
<<<<<<< HEAD
        '--enable-ipv6',
        '--enable-ftp', '--disable-file',
=======
        '--disable-ftp', '--disable-file',
>>>>>>> 016eb7c8
        '--disable-ldap', '--disable-ldaps',
        '--disable-rtsp', '--disable-proxy', '--disable-dict', '--disable-telnet',
        '--disable-tftp', '--disable-pop3', '--disable-imap', '--disable-smb',
        '--disable-smtp',
        '--disable-gopher',
        '--disable-mqtt',
        '--disable-manual',
        '--enable-ipv6',
        '--disable-threaded-resolver', '--disable-verbose', '--disable-sspi',
        '--disable-crypto-auth', '--disable-ntlm-wb', '--disable-tls-srp', '--disable-cookies',
<<<<<<< HEAD
        '--with-ssl', '--without-gnutls', '--without-nss', '--without-libssh2',
=======
        '--disable-doh',
        '--disable-mime',
        '--disable-dateparse',
        '--disable-netrc',
        '--disable-progress-meter',
        '--disable-dnsshuffle',
        '--disable-alt-svc',
        '--without-brotli',
        '--without-ssl', '--without-gnutls',
        '--without-mbedtls', '--without-wolfssl',
        '--without-mesalink', '--without-bearssl',
        '--without-nss', '--without-libssh2',
        '--without-nghttp2', '--without-ngtcp2', '--without-nghttp3',
        '--without-quiche',
>>>>>>> 016eb7c8
    ],
    patches=abspath('lib/curl/patches'),
)

proj = AutotoolsProject(
    'http://download.osgeo.org/proj/proj-5.1.0.tar.gz',
    'https://fossies.org/linux/privat/proj-5.1.0.tar.gz',
    '6b1379a53317d9b5b8c723c1dc7bf2e3a8eb22ceb46b8807a1ce48ef65685bb3',
    'lib/libproj.a',
    [
        '--disable-shared', '--enable-static',
        '--without-mutex',
    ],
    patches=abspath('lib/proj/patches'),
    autogen=True,
)

libpng = AutotoolsProject(
    'ftp://ftp.simplesystems.org/pub/libpng/png/src/libpng16/libpng-1.6.37.tar.xz',
    'http://downloads.sourceforge.net/project/libpng/libpng16/1.6.37/libpng-1.6.37.tar.xz',
    '505e70834d35383537b6491e7ae8641f1a4bed1876dbfe361201fc80868d88ca',
    'lib/libpng.a',
    [
        '--disable-shared', '--enable-static',
    ]
)

libjpeg = AutotoolsProject(
    'http://downloads.sourceforge.net/project/libjpeg-turbo/1.5.2/libjpeg-turbo-1.5.2.tar.gz',
    'http://sourceforge.mirrorservice.org/l/li/libjpeg-turbo/1.5.2/libjpeg-turbo-1.5.2.tar.gz',
    '9098943b270388727ae61de82adec73cf9f0dbb240b3bc8b172595ebf405b528',
    'lib/libjpeg.a',
    [
        '--disable-shared', '--enable-static',
    ]
)

libusb = AutotoolsProject(
    'https://github.com//libusb/libusb/releases/download/v1.0.21/libusb-1.0.21.tar.bz2',
    'http://sourceforge.net/projects/libusb/files/libusb-1.0/libusb-1.0.21/libusb-1.0.21.tar.bz2',
    '7dce9cce9a81194b7065ee912bcd55eeffebab694ea403ffb91b67db66b1824b',
    'lib/libusb-1.0.a',
    [
        '--disable-shared', '--enable-static',
        '--disable-udev',
    ]
)

simple_usbmodeswitch = AutotoolsProject(
    'https://github.com/felixhaedicke/simple_usbmodeswitch/releases/download/v1.0/simple_usbmodeswitch-1.0.tar.bz2',
    'http://s15356785.onlinehome-server.info/~felix/simple_usbmodeswitch/simple_usbmodeswitch-1.0.tar.bz2',
    '35e8a6ed8551ef419baf7310e54d6d1a81e18bf44e111b07d74285001f18e98d',
    'bin/simple_usbmodeswitch',
    ldflags='-pthread',
)

libtiff = AutotoolsProject(
    'http://download.osgeo.org/libtiff/tiff-4.0.10.tar.gz',
    'http://ftp.lfs-matrix.net/pub/blfs/conglomeration/tiff/tiff-4.0.10.tar.gz',
    '2c52d11ccaf767457db0c46795d9c7d1a8d8f76f68b0b800a3dfe45786b996e4',
    'lib/libtiff.a',
    [
        '--disable-shared', '--enable-static',
        '--disable-largefile',
        '--disable-cxx',
        '--disable-ccitt',
        '--disable-packbits',
        '--disable-lzw',
        '--disable-thunder',
        '--disable-next',
        '--disable-logluv',
        '--disable-mdi',
        '--disable-pixarlog',
        '--disable-jpeg',
        '--disable-old-jpeg',
        '--disable-jbig',
        '--disable-lzma',
        '--disable-zstd',
        '--disable-webp',
        '--disable-strip-chopping',
        '--disable-extrasample-as-alpha',
    ],
    patches=abspath('lib/libtiff/patches'),
    autogen=True,
)

libgeotiff = AutotoolsProject(
    'http://download.osgeo.org/geotiff/libgeotiff/libgeotiff-1.4.2.tar.gz',
    'https://fossies.org/linux/privat/libgeotiff-1.4.2.tar.gz',
    '96ab80e0d4eff7820579957245d844f8',
    'lib/libgeotiff.a',
    [
        '--disable-shared', '--enable-static',
        '--disable-doxygen-doc',
        '--disable-doxygen-dot',
        '--disable-doxygen-man',
        '--disable-doxygen-html',
    ],
    patches=abspath('lib/libgeotiff/patches'),
    autogen=True,
    libs='-lz',
)

sdl2 = SDL2Project(
    'http://www.libsdl.org/release/SDL2-2.0.12.tar.gz',
    'https://fossies.org/linux/misc/SDL2-2.0.12.tar.gz',
    '349268f695c02efbc9b9148a70b85e58cefbbf704abd3e91be654db7f1e2c863',
    'lib/libSDL2.a',
    [
        '--disable-shared', '--enable-static',
    ],
    patches=abspath('lib/sdl2/patches'),
)

lua = LuaProject(
    'http://www.lua.org/ftp/lua-5.3.5.tar.gz',
    'https://github.com/lua/lua/releases/download/v5-3-5/lua-5.3.5.tar.gz',
    '0c2eed3f960446e1a3e4b9a1ca2f3ff893b6ce41942cf54d5dd59ab4b3b058ac',
    'lib/liblua.a',
    patches=abspath('lib/lua/patches'),
)

libsalsa = AutotoolsProject(
    'ftp://ftp.suse.com/pub/people/tiwai/salsa-lib/salsa-lib-0.1.6.tar.bz2',
    'http://vesta.informatik.rwth-aachen.de/ftp/pub/Linux/suse/people/tiwai/salsa-lib/salsa-lib-0.1.6.tar.bz2',
    '08a6481cdbf4c79e05a9cba3b6c48375',
    'lib/libsalsa.a',
    [
        '--disable-4bit',
        '--disable-user-elem',
        '--enable-shared=no',
        '--enable-tlv'
    ],
    patches=abspath('lib/salsa-lib/patches')
)<|MERGE_RESOLUTION|>--- conflicted
+++ resolved
@@ -101,27 +101,16 @@
 )
 
 curl = AutotoolsProject(
-<<<<<<< HEAD
-    'http://curl.haxx.se/download/curl-7.70.0.tar.xz',
-    'https://github.com/curl/curl/releases/download/curl-7_69_1/curl-7.70.0.tar.xz',
-    '032f43f2674008c761af19bf536374128c16241fb234699a55f9fb603fcfbae7',
-=======
     'http://curl.haxx.se/download/curl-7.71.1.tar.xz',
     'https://github.com/curl/curl/releases/download/curl-7_71_1/curl-7.71.1.tar.xz',
     '40f83eda27cdbeb25cd4da48cefb639af1b9395d6026d2da1825bf059239658c',
->>>>>>> 016eb7c8
     'lib/libcurl.a',
     [
         '--disable-shared', '--enable-static',
         '--disable-debug',
         '--disable-ares',
         '--enable-http',
-<<<<<<< HEAD
-        '--enable-ipv6',
         '--enable-ftp', '--disable-file',
-=======
-        '--disable-ftp', '--disable-file',
->>>>>>> 016eb7c8
         '--disable-ldap', '--disable-ldaps',
         '--disable-rtsp', '--disable-proxy', '--disable-dict', '--disable-telnet',
         '--disable-tftp', '--disable-pop3', '--disable-imap', '--disable-smb',
@@ -132,9 +121,6 @@
         '--enable-ipv6',
         '--disable-threaded-resolver', '--disable-verbose', '--disable-sspi',
         '--disable-crypto-auth', '--disable-ntlm-wb', '--disable-tls-srp', '--disable-cookies',
-<<<<<<< HEAD
-        '--with-ssl', '--without-gnutls', '--without-nss', '--without-libssh2',
-=======
         '--disable-doh',
         '--disable-mime',
         '--disable-dateparse',
@@ -143,13 +129,12 @@
         '--disable-dnsshuffle',
         '--disable-alt-svc',
         '--without-brotli',
-        '--without-ssl', '--without-gnutls',
+        '--with-ssl', '--without-gnutls',
         '--without-mbedtls', '--without-wolfssl',
         '--without-mesalink', '--without-bearssl',
         '--without-nss', '--without-libssh2',
         '--without-nghttp2', '--without-ngtcp2', '--without-nghttp3',
         '--without-quiche',
->>>>>>> 016eb7c8
     ],
     patches=abspath('lib/curl/patches'),
 )
