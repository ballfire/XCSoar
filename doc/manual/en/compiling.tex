\chapter{Compiling XCSoar}\label{cha:compiling}

The \texttt{make} command is used to launch the XCSoar build process.
You can learn more about the build system internals in chapter
\ref{cha:build}.

Most of this chapter describes how to build XCSoar on Linux, with
examples for Debian/Ubuntu.  A cross-compiler is used to build
binaries for other operating systems (for example Android and
Windows).

\section{Getting the Source Code}

The XCSoar source code is managed with
\href{http://git-scm.com/}{git}.  It can be downloaded with the
following command:

\begin{verbatim*}
git clone git://git.xcsoar.org/xcsoar/master/xcsoar.git
\end{verbatim*}

To update your repository, type:

\begin{verbatim*}
git pull
\end{verbatim*}

To update third-party libraries used by XCSoar (such as
\href{http://www.boost.org/}{Boost}), type:

\begin{verbatim*}
git submodule init
git submodule update
\end{verbatim*}

For more information, please read to the git documentation.

\section{Requirements}

The following is needed for all targets:

\begin{itemize}
\item GNU make
\item GNU compiler collection (\texttt{gcc}), version 4.8.1 or later
  or clang/LLVM 3.4 (with "make CLANG=y")
\item GNU gettext
\item \href{http://librsvg.sourceforge.net/)}{rsvg}
\item \href{http://www.imagemagick.org/}{ImageMagick 6.4}
\item \href{http://xmlsoft.org/XSLT/xsltproc2.html}{xsltproc}
\item \href{http://www.info-zip.org/}{Info-ZIP}
\item Perl and XML::Parser
\item FFmpeg
\end{itemize}

The following command installs these on Debian:

\begin{verbatim*}
sudo apt-get install make \
  librsvg2-bin xsltproc \
<<<<<<< HEAD
  imagemagick gettext ffmpeg \
  git quilt
=======
  imagemagick gettext zip
>>>>>>> 4bf1394f
\end{verbatim*}

\section{Target-specific Build Instructions}

\subsection{Compiling for Linux/UNIX}

The following additional packages are needed to build for Linux and
similar operating systems:

\begin{itemize}
\item \href{http://www.zlib.net/}{zlib}
\item \href{http://curl.haxx.se/}{CURL}
\item \href{http://www.lua.org/}{Lua}
\item \href{http://www.libsdl.org/}{SDL}
\item \href{http://www.libsdl.org/projects/SDL\_ttf/}{SDL\_ttf}
\item \href{http://www.libpng.org/}{libpng}
\item \href{http://libjpeg.sourceforge.net/}{libjpeg}
\item OpenGL (Mesa)
\item to run XCSoar, you need one of the following fonts (Debian
  package): DejaVu (\texttt{fonts-dejavu}),
  Roboto (\texttt{fonts-roboto}),
  Droid (\texttt{fonts-droid}),
  Freefont (\texttt{fonts-freefont-ttf})
\end{itemize}

The following command installs these on Debian:

\begin{verbatim*}
sudo apt-get install make g++ \
  zlib1g-dev \
  libfreetype6-dev \
  libpng-dev libjpeg-dev \
  libtiff5-dev libgeotiff-dev \
  libcurl4-openssl-dev \
  liblua5.2-dev lua5.2-dev \
  libxml-parser-perl \
  libasound2-dev \
  librsvg2-bin xsltproc \
  imagemagick gettext \
  libegl1-mesa-dev \
  fonts-dejavu
\end{verbatim*}

To compile, run:

\begin{verbatim*}
make
\end{verbatim*}

You may specify one of the following targets with \texttt{TARGET=x}:

\begin{tabularx}{1.9\textwidth}{lX}

\texttt{UNIX} & regular build (the default setting) \\

\texttt{UNIX32} & generate 32 bit binary \\

\texttt{UNIX64} & generate 64 bit binary \\

\texttt{OPT} & alias for UNIX with optimisation and no debugging \\

\end{tabularx}

\subsection{Compiling for Android}

For Android, you need:

\begin{itemize}
\item \href{http://developer.android.com/sdk/}{Android SDK level 22}
\item \href{http://developer.android.com/sdk/ndk/}{Android NDK r14b}
\item \href{http://www.vorbis.com/}{Ogg Vorbis}
\item {Java JDK 
\begin{verbatim*}
sudo apt-get install default-jdk-headless ant vorbis-tools
\end{verbatim*}}
\end{itemize}

The \texttt{Makefile} assumes that the Android SDK is installed in
\verb|~/opt/android-sdk-linux| and the NDK is installed in
\verb|~/opt/android-ndk-r14b|.  You can use the options
\verb|ANDROID_SDK| and \verb|ANDROID_NDK| to override these paths.

After installing Java you will have to install at least one Android Platform SDK using the Android SDK Manager:

\begin{verbatim*}
~/opt/android-sdk-linux/tools/android
\end{verbatim*}

Load/update the IOIO source code:

\begin{verbatim*}
git submodule init
git submodule update
\end{verbatim*}

To compile, run:

\begin{verbatim*}
make TARGET=ANDROID
\end{verbatim*}

Use one of the following targets:

\begin{tabularx}{1.9\textwidth}{lX}

\texttt{ANDROID} & for ARM CPUs (same as \texttt{ANDROID7}) \\

\texttt{ANDROID7} & for ARMv7 CPUs \\

\texttt{ANDROID7NEON} & with
\href{http://www.arm.com/products/processors/technologies/neon.php}{NEON}
extension \\

\texttt{ANDROID86} & for x86 CPUs \\

\texttt{ANDROIDMIPS} & for MIPS CPUs \\

\texttt{ANDROIDFAT} & "fat" package for all supported CPUs \\

\end{tabularx}

It is possible that problems occur on 64bit OS (which is now required for Android SDK) when you try to run the cross-compiler toolchain which contains 32 bit components. In some distributions this can be fixed by using the \emph{ia32-libs}, newer distributions (Ubuntu 16.04 for example) might require a different approach (e.g. \emph{lib32z1}).

\subsection{Compiling for Windows}

To cross-compile to (desktop) Windows, you need the mingw-w64 version
of gcc:

 http://mingw-w64.sourceforge.net/

To compile, run one of the following:

\begin{verbatim*}
make TARGET=PC
\end{verbatim*}

Use one of the following targets:

\begin{tabularx}{1.9\textwidth}{lX}

\texttt{PC} & 32 bit Windows (i686) \\

\texttt{WIN64} & Windows x64 (amd64 / x86-64) \\

\texttt{CYGWIN} & Windows build with Cygwin (experimental) \\

\end{tabularx}

\subsection{Compiling for iOS and OS X}

On OS X, the following tools are required:
\begin{itemize}
\item png2icns from \href{http://icns.sourceforge.net}{libicns} to build for
  OS X
\item \href{https://alioth.debian.org/projects/dpkg}{dpkg} to build the iOS
  Cydia package
\item \href{http://cdrecord.org/private/cdrecord.html}{mkisofs} to build the
  OS X DMG package
\end{itemize}

To compile for iOS / AArch64, run:

\begin{verbatim*}
make TARGET=IOS64 cydia-deb
\end{verbatim*}

To compile for iOS / ARMv7, run:

\begin{verbatim*}
make TARGET=IOS32 cydia-deb
\end{verbatim*}

To compile for OS X / x86\_64, run:

\begin{verbatim*}
make TARGET=OSX64 dmg
\end{verbatim*}

\subsection{Compiling for the Raspberry Pi}

You need an ARM toolchain.  For example, you can use the Debian
package \verb|g++-5-arm-linux-gnueabihf|:

\begin{verbatim*}
make TARGET=PI TCSUFFIX=-5
\end{verbatim*}

To optimize for the Raspberry Pi 2 (which has an ARMv7 with NEON
instead of an ARMv6):

\begin{verbatim*}
make TARGET=PI2 TCSUFFIX=-5
\end{verbatim*}

These targets are only used for cross-compiling on a (desktop)
computer.
If you compile on the Raspberry Pi, the default target will
auto-detect the Pi.

\subsection{Compiling for the Cubieboard}

To compile, run:

\begin{verbatim*}
make TARGET=CUBIE
\end{verbatim*}

This target is only used for cross-compiling on a (desktop) computer.
If you compile on the Cubieboard, the default target will auto-detect
the Cubieboard.

\subsection{Compiling for Kobo E-book Readers}

You need an ARM toolchain.  For example, you can use the Debian
package \verb|g++-5-arm-linux-gnueabihf|.

To compile XCSoar, run:

\begin{verbatim*}
make TARGET=KOBO TCSUFFIX=-5
\end{verbatim*}

To build the kobo install file \texttt{KoboRoot.tgz}, you need the
following Debian packages:

\begin{verbatim*}
sudo apt-get install fakeroot ttf-bitstream-vera
\end{verbatim*}

Then compile using this command:

\begin{verbatim*}
make TARGET=KOBO TCSUFFIX=-5 output/KOBO/KoboRoot.tgz
\end{verbatim*}

For this, you need the Debian package \verb|libc6-armhf-cross|.

\subsubsection{Building USB-OTG Kobo Kernel}

To build a USB-OTG capable kernel for the Kobo, clone the git
repository:

\begin{verbatim*}
git clone git://git.xcsoar.org/xcsoar/max/linux.git
\end{verbatim*}

Check out the correct branch. For the Kobo Mini, this is the "kobo" branch,
for the Kobo Glo HD, the branch is called "kobo-glohd", and for the Kobo Aura 2,
use the branch "kobo-aura2".

\begin{verbatim*}
git checkout kobo
\end{verbatim*}

Configure the kernel using the configuration files from the \texttt{kobo/kernel}
directory in XCSoar's \texttt{git} repository. For the Kobo Mini, install a
\href{http://openlinux.amlogic.com:8000/download/ARM/gnutools/arm-2010q1-202-arm-none-linux-gnueabi-i686-pc-linux-gnu.tar.bz2}{gcc
  4.4 cross compiler}, for example in \texttt{/opt}. For the Kobo Glo HD and
Aura 2, install a
\href{https://launchpad.net/gcc-arm-embedded/4.6/4.6-2012-q4-update/+download/gcc-arm-none-eabi-4_6-2012q4-20121016.tar.bz2}{gcc
  4.6 cross compiler}

To compile a kernel image for the Kobo Mini, type:

\begin{verbatim*}
make \
  CROSS_COMPILE=/opt/arm-2010q1/bin/arm-none-linux-gnueabi- \
  ARCH=arm uImage
\end{verbatim*}

To compile a kernel image for the Kobo Glo HD, type:

\begin{verbatim*}
make \
  CROSS_COMPILE=/opt/gcc-arm-none-eabi-4_6-2012q4/bin/arm-none-eabi- \
  ARCH=arm uImage
\end{verbatim*}

Copy \texttt{uImage} to the Kobo.  Kernel images can be installed with
the following command:

\begin{verbatim*}
dd if=/path/to/uImage of=/dev/mmcblk0 bs=512 seek=2048
\end{verbatim*}

Note that XCSoar's \texttt{rcS} script may overwrite the kernel image
automatically under certain conditions.  To use a new kernel
permanently, install it in \texttt{/opt/xcsoar/lib/kernel}.  Read the
file \texttt{kobo/rcS} to find out more about this.

To include kernel images in \texttt{KoboRoot.tgz}, copy
\texttt{uImage.otg}, \texttt{uImage.kobo}, \texttt{uImage.glohd.otg},
\texttt{uImage.glohd}, \texttt{uImage.aura2} and \texttt{uImage.aura2.otg} to
\texttt{/opt/kobo/kernel}.

\subsection{Editing the Manuals}

The XCSoar documententation, including the Developer Manual that you are 
reading right now, is written using the TeX markup language. You can edit
the source files with any text editor, although a specific TeX editor (e.g. LateXila) 
makes it easier. 

Source files are located in the en, fr, de, pl subdirectories of the doc/manual directory. 
The Developer manual is in the doc/manual/en directory. The generated files are put into
the output/manual directory.

To generate the PDF manuals, you need the TexLive package, plus some European languages.

The following command installs these on Debian:

\begin{verbatim*}
sudo apt-get install texlive \
  texlive-latex-extra \
  texlive-luatex \
  texlive-lang-french \
  texlive-lang-polish \
  texlive-lang-german \
  liblocale-po-perl
\end{verbatim*}

The documentation is distributed as PDF files. Generating the PDFs from the 
TeX files is done by typing:

\begin{verbatim*}
make manual
\end{verbatim*}

A lot of warnings are generated... this is normal. Check for the presence of PDF files 
to ensure that the generation process was successful.
\section{Options}

\subsection{Parallel Build}

Most contemporary computers have multiple CPU cores.  To take
advantage of these, use the \texttt{make -j} option:

\begin{verbatim*}
make -j12
\end{verbatim*}

This command launches 12 compiler processes at the same time.

Rule of thumb: choose a number that is slightly larger than the number
of CPU cores in your computer.  12 is a good choice for a computer
with 8 CPU cores.

\subsection{Optimised Build}

By default, debugging is enabled and compiler optimisations are
disabled.  The resulting binaries are very slow.  During development,
that is helpful, because it catches more bugs.

To produce optimised binaries, use the option \texttt{DEBUG}:

\begin{verbatim*}
make DEBUG=n
\end{verbatim*}

Be sure to clean the output directory before you change the
\texttt{DEBUG} setting, because debug and non-debug output files are
not compatible.

The convenience target \texttt{OPT} is a shortcut for:

\begin{verbatim*}
TARGET=UNIX DEBUG=n TARGET_OUTPUT_DIR=output/OPT
\end{verbatim*}

It allows building both debug and non-debug incrementally, because two
different output directories are used.

\subsection{Compiling with ccache}

To speed up the compilation of XCSoar we can use \texttt{ccache} to cache the 
object files for us. All we have to do is install ccache and 
add 
\texttt{USE\_CCACHE=y} 
to the make command line:

\begin{verbatim*}
sudo apt-get install ccache
make TARGET=UNIX USE_CCACHE=y
\end{verbatim*}<|MERGE_RESOLUTION|>--- conflicted
+++ resolved
@@ -57,12 +57,8 @@
 \begin{verbatim*}
 sudo apt-get install make \
   librsvg2-bin xsltproc \
-<<<<<<< HEAD
   imagemagick gettext ffmpeg \
-  git quilt
-=======
-  imagemagick gettext zip
->>>>>>> 4bf1394f
+  git quilt zip
 \end{verbatim*}
 
 \section{Target-specific Build Instructions}
