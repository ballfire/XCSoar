<<<<<<< HEAD
Version 6.8 - not yet released
* data files
  - optimise the topography loader
  - faster RASP map change
  - show all RASP maps
  - fix comments in TNP files
* devices
  - remove option "Ignore checksum"
  - CAI302: add sink tone configuration
  - LX: implement LXNAV Nano3 task declaration (#3295)
  - LX: remove support for LX1600 pass-through mode
  - ATR833: new driver
  - Volkslogger: support DAeC keyhole declaration
  - added TCP port 2000 to portlist (part of #3326)
  - support LXNAV V7 pass-through mode (#1913, #2808, #2919)
* calculations
  - wave assistant
  - use maximum speed configured in plane setup as limit for calculations
  - use WGS84 earth ellipsoid for distance calculations (#2809)
  - remove setting "Prefer external wind"
  - reduce EKF wind latency
* airspace cross-section
  - sync map & cross-section view zoom setting (#2913)
* infoboxes
  - add "Fin MC0 AltD" infobox (#2824)
* task editor
  - added one-click task reversal (#1730)
  - show name of loaded/saved tasks in dialog title (#1924)
  - support large legs in the FAI triangle renderer (#3413)
  - task calculator moved to "Status" dialog
* map
  - allow "Mark Drop" while panning
  - airspace labels
* user interface
  - allow horizontal speeds in m/s
  - download data files from site configuration
  - remove support for custom status files
  - merge airspace warning buttons "ACK Warn" and "ACK Space" (#1086)
  - show airspace warning at bottom (#1378, #2628, #3275)
  - profile manager
  - password-protected profiles (#851)
  - checklist remembers last opened list (#3110)
  - use configured coordinate format in waypoint editor
  - remove custom font support, replaced with global "text size" setting
  - improved font sizes
  - improved font renderer
  - display rotation for Raspberry Pi and Cubieboard (#3238)
  - use /dev/input/event* on Raspberry Pi and Cubieboard (#3179)
  - support mouse wheel on Raspberry Pi and Cubieboard
  - scale touchscreen coordinates to screen size
  - bigger icons on high-dpi screens (#2795, #3267, #3397, #3540)
  - improved keypad support (#3281)
  - new translation: Simplified Chinese
* tracking
  - new option disables tracking while roaming on the cell network
  - queue SkyLines tracking fixes while data connection is unavailable
  - pass vehicle name to LiveTrack24
* Linux
  - Wayland support
* Android
  - fix IOIO connection on Android 4.x (#2959, #3260)
  - support IOIO-OTG with the Android device in USB host mode
  - support IOIO over Bluetooth
  - support Bluetooth LE
  - timeout for the HTTP client (e.g. LiveTrack24)
* Kobo
  - menu button
  - add UI allowing the start of external scripts to KoboMenu (#3194)
  - support Wifi with WEP (#3138)
  - support open Wifi networks (#3391)
  - support USB-OTG
  - export data partition via USB storage
=======
Version 6.7.9 - 2015/07/03
* user interface
  - fix crash in task editor
  - fix crash while panning the map
  - improved font renderer
* data files
  - fix comments in TNP files
* calculations
  - faster triangle score calculation
  - fix crash in triangle score calculation (#3576)
* Android
  - timeout for the HTTP client (e.g. LiveTrack24)
* Kobo
>>>>>>> 08db3b92
  - enable crash dumps in XCSoarData/crash/

Version 6.7.8 - 2015-05-22
* user interface
  - draw gray title bar on inactive dialogs
  - improved dialog button placement
  - fix missing buttons in terrain configuration (#3421)
* task
  - support large legs in the FAI triangle renderer (#3413)
  - make "Cruise efficiency" read-only
* devices
  - fix crash when downloading flight without "logs" folder
* Linux
  - support Raspberry Pi 2
  - show ports renamed by udev

Version 6.7.7 - 2015/02/20
* airspace
  - accept airspaces of class RMZ in OpenAir format files (#3437)
  - fix wrong AGL height due to longitude east/west wraparound (#3468)
* infoboxes
  - fix data for OLC infoboxes if "OLC League" is used (#3461)
* calculations
  - fix handicap factor for "OLC League" scores
  - fix reach calculation problems at border of map (#3239)
  - simplified EKF wind algorithm (#3062)
* input events
  - allow '_' character in event identifiers (#3464)
* replay
  - fix replay progress while replay is paused (#3446)

Version 6.7.6 - 2014/10/18
* tracking
  - updated SkyLines server IP
* user interface
  - fix crash when switching pages with cross section (#3012, #3231, #3395)
* devices
  - LX: relax download timeout (#3199)
  - OpenVario: new device driver
  - Vaulter: new device driver
* replay
  - accept "$GNRMC" in replay of NMEA files
* calculations
  - improve circling detection when using some external NMEA devices (#3360, #3372)
* configuration
  - report missing plane configuration file in log file

Version 6.7.5 - 2014/06/09
* fix crash in task manager (#3305)
* work around crash on Windows (PC) (#3284)
* devices
  - fixed attitude data handling
  - properly detect LXNAV Nano 3
  - FLARM: fix declaration with asterisk in task point name (#3323)
* airspace
  - assume all airspaces are active if day of week is not known
  - restore "Repetitive Sound" setting on startup (#3308)
* Android
  - fix crash when opening IOIO port (#3309)
  - allow reconnecting IOIO sensors
* tasks
  - fix loading of some tasks from .cup files

Version 6.7.4 - 2014/04/11
* map
  - fix topography rendering for polygon shapes (#3245)
  - fix SDL clipped polygon rendering algorithm (#3250)
* devices
  - Westerboer: ignore implausible values from buggy devices
* logger
  - create "logs" directory automatically for external flight downloads
* user interface
  - show status message when switching to next turnpoint (#3270)
* airspace
  - relax parsing of TNP airspace files (#3272)
* infoboxes
  - don't use depreciated content in default configuration (#3278)

Version 6.7.3 - 2014/01/22
* tracking
  - changed host for DHV tracking server (#3208)
* user interface
  - fix missing battery info in status panels
* map
  - fix disappearing observation zones at left/top screen border (#3212)
  - fix RASP display
* devices
  - LX: improved logger handshake (#3199)
  - LX: auto-retry after errors during IGC download
* Android
  - load XCSoarData from external SD card if available (#3198)
* Kobo
  - fix touch screen bug (#3195, #3204, #3211)

Version 6.7.2 - 2013/12/19
* user interface
  - fix crash in alternates list (#3146)
  - new translation: Slovenian
* infoboxes
  - fix "Fin Dist" infobox for GOTO tasks (#3152)
* configuration
  - increase upper limit for plane wing area (#3154)
  - fix saving of custom polars (#3173)
* waypoints
  - correctly handle S latitudes and W longitudes in waypoint editor (#3155)
  - fix saving waypoints to cup format files from waypoint editor
* devices
  - auto-reconnect TCP client (#3127)
  - handle time warps in NMEA replay
  - another midnight wraparound bug fix (#2973)
* Android
  - enable Vivante workaround for GC600 (#3184)
  - faster map renderer (#3124)
  - improved font quality
  - enable cursor key navigation in dialogs (#3133)
* Kobo
  - fix misassigned passphrase in WiFi dialog (#3151)
  - work around Kobo Touch N905B kernel crash in display driver (#3145)
  - work around Kobo Touch N905B touch screen bug
  - the "Home" button opens the menu
  - mount /dev/pts for telnetd (#3135)
  - fix crash in file manager and METAR/TAF dialog (#3078)

Version 6.7.1 - 2013/10/11
* replay
  - fix crash replaying an IGC file with no B record extensions (#3107)
* data files
  - save the previous log file in "xcsoar-old.log"
* user interface
  - new translation: Lithuanian
* devices
  - CAI302: work around transmission errors during IGC file download (#3074)
* Android
  - fix crash in "credits" dialog on Android 4 (#3106)
  - work around Vivante GPU texture bugs (#1995, #2228, #2990, #2998, #3105)
* Kobo
  - fix passphrase entry in WiFi setup (#3053)
  - fix compatibility with old Kobo firmware

Version 6.7 - 2013/09/30
* new target: Kobo e-book readers
* user interface
  - resizable main window
  - added AutoZoom gesture (up-down)
  - obsolete configuration pages "devices", "polar", "logger info" removed
  - new page: "horizon" (#1592)
  - default page gesture changed right/left sense according to other xc ui interaction pattern
  - pressing the Escape key in task manager switches to "Close" tab (#2877)
  - separate font for dialogs (#723, #2806)
  - repetitive airspace warning sound (#2952)
  - never close dialogs due to display rotation
  - disable custom fonts on Altair
  - improve small dialog font on Altair
  - fix loading translations on Linux (#2041)
* map
  - terrain countour lines (#2451)
  - continue loading terrain/topography without GPS fix (#2723)
  - suppress drawing duplicate topography labels
  - draw projected path when turning
  - additional zoom levels (#3037)
  - global "don't fill airspace" setting (#3047)
  - fix rendering errors when some airspaces have no border (#3045)
  - fix distinct page zoom in conjunction with circling zoom (#2907)
* infoboxes
  - new content "Speed task last hour"
  - new content "Next distance (nominal)"
  - new content "Takeoff distance" (#3059)
  - new panel for "Team code" provides quick access to team code settings (#2899)
  - new content "OLC speed" (#2352)
* tasks
  - custom "start requires arm" setting (#2782)
  - new option to disable OLC optimisation
  - MAT: ask user whether to add turn points while flying over it
  - update the calculator without a GPS fix (#2876)
  - fix task speed and time estimates before task start (#2876, #2906)
  - show "arm advance" button when manual arming is necessary (#1729)
  - support the OLC/DMSt 500km triangle threshold (#2963)
  - render finish point as achieved when task is finished (#2140)
  - subtract start/finish cylinder radius from task distance (#2308)
  - fix parsing of .cup task files
* route planner
  - ignore inactive and acknowledged airspaces (#2866)
* calculations
  - add more weight to zig-zag wind compared to circling wind
  - enable circling wind calculation in IGC replay (#2672)
  - fix OLC triangle display (#2775)
* waypoint editor
  - delete waypoint implemented
  - CUP file support added
* devices
  - enabling/disabling devices on-the-fly
  - "debug" button
  - more robust midnight wraparound handling (#2857)
  - new driver from Cambridge L-Nav
  - support TCP client connection
* Android
  - support IOIO via OpenAccessory (Android 4.x)
  - support USB host mode and USB-RS232 adapters on the Nook (#2886)
  - show Bluetooth name instead of MAC address in device list
  - enable fast refresh mode on Nook Simple Touch
* Analysis
  - a retrospective task is compiled that summarises waypoints the aircraft has 
    visited (within 15km radius).  These waypoints are drawn on OLC page of analysis dialog.
* data files
  - default profile is called "default.prf" instead of "xcsoar-registry.prf"
  - log file is called "xcsoar.log" instead of "xcsoar-startup.log"
  - fix name truncation when saving a waypoint file on Windows (#3096)

Version 6.6.5 - 2013/08/21
* user interface
  - reduce flickering in system configuration
* map
  - reduce CPU usage of airspace and topography renderer
* tasks
  - remove keyhole from the BGA start sector zone
* devices
  - enable Nook's internal GPS for mock locations (#2999)
* configuration
  - fix loading home waypoint on longitudes bigger than 90 degrees

Version 6.6.4 - 2013/07/11
* map
  - fix stuttering terrain on Windows CE
  - fix multi-touch pan gesture (#2684)
* calculations
  - improve robustness of the zig-zag wind algorithm (#2961)
* devices
  - FLARM: work around a Garrecht TRX-1090 firmware bug (#2745, #2749)
  - LX: faster LXNAV Nano detection over Bluetooth (#2819)
  - Volkslogger: increase timeout to calculate security (#2910)
  - fix bogus error message after pressing "Cancel"
  - show Bluetooth name instead of MAC address in device list

Version 6.6.3 - 2013/07/02
* map
  - fill FAI triangle areas on Windows
* devices
  - FLARM: improve task declaration reliability
  - LX: support Nano firmware 2.10 (#2819)
* Android
  - fix compatibility issue with Android 2.2
  - detect when internal GPS is lost on Android 2.3 and older (#2929)
* user interface
  - fix unit display for pressure in flight setup dialog (#2933)
* data files
  - added "Pilatus B4" polar

Version 6.6.2 - 2013/06/12
* map
  - fix misplaced topography labels (#2564)
  - fix keyboard panning with track up (#2908)
* infoboxes
  - ensure that the unit symbol is visible
  - fix ballast display in vario gauge (#2911)
* tasks
  - update all settings after task type change
* devices
  - Volkslogger: fix IGC file download on Windows CE
  - EWmicroRecorder: fix corrupt task declaration (#2921)
  - fix potential crash when garbage is received from device
  - fix IOIO reconnect
  - generate G record even when first device has no GPS (#2849)
* cross section
  - also display unknown airspace types (#2884)
* Raspberry Pi
  - fix instant crash (#2922)
* Altair
  - never override data path (#2509)
* Android
  - faster startup

Version 6.6.1 - 2013/05/08
* cross section
  - fix airspace display after display rotation (#2825)
* user interface
  - fix malformed name in airspace warning dialog (#2813)
  - don't lost focus to waypoint list on Altair (#2835)
  - don't forget map zoom when returning to map (#2805)
* devices
  - indicate duplicate devices in list
  - allow using more than one TCP/UDP device
  - fix spurious errors after IOIO baud rate change (#2733, #2754)
  - K6Bt: fix configured baud rate setup on Android (#2836)
  - work around Android 2.3 Bluetooth crash bug
* tasks
  - prevent moving target out of the cylinder (#2794)
* configuration
  - fix regression with polar configuration (#2803)
* support gcc 4.8

Version 6.6 - 2013/04/23
* map
  - optional distinct map zoom on each page (#1603)
  - add label selection "Task waypoints & airfields"
  - allow configuration of "Final glide bar" display (#2554)
  - new snail trail option "Vario-scaled dots and lines"
  - topography icons
  - don't draw pan info over north arrow (#2765)
* cross section
  - show airspace names (#1149, #2390)
  - use glide polar instead of current glide ratio (#2687)
* infoboxes
  - green InfoBox distance when inside observation zone (#2560)
  - limit the InfoBox aspect ratio
  - new InfoBox styles "Shaded" (#1852), "Glass" (#2466)
  - waypoint details button in target dialog (#1967)
  - show distance in radial InfoBox comment (#2577)
  - new InfoBox "ATC radial" with distance in nautical miles (#2269, #2706)
  - improved wind edit panel (#2770)
* user interface
  - replay fast-forward
  - new waypoint location editor (#343)
  - show required glide ratio in waypoint details (#1573)
  - add airspace ack button to map item list (#2139)
  - additionally show airspace altitude in feet (#2379)
  - show more files in replay file picker (#2582)
  - clicking with Ctrl key pressed moves the simulator (#199)
  - vario bar at the right edge of the map
* tasks
  - MAT tasks (#563)
  - custom symmetric quadrant (#2125)
  - AAT keyhole (#1687)
  - add AST point option "Score exit" (#2544)
  - optimise start point
  - allow up to 30 turn points in racing tasks
  - local time for task start open/close time (#2645)
  - enforce the task start open/close time (#2678)
  - fix start auto-advance
* calculations
  - improve the circling wind algorithm (#2690)
* devices
  - Volkslogger: support IGC file download (#1972)
  - Volkslogger: declaration no longer erases waypoint database from logger
  - CAI302: support uploading all waypoint file types (#2054)
  - V7: support for QNH synchronization to V7 vario
* Android
  - faster map renderer on some Android devices
* other
  - new polars for two G 102 Astir variants (#2701)
  - new option "auto bugs" increases bug setting every hour (#1526)
* configuration
  - fix saving of configuration values in non-metric setups (#2771)

Version 6.5.4 - 2013/04/10
* devices
  - Volkslogger: increase timeout for reading flight list
  - V7: fix QNH change
* logger
  - fix failing IGC logger (#2658, #2735, #2736, #2746, #2751)

Version 6.5.3 - 2013/03/26
* user interface
  - eliminate flickering in the cross section on Windows
  - fix wrong radial display in target dialog
  - start at terrain center when there's no GPS fix and no home location
* task
  - fix line OZ rounding error (#2599)
* devices
  - FLARM: fix IGC file download on firmware 5.09 (#2619)
* Android
  - fix crash with Hebrew language
* Mac OS X
  - fix crash on startup (#2607, #2667)
  - show missing serial ports, hide internal devices (#2668)
* infoboxes
  - fix rendering of thermal assistant aircraft symbol (#2702)

Version 6.5.2 - 2013/03/15
* user interface
  - fix hang during startup (#2662, #2663)
  - fix freeze in dialogs (#2664)
  - automatically re-enable manual wind controls (#2336)
  - fix crash after connecting FLARM (#2669)

Version 6.5.1 - 2013/03/12
* infoboxes
  - fix MacCready adjustment for non-metric units (#2654)
* user interface
  - fix bogus "restart XCSoar" messages
  - fix cross section render error on some OpenGL chips (#2631, #2661)
  - allow gestures in cross section (#2655)
* devices
  - fix crash in Android Bluetooth driver (#2636, #2656)
  - fix NMEA input on Android Bluetooth Server
* data files
  - use the terrain cache even when the system clock is wrong
  - fix G record regression (#2657)

Version 6.5 - 2013/03/08
* map
  - lower zoom levels possible while circling (#1120)
  - draw FAI triangle areas (#1563)
  - optimise the terrain renderer
  - added "Wind Up" display orientation
  - high-resolution terrain renderer (Android/Linux only)
  - kinetic panning (Android/Linux only)
  - new terrain color ramp "Gaudy"
* calculations
  - don't detect landing while climbing in a wave (#1330, #2289, #2406)
  - basic support for the contest "DMSt" (#2208)
* tasks
  - add task start countdown (#136, #1080)
  - optimise racing tasks for minimum distance
  - allow observation zone sizes up to 200km (#2401)
  - always use "arrival safety height" when calculating arrival heights
    for intermediate task turnpoints
* devices
  - LX: support flight download from LXNAV Nano (#2085)
  - LX: support flight download from LX5000/LX7000 pro IGC
  - LX: read bugs setting from the LX160 vario (#2167)
  - Android/IOIO: support BMP085 sensor (DroidSoar V2)
  - Android/IOIO: support MS5611 pressure sensor
  - added driver for Levil AHRS device
  - Leonardo: read indicated airspeed from PDGFTL1 sentence
  - C-Probe: read IAS/TAS from the device
  - K6Bt: fix baud rate switching with various drivers
  - K6Bt: fix configured baud rate setup on Android
* data files
  - added MATZ airspace class (#2530)
  - integrated handicaps from DAEC 2012
* logger
  - auto-flush IGC logger after every fix
* user interface
  - preselect first item with details in map item list for
    faster access (#2069, #2207)
  - non-modal FLARM radar (with InfoBoxes and menu)
  - show FAI triangle sectors in task manager
  - can drag modal dialogs
  - short click opens InfoBox dialog
  - support keyboard input on desktop computer
  - improved angle input (e.g. wind direction, sector radials)
  - faster map initialisation during startup
  - reduce audio vario latency
  - better bold fonts on Linux
  - add page option to show cross section below map
  - allow pages with FLARM radar and thermal assistant
  - double click on vario opens main menu
  - allow opening main menu while panning
  - new translations: Hebrew, Vietnamese
* infoboxes
  - added thermal assistant infobox
  - inverse colors for wind arrow infobox and flarm gauge (#2337)
* track friends via internet connection (SkyLines live tracking)
* SkyLines tracking enabled on Windows CE
* Android
  - check if external storage is mounted
* Documentation
  - started a French translation of the manual
  - included an almost complete German translation of the manual

Version 6.4.6 - 2013/01/23
* devices
  - Leonardo: fixed vario parser for the $c sentence
  - C-Probe: fixed temperature offset bug
  - GTAltimeter: fixed vario parser
  - SerialPort: fixed lockup/hang problem when closing for some CE devices (#2515)
* user interface
  - sort airspaces properly in the airspace list dialog (#2528)
* infoboxes
  - fixes broken wind arrow display in some situations (#2295)
  - fix font scaling on screen rotation change (Android/Linux OpenGL)
* data files
  - fixed arc airspace approximation threshold handling (#2360)
* configuration
  - save waypoint label display configuration changed from menu (#2548)

Version 6.4.5 - 2012/12/14
* calculations
  - fix rounding error in convex boundary calculation (#2477)
* devices
  - Vega: fix MacCready setting feedback loop (#1218, #2490)
* user interface
  - faster gesture drawing
  - fix crash in InfoBox page setup (#2122)
  - allow scrolling the check list on Altair (#1289)
* map
  - fix crash in terrain renderer with broken map file (#2478)
* data files
  - added "LAK-12" polar

Version 6.4.4 - 2012/11/15
* devices
  - CAI302: longer timeout for "CLEAR LOG"
* user interface
  - fix font preview in configuration dialog
  - fix the Escape key on Altair
  - fix wind InfoBox dialog layout (#2192)
  - add missing "Switch InfoBox" button (#2246)
* Android
  - fix text rendering on some PowerVR GPUs
* Windows
  - fix garbled screen area in task manager (#2272)

Version 6.4.3 - 2012/11/01
* devices
  - fix freeze bug on device reconnect
  - LXNAV Nano: fix crash in Nano configuration dialog
  - LXNAV V7: fix NMEA setup over Bluetooth
  - Colibri/LX20: fix LXN/FIL to IGC conversion (#2262)
* user interface
  - fix the download manager on Samsung phones

Version 6.4.2 - 2012/10/17
* calculations
  - contest: relax altitude difference check (#2348)
  - improve take-off and landing detection (#2391)
* devices
  - CAI302, B800: fix ballast command (#2387)
  - IOIO: fix baud rate switching, fixes LXNAV V7 and Volkslogger (#2277)
* data files
  - added polar of "Ka 6E" and corrected the "Ka 6CR" one (#2327)
  - added polars of "AK-8" and "Blanik L13-AC" (#2329)
* map
  - suspend the map renderer while thermal assistant is shown
* user interface
  - closing the XCSoar window cancels the current modal dialog (was
    broken on Windows)
  - fix off-by-one bug in combo list (#2382)
  - fix map updates in replay/simulator on Linux (#2236)
  - fix file manager on new XCSoarData directory
  - fix excess error messages in file manager (#2395)
  - validate UTF-8 in xcsoar-checklist.txt (#2396)

Version 6.4.1 - 2012/08/30
* calculations
  - fix "final GR" calculation (#2256)
  - improved great circle vector calculation precision
* map
  - new option to disable the wind arrow
* data files
  - increased arc airspace resolution for large radiuses
* devices
  - fix potential crash in I/O thread
  - fix date/time parsing in Flytec device driver
  - Volkslogger: fix task declaration over Bluetooth
  - CAI GPS-NAV: work around timing problem
  - LX: fix Colibri/LX20 declaration problems
  - Westerboer: support for smaller steps in MC value setting
  - improved Bluetooth support on Windows CE
  - work around Windows CE serial port driver bug, fixes freeze during
    Nano task declaration (#2255)
* user interface
  - remove duplicate "trail drift" setting (#2252)
  - fix flarm teamcolor saving (#2291)
  - fix flarm targets in map item list (#2267)
* logger
  - IGC B record is invalid ("V") with just 2D fix
  - log pressure altitude in IGC files
* fix crash on low battery in simulator mode (#2306)

Version 6.4 - 2012/07/31
* calculations
  - Contest: add FFVV NetCoupe (#1648)
  - Contest: optionally include next task point in OLC classic/plus
    score calculation (#1561)
* devices
  - support up to 6 devices
  - buffered serial port I/O
  - FLARM: new FLARM setup dialog
  - added drivers for GliderTools GT Altimeter and Compass C-Probe
  - LXNAV V7 and Nano configuration dialog
* data files
  - removed support for separate terrain/topography files, now XCM only
* map
  - configurable airspace rendering (#1847)
  - "dots for sink" trail styles
  - weather stations on the map (#1487)
* user interface
  - added "Airspace On/Off" menu button
  - save Flarm team mates in the profile (#1997)
  - added para- and hang glider and aircraft symbols (#1626)
  - audio vario (#1576)
  - improved airspace list rendering
  - configurable map item list (#1936)
  - "GoTo" button in map item list (#2069)
  - show corresponding waypoint file in waypoint details dialog (#1624)
  - show gesture path while dragging
  - file manager, can download data files
  - new option to disable the "final glide" display mode
* infoboxes
  - added automatic altitude infobox (baro. altitude with GPS fallback)
  - added wind arrow infobox (#1598)
* Android
  - support x86 and MIPS CPUs
  - Bluetooth server for NMEA out

Version 6.3.11 - 2012/07/27
* calculations
  - fix freeze in glide solver
  - fix transition in small cylinder for key hole observation zones
    (e.g. BGA, #2229)
  - fix AAT buttons in new tasks (#2183)
* data files
  - fix crash in CUP task loader
* map
  - fix rounding error in annulus renderer (#2221)
  - redraw map after target was moved (#2216)
  - fix bogus "around terrain: -1" map element (#2205)
  - fix waypoint label style when no map is loaded

Version 6.3.10 - 2012/07/20
* calculations
  - fix rounding error in sector angle calculation (#2102, #2209)

Version 6.3.9 - 2012/07/18
* calculations
  - show AAT/target info before the first GPS fix (#2183)
* data files
  - fix crash in the "Status File" loader
* devices
  - plausibility tests for NMEA input
  - fixed Westerboer VW921 airspeed reading

Version 6.3.8 - 2012/06/22
* fix broken graphics (#2182, #2184, #2185)

Version 6.3.7 - 2012/06/21
* calculations
  - show altitude difference to target point, not area centre
  - enforce the 150 minutes limit for OLC league (#2174)
  - fix airspace warnings on old ARM CPUs (#2127)
* devices
  - LX: improved LXNav V7 support
  - skip failed devices for task declaration
* replay
  - fix parsing of flight date in IGC files
* Android
  - fix crash during METAR download (#2156)
  - fix map flipping (#2154)

Version 6.3.6 - 2012/06/06
* calculations
  - fix task start arming inconsistency
  - fix crash in thermal locator (#2137)
  - consider head wind in STF only if MacCready setting is zero
* devices
  - fix NMEA out
* data files
  - added "ASW-28 (15m)" polar (#1919)
* user interface
  - ignore double clicks when mouse/finger has moved
  - the "back" key returns focus to map
* Windows
  - check for XCSoarData in the XCSoar.exe directory (#2136)
* Android
  - fix crash on IOIO reconnect (#2130)
  - fix interference of two or more IOIO UARTs (#2107)
  - eliminate delay from IOIO connect

Version 6.3.5 - 2012/05/31
* calculations
  - fix rounding error in task minimum search for finish lines (#2102)
* devices
  - fix crash on connection failure during flight download (#2107)
* map
  - fix horizontal terrain stripes (#1745)
* Android
  - fix compatibility with Android 1.6
  - fix hanging IOIO/Bluetooth connection
  - fix crash in FLARMNet dialog
  - save crash dumps in directory "XCSoarData/crash/";
    this requires the Android permission "READ_LOGS"

Version 6.3.4 - 2012/05/24
* calculations
  - fix overflow in ETE/ETA calculations on big tasks (#2066)
  - fix bogus landing detection right after takeoff (#2081)
* task manager
  - fix FAI start/finish line length (#2079)
* devices
  - CAI302: fix connection lost after MacCready update (#2029)
* user interface
  - increase double click interval to 500ms (#2088)
  - fix UTC offset preview (#2082)
* map
  - sanitise map scale (#2086)
  - fix crash on topography triangulation failure (#2089)
* Android
  - fix profile path on Samsung devices with external SD card (#2051)

Version 6.3.3 - 2012/05/05
* calculations
  - use arrival height instead of terrain safety height for MC0 Alt.D
    (#1991, #1992)
  - fix arrival heights on map when no terrain is available (#2018)
* user interface
  - refresh the device list automatically
* Android
  - fix crash after too many network failures (#1957)
  - improve the pressure sensor's Kalman filter
  - fix Bluetooth/IOIO receive data truncation
  - reduce the risk of getting killed by the Android Activity Manager
* logger
  - Fix logging of "start" events
  - Fix logging of "before takeoff position fixes" in IGC logs (#2052)

Version 6.3.2 - 2012/04/26
* devices
  - FLARM: fix flight download (#2024)
* user interface
  - improved list colors, white text on dark blue background
  - limit form field labels that are too wide (#2025)
* Android
  - apply a Kalman filter to the pressure reading (#1928)

Version 6.3.1 - 2011/04/19
* calculations
  - fix crash with far away task (#1969)
  - fix high speed remaining when wind drift is disabled (#1962)
  - fix crash when scrolling beyond the poles (#2005)
  - fix airspace activity (day of week) calculation
* devices
  - allow standard NMEA sentences to begin with 'P'
  - add missing NMEA checksum verifications
  - Borgelt: send bugs and ballast to the B800 (#1940)
  - Borgelt: read the ballast setting from the B800 (#1940)
  - LX: support the LXNav V7
  - Flymaster: initiate NMEA mode
  - AltairPro: relax timeouts
  - FLARM: relax timeouts
  - fix timeouts on Windows CE (FLARM driver and others) (#1970)
  - ignore garbage at the beginning of NMEA lines
  - fix the NMEA out driver (for Altair double seater and others) (#1982)
* logger
  - fix format of IGC 'C' records for takeoff/landing (ambiguous spec) (#1993)
  - fix landing time in flight logger (#2012)
* map
  - don't fill acked airspaces (#1958)
  - fix display of full-circle annulus (#2000)
* task manager
  - fix rename/delete function for task files (#1985)
  - also clear optional starts with "Clear All" button (#2014)
* waypoints
  - add all examined waypoints to recently used waypoint list (#2009)
* Linux
  - fix HTTP networking bugs
* Android
  - fix hanging shutdown after IOIO connection failure
  - fix saving of airspace colors (workaround for android compiler bug) (#1954)
* Windows
  - fix double key presses on Windows CE / PPC2000
* Altair
  - recover focused dialog control (#1868)

Version 6.3 - 2012/03/29
* calculations
  - real-time OLC score
  - configurable permanent polar degradation
  - finish: allow flight to boundary (reenabled)
* devices
  - COM port monitor
  - fix for TCP port on Windows
  - added separate FLARM driver for declaration and IGC file download
  - FLARM: generate checksums for task declaration
  - added driver for the Westerboer VW921/VW922 devices
  - added driver for the FlyNet variometer
  - allow up to 4 devices
  - LX: support the LX Color Vario
  - LX: send QNH and ballast to device
  - LX: send keep-alives while in flight list
  - LX: support LX1600 pass-through mode
  - send/receive bugs setting to/from device, if driver support it
  - support for K6-Bt baud rate switching
  - CAI302: units editor
  - CAI302: write waypoint database to CAI302
  - CAI302: baud rate switching
  - Flytec: correct airspeed and ground speed factor
* map
  - airspace rendering fixed
  - show new map items list on click
  - reduce map jiggling, improved E Ink display support
  - multi-touch drag triggers pan
  - waypoint labels: support "required glide ratio" instead of
    "arrival height"
* user interface
  - show METAR data in natural language
  - sort METAR stations by name
  - added kinetic scrolling for non-WinCE platforms
  - enable font anti-aliasing on Linux and Mac OS X
  - show airspaces in the task manager
  - larger form rows on touch screens
  - added UTM coordinate format
  - single click in target dialog moves the target
  - dpi-aware dialog layout
  - show units in the analysis dialog
  - optional full-screen mode on Linux
* logger
  - added "Start only" option for auto logger
* data files
  - added support for CompeGPS waypoint files
* internet
  - added LiveTrack24 live tracking
* Windows
  - use XCSoarData folder on removable drives/cards if available
* Android
  - support reverse screen modes for Galaxy Tab
  - support baro sensor
  - fix profile saving bug after initial installation
  - improve Bluetooth and IOIO error handling
* Altair
  - fix configuration dialog navigation
* LX MiniMap
  - support for the hardware buttons

Version 6.2.6 - 2012/02/25
* calculations
  - fix bogus terrain warnings
  - fix incorrect expiration of wind data, e.g. for temporary manually
    overridden automatic wind calculations results
  - fix auto MacCready calculation
* devices:
  - Vega: fix Vega configuration dialog
  - Android: don't auto-reopen the internal GPS periodically
  - Android: fix deadlock when internal GPS is disabled
  - fix rare crash bug during task declaration
* fix parsing of weather station codes read from profile
* Altair:
  - fix a few broken dialog hot keys
* Windows
  - allow configuring the UTC offset on Windows CE

Version 6.2.5 - 2012/01/27
* calculations
  - fix time calculation when goal is above aircraft
  - fix speed to fly when goal is below aircraft
  - fix minor OLC miscalculation
  - enable the logger ID on all platforms
  - prevent spikes and jumps during IGC replay
* infoboxes
  - fix display of "FIN ETE VMG" and "WP ETE VMG"
* user interface
  - enable 5 InfoBoxes on the right in landscape mode
* settings
  - fix handling negative UTC offsets
* devices:
  - fix regression in EW MicroRecorder task declaration
  - EW MicroRecorder: make task declaration cancellable
* Android
  - fix black screen after resume
* Windows
  - fix freeze on the Windows Mobile "Today" screen

Version 6.2.4 - 2011/12/24
* calculations
  - fix arrival altitude calculation when goal is above aircraft
  - take terrain safety height into account for start point
  - calculate final glide MacCready even when no thermal was measured yet
  - fix rare crash in AutoMacCready calculation
  - converge AutoMacCready to zero when goal is unreachable
  - fix crash with far away task
  - fix crash in terrain reach calculator
* devices
  - Borgelt: send MacCready to B800 with CAI302 protocol
  - Flytec: fixed the $FLYSEN parser (more data, including GPS)
* Android
  - fix bogus long InfoBox clicks
  - fix crash after resuming
  - don't reveal InfoBoxes after rotating the display during pan
* Windows
  - work around startup problem on hx4700 with Windows Mobile 5
* Altair
  - fix crash in InfoBox cursor movement
* user interface
  - restore the current menu after rotating the display
  - fix sorting by filename in file selector of task manager
  - allow modification of some additional infobox values with up/down keys
    (or volume keys on android devices).
  - fix crash in the .xci file parser
  - new translation: Korean
* map
  - performance improvements for large maps
  - redraw map after terrain cache update
* settings
  - load configured METAR/TAF stations on startup
  - remember UTC offsets > +12 hours.

Version 6.2.3 - 2011/11/19
* calculations
  - show correct "next distance" even if glide solver fails
  - don't discard manual wind when auto wind is disabled
  - don't discard manual wind until a new estimate is calculated
  - fix memory leak
* user interface
  - reduce menu flickering
  - fix crash in waypoint list dialog when waypoints have large comments
  - prevent waypoint editing if waypoint file is read-only
  - fix clipped task display on wide screens
* map
  - speed up the map renderer
  - reduce memory usage on PPC2000
* data files
  - Automatically try to detect character encoding of airfield details file
  - speed up waypoint/airspace loading
* logger
  - Added competition id to IGC file output
* Linux
  - display error message when fonts could not be loaded
* Mac OS X
  - initial public release, distributed in a DMG package

Version 6.2.2 - 2011/11/04
* devices
  - save the "bulk baud rate" setting
  - don't auto-restart NMEAOut and XCOM760
* calculations
  - fix instant L/D formula
  - fix malformed F records in IGC files
  - minor fix for FLARM stealth calculations
  - fix auto QNH formula
  - fix reach/route arrival calculations with strong wind
* user interface
  - fixed several minor bugs in the plane database dialog
  - fix MacCready steps for knots and ft/min
  - manual and translation updates
  - support "airspace margin" setting for "All below"
  - fix crash in font editor
* data files
  - fixed bugs in TNP airspace file parsing
* Android
  - acquire "Vibrate" permission

Version 6.2.1 - 2011/09/26
* faster METAR and TAF download
* devices
  - FLARM: clear old barometric altitude as soon as FLARM is detected
* user interface
  - show validation errors before task declaration
* Windows / Altair
  - restore the "Enter" key in dialogs (knob click on Altair)
* Android
  - fix hang on quit
  - fix screen corruption when rotating the progress screen
  - fix startup crash with manual display orientation
  - fix memory leak in network code
  - implement timeout in network code
* Mac OS X
  - fix clock query
  - store data in ~/XCSoarData

Version 6.2 - 2011/09/08
* devices
  - Android IOIO
  - Android: support native serial ports and USB-RS232 adapters
  - added task declaration support for the IMI ERIXX logger
  - improved support for the Digifly Leonardo
  - auto-detect serial ports on Windows CE
  - serial port support on UNIX
  - CAI302: fix byte order bug on PC
  - CAI302: IGC file download
  - IMI ERIXX: IGC file download
  - LX/Colibri: IGC file download
  - LX: support baud rate switching
  - Volkslogger: fix task declaration on PC
  - Vega: update vario when there is no GPS fix
  - PosiGraph: task declaration
  - device declaration can be cancelled
  - reconnect individual devices after failure or timeout
  - device manager dialog, with manual reconnect
* calculations
  - dry mass is seperated from the polar reference mass
  - airspace distance miscalculations fixed
  - new wind algorithm "EKF", replacing ZigZag
  - OLC calculation speedup
* user interface
  - added support for reverse portrait/landscape screen orientations
  - multiple flarm team mates and teams possible
  - nearest airspace distance info boxes
  - better font for large info box values
  - airspace warnings: show vertical distance if above/below
  - profiles are not incremental anymore; initial support for editable
    user profiles
  - MacCready InfoBox: scale increments according to user unit
  - METAR and TAF
* map
  - redraw terrain only if needed (saves battery power)
  - airspace rendering optimised
* data files
  - auto-detect the character encoding in waypoint/airspace files
* tasks
  - allow finish height in MSL or AGL

Version 6.1.5 - 2011/08/20
* data files
  - fixed arcs in TNP airspace files
* devices
  - fixed temperature reading from Altair/Vega and Westerboer devices
* calculations
  - airspace distance miscalculations fixed
  - fixed builtin polars with points above 200 km/h
* Android
  - fix timer crash

Version 6.1.4 - 2011/07/30
* memory leaks fixed
* calculations
  - fix miscalculation in start point chooser
  - finish: revert "allow flight to boundary" for now
* map
  - fix for the aircraft symbol
  - airspace rendering optimised
  - disable huge topography files on PPC2000 and Altair
* Android
  - fix text rendering on Adreno GPUs
  - fix another suspend/resume crash
  - clip the unit symbol in info boxes
  - smooth CPU usage info box
* Altair:
  - fix upside down screen

Version 6.1.3 - 2011/07/14
* devices
  - fix task declaration on PC
  - LX: correct byte alignment for task declaration
* calculations
  - reduce memory usage
  - finish: allow flight to boundary
  - Racing task, FAI Task: allow 11 turnpoints
  - task: support AGL maximum start height
* user interface
  - translation updates
  - new translations: Japanese, Ukrainian
  - support mouse wheel on Linux
  - fix duplicate text input in edit controls on PC
  - update info boxes after leaving full-screen
  - fix PNA model type
* map
  - fix map location when all devices fail
* Android
  - support hardware keyboard in custom XCI files
  - clip text in the "credits" dialog
  - catch Java exceptions in the text renderer
  - reduce texture memory usage on newer GPUs
  - fix terrain rendering on Mali-400 (Samsung Galaxy S II)

Version 6.1.2 - 2011/06/28
* devices
  - workaround for GPGGA/GPRMC clock difference
* calculations
  - reduce memory usage further
  - fix boundary routine of the key hole zone
  - set system clock only from a real GPS fix
  - set system clock again after device reconnect
  - MacCready setting defaults to safety MacCready on startup
* user interface
  - change low battery thresholds
  - manual and translation updates
  - fix UTC offset setting
  - fix overlapped InfoBox text
  - translation updates
* map
  - fixed coast line display (areas below zero no longer flooded)
* Linux
  - fix broken textures on GPUs with power-of-two dimensions
* Android
  - enable sound effects on task start, arm turn, GPS connection
  - continue calculations while airspace warning is displayed
* Altair
  - the Escape button saves dialogs (such as InfoBox setup)

Version 6.1.1 - 2011/06/01
* calculations
  - fix arrival heights which are below the safety height
  - reduce memory usage
  - fixed several bugs in the teamcode calculation and display
* user interface
  - new option for large glider symbol
  - re-enable the team bearing diff InfoBox
  - fix crash in the waypoint editor
* Windows
  - workaround for PPC2000 bug that caused lockups
* Android
  - fix crash bug after orientation change and resume
  - support non-standard SD card mount points
* Altair
  - fix UI lag
  - fix default task on startup
  - optionally load XCSoarData from USB drive
  - swap "ACK Warn" / "ACK Space" hot keys
  - disallow the on-screen keyboard
  - fix clipped cursor in text entry dialog
  - fix default font for "important topology"

Version 6.1 - 2011/05/19
* devices
  - CAI302: read QNH setting
  - Vega: send configured QNH to Vega
  - allow disabling a device explicitly
  - listen for NMEA on TCP port
  - automatically restart FLARM after declaration
  - Stealth mode detection of other FLARM targets
* user interface
  - "pan to" button in waypoint dialog
  - waypoint selection screen shows last used waypoints if no filter is set
  - change the info box geometry without restarting XCSoar
  - change the display orientation without restarting XCSoar
  - tabbed Task dialog with icons or text on tabs per settings
  - new InfoBox configuration dialog
  - configurable aircraft symbol
  - new translations: Danish, Norwegian Bokmal, Romanian
* route planning
  - new optional minimum-time route planning around airspace and terrain.  
    - allows avoidance or terrain, airspace or both
    - takes final glide and cruise-climb portions of flight into account
  - Configuration in Route Planner page of settings.  
    - Feature is by default disabled.
    - See settings help text for configuration options
  - Limitations of current version:
    - does not update the final glide bar, task times etc for any obstacle deviations
    - does not handle aircraft or destination location inside airspace
    - does not allow paths with course deviations greater than 90 degrees each leg.
    - some "jumping" of the solution may be experienced as altitude/location changes.
* reach (glide terrain footprint)
    - new engine for calculating the where the glider can fly in final glide,
      formerly known as the glide terrain footprint, now referred to as 'reach'.
    - this can calculate the reach around terrain obstacles
    - landable waypoints visible on the map are marked according to whether they are
      reachable
    - the reach calculation is configurable, turning search can be disabled if
      running on low-powered devices.
* map
  - north arrow is automatically hidden in north-up mode
  - added configurable slope shading (off/fixed/wind/sun)
  - autozoom uses stepless zooming and has configurable upper distance bound
  - "north up" map orientation now respects "glider position offset"
    by configuring a "shifting axis", i.e.
    - shifting based on bearing to target (i.e. North orientated "target up")
    - shifting based on average of recent ground track
      (i.e. North orientated "track up")
  - the estimated thermal position is now used as map center during circling
  - a selection of which waypoint labels are displayed is now possible
    (All, Task & Landables, Task and None).
  - different rendering of roads based on importance (major, normal, minor)
  - a different font is used for rendering important topology labels (i.e. big cities)
  - landables can be displayed with runway heading and proportional length if the
    necessary data is contained in the waypoint files
  - glide terrain range line more detailed, uses 50 radial points rather than 20
  - added option to display track bearing line in map
  - optional transparent airspace rendering
  - terrain ramp auto-scaling disabled
* data files
  - support for SeeYou .CUP task files in the task manager
  - support for GPSDump/FS FormatGEO and FormatUTM waypoint files (.wpt)
  - support for OziExplorer/CompeGPS waypoint files (.wpt)
  - added airspace class G
  - wing area field is read from extended polar files if available
  - zander files: description field is used for additional airport detection
  - added frequency parsing for airspace files
    - TNP: RADIO field
    - OpenAir: AR command
  - the frequency and runway heading/length given in cup files are now displayed
  - use runway heading and length contained in cup waypoint files
  - for WELT2000 generated winpilot waypoint files (.dat) use runway heading
* task
  - new Task Manager and calculator dialogs
  - FAI Triangle filter when adding turnpoints
  - added BGA start point sector
  - added AAT inner radius sector
  - configurable alternate sorting 
    - by arrival altitude
    - along task direction
    - along home direction
  - "long-click" in task turnpoint zone displays Target dialog
  - "arm advance" menu buttons removed.  Next/previous buttons function as normal
    for turnpoints (including startpoints) not requiring arming, for those that do
    require arm, "next" reads and functions as "arm" on first press and once armed,
    reads and functions as "next".  "previous" reads and functions as "previous" if
    not armed, "disarm" if armed.
  - time margin of AAT optimisation is configurable under "Default task turnpoints" page, expert mode
    as "Optimisation Margin" option.
  - auto goto task: when no task is defined then on takeoff, if there is a waypoint
    within 1km of the takeoff location, a goto task pointing back to this location
    is automatically created.
* infoboxes
  - new graphical infoboxes
    - barogram
    - vario trace
    - netto vario trace
    - thermal circling trace
    - thermal band
    - task progress
  - new infoboxes:
    - time below maximum task start height
    - wp and task ETE assuming ground speed is maintained
* Android
  - support landscape/portrait switching
* Dialog updates
  - Analysis dialog shows multiple contest (OLC etc) results
  - Analysis dialog includes a thermal band graph
  - Waypoint select dialog allows filtering by start/finish
  - Airspace warning dialog only shows buttons suitable for the respective airspace item, 

Version 6.0.10 - 2011-04-29
* fix crash in flarm teammate setting
* user interface
  - enable gestures by default
  - show the primary data directory in the configuration dialog
* calculations
  - fix wind direction on glide terrain line
  - enable warnings for GND airspaces when AGL altitude is negative
* Android
  - fix two crash bugs on sound effect
* Altair
  - correct key handling behaviour in Lists
  - prevent wraparound of cursor navigation

Version 6.0.9 - 2011-04-06
* devices
  - work around iPaq Bluetooth driver bug
* map
  - fix for hanging map on slow hardware
* Windows
  - fix setting the system time from GPS
  - PPC2000: major performance improvement
  - more backslash path fixes on Windows CE
* Android
  - don't require GPS and Bluetooth on Android Market
  - implement the battery InfoBox
  - internal GPS: show "waiting for fix" until location is obtained
  - allow SD card installation
  - "Droid Sans" is the default Android font
  - enable font preview
  - dead hardware keys fixed
  - implement sound effects

Version 6.0.8 - 2011/03/23
* don't estimate thermal source for skewed thermals
* devices
  - CAI302: fix task declaration on Android
  - EW microRecorder: minor task declaration fix
* configuration
  - Units: fix "feet per minute" support
  - save the "Auto Logger" setting
* Windows
  - use backslash for paths on Windows CE
* Android
  - calculate WGS84 to real altitude (internal GPS)
  - fix incorrect airspace warning repetitions
  - auto-reconnect to Bluetooth GPS after timeout
  - support the acceleration sensor
* Linux
  - more dialog improvements
  - fix bold font rendering
  - case insensitive file name matching

Version 6.0.7 - 2011/03/12
* devices
  - EW microRecorder: timeout during connect
  - EW microRecorder: increase RX timeout
  - EW microRecorder: insert new declaration into old EW-USER.TXT
* map
  - Airspace: support alternative OpenAir coordinate format
  - allow zooming in to 1 km
* replay: don't execute recorded input events
* Windows
  - hide the task bar on Windows CE Core
* Android
  - disable auto-restart on various Android configuration events
  - import time from internal GPS correctly
  - read internal GPS accuracy
  - the "back" hardware key cancels dialogs
  - map the volume keys to cursor up/down
* Linux
  - improved button and checkbox rendering
  - dialog keyboard navigation implemented
  - enable keyboard repeat

Version 6.0.6 - 2011/03/04
* devices:
  - fix declaration crash in Volkslogger, EW, CAI302, CAI GPS NAV
  - EW: remove duplicate newline in declaration output
* map
  - Airspace: add option to re-enable stencil buffer on PPC2000
* other
  - select waypoint: update heading filter only on large changes
  - reduce dialog memory usage
* Windows
  - compile vali-xcs.exe as console application
* Android
  - fix crash due to invalid UTF-8 labels
  - more pause/resume crash fixes
  - take advantage of ARMv7 CPUs
  - dialogs are modal now
* Linux
  - implement the serial port

Version 6.0.5 - 2011/02/26
* devices:
  - EWMicroRecorder: fix hang during task declaration
  - FLARM: parse PGRMZ as altitude above 1013.25 hPa
* user interface
  - scale the "Today Screen" buttons on large screens
  - fix page numbers in satellite image renderer
  - generate satellite file name from original waypoint id
* map
  - terrain: permanently disable failed tiles
  - terrain: fix "unexpected marker segment type" error
  - AAT: don't draw "dead zone" on ancient hardware (PPC2000)
  - Airspace: disable stencil buffer on ancient hardware (PPC2000)
* Android
  - fix bitmap loading on Samsung Galaxy Tab
  - show Bluetooth device names in configuration dialog
  - larger default fonts
  - improved airspace rendering
* Altair
  - fix dialog hot keys
  - task editor: bind F5/F6 to move up/down

Version 6.0.4 - 2011/02/19
* devices
  - EWMicroRecorder: parse PGRMZ as altitude above 1013.25 hPa
  - FlymasterF1: convert pressure to altitude
  - FlymasterF1: don't override the baro altitude of the primary device
  - LX: parse LXWP0 as altitude above 1013.25 hPa
  - Zander: PZAN1 contains QNH altitude
  - Zander: verify checksum
  - don't force cruise mode when no Vega/B50 is present
* user interface
  - prevent potential crash while using flarm radar dialogs
  - improve behaviour if "circling zoom" is disabled
  - vario: fix circling mode display
* map
  - enable terrain and topology by default
  - Terrain: load fewer raster tiles on Altair
* task
  - abort: for non-final glide options, don't prefer airports
  - task manager: reduce memory usage
  - olc: DHV-XC contest optimisation
  - olc: SIS-AT 2011 contest optimisation
* configuration
  - don't forget the home airport after a configuration change
* Android
  - device: support NMEA over Bluetooth RFCOMM
  - more pause/resume crash fixes
  - don't process hardware keys twice
  - fix bitmap loading on Android 2.3

Version 6.0.3 - 2011/02/02
* devices
  - EW, Volkslogger: restart I/O thread after declaration failure
  - CAI302: check for I/O errors during declaration
  - Volkslogger: enable task declaration
  - Condor: fixed wind direction processing
* user interface
  - Language: translation updates
  - Auto zoom: don't disable in circling mode
  - more airspace rendering fixes for Android
* map
  - Terrain: load more raster tiles on modern devices (second try)
* Android
  - keep display backlight on, don't suspend
  - support extra large displays (tablets)
  - allow task switching
  - disallow multiple instances of XCSoar
  - show notification icon while running
  - implement "Quit" properly
  - enable cruise/climb mode switching
  - use the external SD card on Samsung Galaxy
  - show on-screen keyboard buttons
  - fix profile breakage
  - show flarm and thermal assistant gauge
  - show text in splash screen

Version 6.0.2 - 2011/01/20
* devices
  - more robust NMEA checksum parser
  - CAI302: restart I/O thread after declaration failure
  - CAI302: parse PCAID baro altitude if "!w" unavailable
  - Condor: read wind from LXWP0
* user interface
  - Language: translation updates
  - Language: add Spanish translation
  - Language: add Russian translation
  - Language: translations Czech, Greek, Croatian, Italian, Serbian,
    Swedish imported from LK8000
  - Window: disable sunken window edges on HP31x
  - Target: adjust map layout
* map
  - Waypoints: more reliable waypoint decluttering
  - Topology: fix rendering bug
  - Terrain: reduce slope shading artefacts
  - Terrain: load more raster tiles on modern devices
  - Task: fix crash when drawing deformed sectors
* data files
  - Fixed potential crash while reading airfields files
  - Added more polars (Hang gliders, DG1000, Blanik, Jantar, ...)
* Android / Linux / OpenGL
  - enable translations
  - fix dialog titles
  - support big displays (tablets)
  - implement check boxes (for enabling "Expert" mode)
  - fix airspace rendering

Version 6.0.1 - 2010/12/26
* map
  - task, glide terrain: fix rendering bugs
* user interface
  - Language: translation updates
  - Language: always fall back to resource data
  - Language: enable translation on PPC2000/PPC2003
  - dialog "Switches": portrait mode layout fixed
  - dialog "Statistics": draw trace on task page
* terrain / topology
  - minor memory leak fixed
* glide computer
  - new built-in polars: IS28B2 and SZD30

Version 6.0 - 2010/12/19
* build system
  - compile with gcc / mingw32 / mingw32ce instead of Visual C++
* data files
  - support for SeeYou and Zander waypoint files
  - support for TNP airspace files
  - when started from SD card, XCSoarData is stored on SD card, too
  - when a XCSoarData directory exists on SD card, it is preferred
* devices
  - Altair Pro: task declaration
  - new drivers:
    - Flymaster F1
    - Flytec
    - ILEC SN10
    - Leonardo
  - NMEA logger and NMEA replay
* terrain / topology
  - cached terrain load during startup (faster)
  - incremental (faster) terrain/topology updates
  - faster terrain/topology rendering
  - slope shading can be turned off
  - auto-scale terrain colors
* user interface
  - mouse gestures
  - translation compatible with gettext / libintl
  - language auto-detection
  - configurable temperature unit (Fahrenheit)
  - configurable trail colors
* gauges
  - new FLARM radar screen
  - thermal assistant
* task
  - full rewrite of the engine, new task editor
  - support more task types
  - saved tasks are XML
  - alternates list
  - instant OLC score
  - OLC plus rules
  - instant AAT optimization

Changes from 5.2.2:
PAOLO:
- colorful vario gauge by Paolo (for FIVV only)
- (minor) infobox config layout in configuration
TOBIAS:
- ballast dump works outside task calculator
- start task info
ROB DUNNING:
- Font editing patch
- Allow DebugStore to use varargs and convert all ca
- Allow StartupStore to use varargs and convert all.patch
- Fix font in checklist dialog
- Allow synce pcp to be overridden via make

JMW:
- Added Condor device

Changes from 5.1.9beta9:
- Fixed bug in tasman vario gauge display
- Clearer display of flarm target climb rate
- renamed variables to improve readibility
- Added option to enable/disable FLARM radar separately from map
- Removed option to display trapezoidal relative altitude on FLARM radar
- Fixed LDNext bug
- Compatibility for widescreen displays courtesy of Rob Dunning
- PNA port work courtesy of Paul Coolwind
- Fixed SZD55 polar (more accurate) courtesy Luke Szczepaniak
- Added DG-300 polar courtesy Paul Coolwind

Changes from 5.1.9beta8:
- Info on persist load/save in startup log
- Clear logs if not enough space for persist
- Persist save of cruise efficiency
- Fixed mc speed bug when cruise efficiency modified

Changes from 5.1.9beta7:
- Draggable targets on touchscreen version
- Cursor toggle mode in landscape target dialog
- AAT Time to go resets to zero on cleared task
- AAT Time to go never negative
- Fixed bug in waypoint exclude outside terrain checking
- Fixed bug in time calculations with short final legs in task
  (final glide around multiple points).

Changes from 5.1.9beta6:
- added clear button to task editor dialog in portrait mode,
  courtesy Jacques Fournier
- added missing infobox copy/paste buttons in portrait mode
- added display of wing loadings for built in polars
- added GRecord stuff to Altair
- updated copyright text to source code
- moved close button in basic settings to left to improve usability on PNA
- FLARM targets display of average climb rate courtesy Lars H
- Team code position shown on map courtesy Lars H
- GRecord updates for Altair, PNA
- FLARM on-map display updates
- Button labels update for PNA
- Fixed minor bugs in calculator re ete (energy height not used in fractional calculations)
- Restart time now one hour
- Fixed bug in display of start in analysis page (barograph)
- Selective fine control of float attributes
- Added LAK17-15, Lak17-18, ASG29-15 (mod from ASW27-W)
- Display weight info on glide polar page
- FLARM declaration bug fix

Changes from 5.1.9beta2:
- Alternate text entry methods
- Can now use flarm database, courtesy Lars H
- Added copy/paste to infoboxes in configuration dialog
- Flymaster F1 bug fix (vario units)
- Porting to cegcc with Russell King
- Task/leg times to go etc only shown if task is completeable at current Mc
- Infobox selector has items sorted alphabetically
- Multiple start points ensure the current start is in the list.
- Draw cross in final glide bar if unreachable at current MC
- Initial support for XCOM760 radio
- Added input event to add temporary landable waypoint
- Goto function now allows tasks to be resumed
- Bug fix in DD.dddd waypoint edit format
- enabled use of flarmnet ids in flarm display (courtesy Lars H)
- Added input event to switch orientation modes
- added support for declarations to IGC approved FLARM devices
- added missing help for new infoboxes
- added control of circling zoom to input events
- battery voltage infobox for Altair (others to follow)
- added Ventus CM17.6 polar
- added duo discus XT polars courtesy Derrek Ruddock
- added option to set 800x480 resolution for ipaq 310 testing
- mods to allow configuration of Vega in portrait mode
- robustness enhancements (avoid buffer overrun in long waypoint comments)
- build script
- version bump
- More porting to cegcc; allow O3 optimisation, variable initialisation

Changes from 5.1.9beta1:
- Added Flymaster F1 device
- Fixed bug in AutoQNH
- Finer units in task rules dialog

Changes from 5.1.8:
- Draw red line on thermal band at start height when there's a start
  height limit and on start waypoint
- Touching list forms in the scrollbar area moves to that position in the list
- Don't display meters in airspace altitudes as well as feet unless meters is
  the user altitude unit.
- FL altitudes rounded to nearest 10 units to ease readability
- Zander support split off into its own device
- Fixed IAS of Zander (km/h -> m/s)
- Fixed bug in declaration to EW micro
- Added ASG29E-18 polar

--------------------


Changes from 5.1.7 beta6:
- Projected track line in AAT mode when track from last turn >10 degrees off target
- Allow start through top of start sector
- Bug fix, baro and GNSS altitude in log files swapped
- Fixed lockup on auto shutdown in simulator mode when out of batteries
- Higher colour contrast snail trail
- Changed "Ack for day?" to YES/NO/CANCEL
  (NO unacknowledges for day)
- Airspaces drawn closed if open
- Added UNL (unlimited) airspace top as used in wgc08
- Fixed lock/unlocking of targets in portrait mode
- Fixed direction of arrows on task line in AAT mode

Changes from 5.1.7 beta6:
- Energy height referenced to Mc speed to fly
- Fixes to airspace rendering in analysis dialog
- DMS/DMmmm/DDdddd units in waypoint edit
- Added proper dialog for airspace queries
- Prevent log points > 500 m from being added to snail trail or OLC store
- Minor Auto Mc improvements
- Ballast in basic settings has a timer, activated/deactivated
  by pressing ENTER, which progressively reduces ballast according to
  the rate set in the configuration settings (dump time).  Timer is only
  active while the basic settings dialog is open.
- AAT/FAI Sector rendering on screen now more accurate
- Bug fixes and cosmetic cleanups to airspace warning dialog
- Final glide through terrain status message warning logic improved
- Enhancements to thermal profile band and risk MC with respect to flying in
  mountains
- Added option for final glide terrain line to shade terrain outside glide range

Changes from 5.1.7 beta4:
- Airspace display in analysis dialog sped up slightly
- Airspace queries report MSL referenced height as MSL instead of "Alt"

Changes from 5.1.7 beta2:

- Task speed instantaneous improvements
- Fixed bug in start height reference in dialogs
- Added terrain height to barograph in analysis dialog
- Pressing ENTER on Mc value in task calculator sets it to time-averaged
  climb rate from circling
- Support for AGL airspace, now tested
- Bug fix in parsing airspace "M"/"MSL"
- Some graphical cleanups
- Pressing ENTER on range value in task calculator does optimise
- Auto Mc (final glide) won't wind down to zero the first time final
  glide is achieved.  It will wind down to zero after that though.
- Energy height used in achieved speed, cruise efficiency calcs
- When off-course by more than 10 degrees, shows distance penalty
  in % for that leg along track line on map.
- Cruise efficiency stays at user-set value; if the field is selected and press ENTER, then the value will be calculated (and set to that value).
- Fixed minor bug in energy height compensation of thermal stats
- Minor improvements to analysis dialog
- Improvements to task speed instantaneous (new, more robust algorithm)
- Airspace AGL supported (not tested), will add terrain height at center of airspace to base.
- Analysis dialog shows mc speed, sink rate on glide polar page
- Analysis dialog shows terrain height in airspace page
- Allow auto mc to function when no task defined
- Added task rules dialog from task start point
- Added height reference for Start max height rule (allows MSL or AGL)
- Increased accuracy of terrain footprint
- Added LS6-15 polar
- Cruise efficiency displayed and adjustable in task calculator.  The cruise efficiency
  is the increased average speed of the glider in cruise, due to dolphining or flying in
  rising air.  It is calculated and displayed in the task calculator.
  If the value is edited, then it will be used subsequently in arrival time calculations.
- Added g load estimation when acceleromter not connected
- Added experimental distance vario infobox.
  This is the the difference in height required to complete the task divided by the time step.
- Improved task speed instantaneous
- Hour glass used in nearestairspace input event, since this can take a few
  seconds.
- White bold (a la Google maps) on task waypoint labels
- Added input event "GotoLookup" which allows a single menu item to bring up the waypoint select
  dialog, and if a waypoint is selected, it will Goto and clear task.
  See pc.xci for example (it replaces the "Task Save" button)
- Fixed situation where auto Mc can wind down after task start due to manoeuvering near start
- When logger is started, if the task hasn't been saved, it is saved to the default task.

Changes from 5.1.7 beta1:
- Vario gauge shows thick red/blue line for sink/lift
- Last thermal stats only used if thermal gain > 0 and
  thermal time > 45 seconds.  This prevents spurious entries for ignored
  thermals, or for quick pullups in thermals without sustained turns.
- Not just airports but landpoints can now have "airfield" details

Changes from 5.1.6:
- Map scale display for non-metric units
- Fixed initialisation of AAT properties when adding waypoints from
  waypoint dialog

-------------------------------------------------------

Changes from 5.1.5 beta 6:
- Snail trail rendering improvements:
  -- removed 'wobble' of snail trail from long time ago
  -- don't crop partially visible lines
- Bug fix in AAT sector detection when start angle > end angle
- "Speed remaining" in status dialog renamed to "Speed estimated" as
  it gives the estimated final speed of the task
- Increased size of up/down arrows in FLARM gauge
- In target dialog, can move target up/down/left/right on Altair with
    DISP/CFG/F5/F6 keys, on PC with 2/3/6/7 keys
- Added blue line of constant distance arc in AAT sectors
- Fixed bug in LD vario and LD GPS calculations
- Added LX sentance (LXWP0) to support Condor
- Fixed bug in auto mc
- Task speed stats reset on task start/restart.

Changes from 5.1.5 beta 5:
- In target dialog, north up and north track modes cause screen orientation
  to be north-up
- Calculations in the target dialog is based on a timer now rather than triggered
  on change, to prevent calculations slowing down the refresh.

Changes from 5.1.5 beta 4:
- Infoboxes (AA Time, Task Time To Go, Next Time To Go,
             Task Arrival Time, AA Delta Time)
  now use consistent color format:
     black/white: AAT est > min time
     blue: AAT est turning now > min time
     red: AAT est < min time
- Task editor/overview page shows file name of task in caption, and shows '*'
   if task is edited and not saved.
- Bug fixes to tasman instruments vario
- Text entry dialog uses larger font
- Flight logger can use short file name, if "Logger short file" is true.
- Flight logger gets ID from 3-letter logger ID
  in System config, if not set this defaults to 'AAA'.
- AAT zero range (nominal) task is displayed thin green dashed,
  target task is displayed in thick green dashed
- Added new infobox "Thermal All / TC All" for gps vario averaged across
  all time spent in circling mode.
- Speedups and bug fixes to effective/achieved Mc calculations.
  achieved Mc is no longer influenced by gliding off high starts.
- AAT optimiser more accurate for setting range to 5 mins over min time,
  faster, and more robust.
- Prevented re-start of snail trail on minimum height if OLC disabled
- Full snail trail (OLC) data thinning bug fixes

Changes from 5.1.5 beta 3:
- "Smart averager", averager resets on cruise/climb transition
- Display AAT sizes next to waypoints in task edit
- Set AAT default size from sector size setting
- Target radial setting can wrap around
- "Target locked" is in target dialog now
- Improved robustness of AAT optimise buttons etc
- "Target" instead of "Mark Location" on default menu of Altair/PC
- Snail trail color scale fixes
- Target details cleared when changing a turnpoint
- AAT nominal task is displayed thick green dashed,
  target task is displayed in thin green dashed

Changes from 5.1.5 beta 2:
- Task speed statistics reset on task restart
- Draw vertical lines on analysis dialog barograph and task speed
  where legs started
- Locked targets are unlocked as soon as the AAT area is entered

Changes from 5.1.5 beta 1:
- Changed ExternalTriggerCruise to enum, so it can be off,
    "flap", or "SC" (speed command).
  Existing value of true is equivalent to "flap".
- Draw centroid/'bmw' symbol at targets in AAT task
- Calculate AAT time to go if turning now while in sector, then
   going to remaining targets after this.
- AA dT infobox goes blue if task time > AAT time + 5 minutes when in sector
   and pilot turns now.
  Therefore, particularly in last AAT sector, when AA dT is blue,
  it is reasonably safe to turn now, even if the target is deeper in the
  sector.  (only if color infoboxes are on)
- Set waypoint bearing and best cruise track to first leg bearing
  when in start sector, so blue arrow points to first target, and
  so does screen orientation.

Changes from 5.1.4:
- Target dialog steps in 2% and 2 degrees instead of 5.
- AAT target direction and best cruise track arrow (blue) extends
  towards task line from previous target through aircraft when advancing
  the target (aircraft is going past target)
- Less wandering of AAT target while in sector due to shift along track
- AAT delta T goes red when going under time
- Failure to load a task keeps old start/finish/aat properties

Changes from 5.1.3 beta9:
- Cleaned up portrait waypoint select and airspace select/control dialogs.
- When circling and in target dialog, orient towards waypoint
- Cleaned up compilation warnings for include files that aren't used
- Added display of 30s average glide angle to airspace page of analysis dialog
- Added labels "h" and "D" to airspace page of analysis dialog
- Added E/W, N/S fields to waypoint edit dialog
- Task editor asks whether added waypoints are the finish points,
  means user doesn't need to go back into AAT turnpoints after adding them
- Reorganised fields in task editor waypoint properties for more intuitive
  ordering.
- When adding waypoints from task editor, don't show misc buttons in turnpoint
  dialog (e.g. details, move up/down, select, remove) since they're not
  required here.
- Task editor, removed move down/up buttons when at extremities of task
- Added 2 more airspace patterns
- Added AA delta T infobox
- Fixed bug where North/Track method was not being saved
- Increased status message delay time for default messages to 2.5 seconds

Changes from 5.1.3 beta8:
- Added support for declaration to EW MicroRecorder
- Added instantaneous task speed to analysis dialog
- Fixed instantaneous task speed calc


Changes from 5.1.3 beta7:
- Cleaner startup and shutdown
- Task calculator and target pages from analysis dialog hides analysis dialog
- Fixed some ranges and units in configuration dialogs
- Fixed greying out of previous waypoint menu
- Fixed hang on exit on PPC2000/PPC2002 platforms
- Cleaned up display of waypoint and task list columns
- Fixed netto vario calculation when not flying or very slow
- Added TE probe calibration to vega configuration
- OLC handicap factor limited to values between 50 and 150 %
- Task overview dialog hides when launching calculator and analysis dialog
  so target display works from there.
- Fixed acceleration compensation for netto vario calculation when used
  with a vario that doesn't supply netto but does supply acceleration
- Auto positioning of targets when behind target inside AAT sector is disabled
  when target dialog is open
- TC Avg infobox now shown in red if value < 2/3 of Mc
- Risk Mc used in colored info boxes (TC 30s, TC av) instead of absolute Mc
- Allow negative times in infoboxes and dialogs (in particular for AAT
  time to go)
- AAT time to go infobox can be negative (e.g. in excess of min time)

Changes from 5.1.3 beta6:
- G load factoring for polar etc take absolute value of G, in case
   meter (or aircraft!) is upside down
- Fixed airspace query message when inside airspace area but below/above it

Changes from 5.1.3 beta5:
- Fix to target dialog when active waypoint changes while dialog is active
- Fixed help on infoboxes final glide and auxiliary page
- Added highlighting of selected item in lists etc, to improve
  readability
- Added seconds to infoboxes in comment line
- Added big infobox display mode, activated in Altair/PC via escape then F1.
- Added ASSERTs to xml parsing to check for memory problems
- Fixed some aspects of Vega demo handling
- Cleaned up program exit
- Changes to vega vario config dialog

Changes from beta4:
- Fixed waypoint save when using xcm files
- Added estimated achieved speed and ETE to target dialog
- Moved teamcode button to Info page 2, replaced with target dialog
- Write "No data" on analysis dialog when no data available to display
- Changed progress dialog from TOPMOST to TOP so other dialogs (e.g. error
  dialogs) don't get obscured by it.

Changes from beta3 to beta 4:
- Added delay/protection in launcher to try to prevent XCSoar being
  started twice.
- LD vario was wrong sign (negative down), now fixed.
- Prevent crash on start with xcm files that have oversized tiles
- Circling % takes turn rate into account to prevent bad stats due
  to flap switches and dolphin soaring
- Added relative altitude arrows to FLARM gauge in Bearing mode
- Nearest waypoint in status dialog now working even if waypoint is not
  visible on map
- Climb stats are now calculated relative to total energy height
- File properties are now sorted alphabetically
- Added locking of targets, and target dialog (from task calculator) to
  allow preview of task points and to move targets

Changes from 5.1.2 stable to 5.1.3 beta2
- Fixed bug in waypoint parsing of second file
- Waypoints outside terrain are always loaded if no terrain file
- Marks reset bug fix
- Added condition monitor for start rules
- Changed "V Task" instantaneous to "V Tsk Ins"
- Changed "Speed achieved" to "Speed average" label in status dialog
- Task speed value preserved over reset
- Status dialog allows left/right cursor to change pages
- RASP: Changed wstar color scale, better for strong conditions
- RASP: Sfctemp colour/offset fix
- RASP: only available times are displayed in dialog, half hour times
    supported
- RASP: weather dialog allows "Now" time (auto updated) or set time
- RASP: fixed white-out of display outside RASP range
- RASP: added wblmaxmin (convergence) and blcwbase (Cu cloudbase) to RASP
- Added progress dialog text for initialising terrain tiles (jpg2000)
- "acknowledgment Time" setting was ignored, now correctly used by airspace
  warning manager
- In airspace query status message, top now drawn above base (was the
  other way around)
- Reorganised airspace select and waypoint select dialogs in portrait
  orientation for greater readibility
- Barograph in analysis dialog time axis starts from zero.
- Analysis dialog: sensible output when not valid; remove display of data
   which might be confusing
- Added hourglass cursor for slow events (configuration, airspace lookup,
  OLC optimise, shutdown)
- File xcsoar-startup.log is now proper text file
- Marks files deleted on exit
- Enabled display of battery % for PDAs in status dialog,
  and warning on low battery

---------------------------------------------------------------------

Changes from 5.1.1 beta 7
- Allow for new or edited waypoints if the primary waypoint file is
  in the xcm file or blank ---> generated files become waypoints1.dat
  and waypoints2.dat
- Fixed marks reset
- Start height in status dialog (task rules) is represented as altitude
- Changed "nearest" button in analysis dialog to "warnings"
- Day-acknowledged airspace is always unshaded (outline still drawn)
- Bigger/italic font of labels on analysis page
- Airspace lookup dialog doesn't exit immediately after acknowledging an
  airspace.
- Added dwcrit and wblmaxmin to RASP parameters
- Added "Times" page to status dialog, with separate landing/takeoff/flight times
- Added "Max Height Gain" to status dialog
- Fixed alternate glide bar style in portrait mode

Changes from 5.1.1 beta 6
- Ensure FLARM becomes visible if suppressed and alert level >0
- Added missing port functions for second port
- Prevent 2d fixes from being added to logger buffer
- Bug fixes to port handlers, now task Declaration to external loggers
  stands a chance of working
- Added Volkslogger device
- Added FAI 1000m start rules option
- Thickened green lines in Analysis dialog
- Added display of grid values in Analysis dialog
- Merged status pages into single dialog, and moved weather button to
   where status aircraft used to be.
- New status page "Rules" showing start/finish details
- Fixed minor memory leak in RASP weather loading
- Splash screen on PC works now
- Added COM0 to available ports

Changes from 5.1.1 beta 5
- Preliminary support for RASP overlays
- Task waypoints preserved even if waypoint file is changed
- B50 bug fixes, support now for external cruise/climb switch
- Loads default language file "default.xcl" if it exists and no language
  file is specified.
- Added several missing translations
- Fixed terrain cache method for PDAs with low memory
- Added new polars: Speed Astir, LS-6-18W, LS-8-15, LS-8-18, ASH-26E, ASG29-18, ASW28-18
- Added named tasks
- Added ability to lookup airspaces by name/distance/direction/type
  and acknowledge for whole day.  Access via "Airspace Settings" menu,
  "Lookup" button.

Changes from 5.1.1 beta 4
- Minor bug fix to ballast calculation in B50 vario support
- Fixed baro altitude parser bugs
- Fixed time wrapover with end of month and midnight
- Cleanups of LD limiting functions and filter
- Cleanup of calculation time limits
- Cleanup of calculation code for readability
- Menu translations for waypoint next/previous in abort mode
- Fixed display of FLARM targets beyond 2.5 km
- Display final glide through terrain crosshair on top of everything
  except aircraft.
- Fixed rendering errors at edge of jpg2000 tiles
- Separated Borgelt B50 series devices into their own device (no longer Generic)
- Fixed AAT sector bug
- Force/unforce final glide menu item is hidden if AutoForceFinalGlide is on
- Added some missing translations
- Fixed previous page button bug in waypoint details
- Line drawn from FLARM target to edge of radar display for alert targets,
  makes it easier to see direction to search for traffic.
- Code fixes to device.cpp to prevent crashes with badly written device drivers

Changes from 5.1.1 beta 3:
- Force visibility scan after loading new airspace/topology/waypoints
- Progress bar for jpg2000 loading enabled
- Baro altitude from RMZ/RMA sentences only used if no primary
  baro source from a non-generic device
- Increased string length for parsing waypoints and airspace to 300
- Set GPS position to map center on startup if no home waypoint
- Fixed bug in rendering at very small zoom errors (could lead to crash)
- Rendering is smooth now even for jpg2000 terrain from overview
- Added reset function to MarkLocation event

Changes from 5.1.1 beta 2:
- Consolidated validity checks for info boxes

Changes from 5.1.1 beta 1:
- Fixed terrain shading bands in portrait mode
- Fixed terrain shading near coast boundaries
- Enabled portrait mode for Altair
- Enabled gauge vario in portrait mode for Altair
- Added file size method to zzip
- Added support for loading waypoint files from XCM
- Added support for loading airspace files from XCM (disabled, because too slow)
- Consolidated sizes of strings in ReadString methods
- Airspace parser and bounds fix when airspace goes past 180E

Changes from 5.1.0 beta 3:
- AAT target in sector fixes
- AAT sector/circle radius default value is 500 meters
- AppendTo function bug fix
- Mc Risk bug fix
- Replay finish stats bug fix
- Airspace parser more robust to syntax errors
- % Circling resets on valid start
- Screen unblanked if status message appears
- Terrain color ramp is user configurable (Low lands or mountainous)
- Terrain rendering speedups
- Polygon rendering speedups
- Replay logger bug fix (sometimes gave heading=0)
- New experimental jpeg2000 tiled terrrain loading
- Terrain rendering speedups and improvements
- Task speed unit bitmap fixes
- Fixed problem with declaration time occurring after takeoff time
  due to buffering of pre-takeoff data
- Bigger buttons in landscape mode for non-Altair versions to allow
  room for German translations
- User distance units in waypoint select dialog
- Memory leak in JPG2000 fixed
- Fast sine/cosine speedups
- Terrain rendering speedups
- Additional terrain ramps added (Imhof, ICAO)
- Option in expert configuration to disable the auto start/stop of logger on
  takeoff and landing
- Zip container code added
- "XCM" (XCSoar Map) file format support added
- fixed top line of terrain
- bumped version to 5.1.1beta1
- fixed airspace parser dialog bug


Changes from 5.1.0 beta 2:
- Added code to generate missing translations file on windows PC debug builds
- Grey out of some task specific menu items if in abort mode.
- Style option to draw an arrow body alongwith the arrow head
  under option "Wind Arrow" in Settings->Map Display(Expert)
- Fixed bug in query airspace if inside airspace
- Added gettext() to enumerated parameters

- New notifications: AAT too early, arrival past sunset,
     significant wind change
- Fixed bug in Arm start mode (wasn't advancing)

Changes from 5.1.0 beta 1:
- Speed to fly compensated for risk
- Logger buffered for 60 seconds
- Energy height uses estimated true air speed if no IAS is available
- Support (read-only) for Zander variometer and Tasman Instruments variometer
- Changed scale on final glide bar to +/- 500 meters (was +/- 2000 meters)
- Attempt to resolve slow response with in FLY mode on older PDAs
- Fixed bad line in default.xci

Changes from 5.0.9:
- Added NMEAOut, PosiGraph devices
- Input events for forced cruise/climb displays (etc?)
  (FLARM display forcing)
- Waypoint selection filter by type, and by heading 360 deg
- Smoother scrolling of lists
- Setup dialog for NMEA devices changed.
- If any landable point is visible and reachable, final glide bar goes orange
  if below final glide.
- Menu label macros added: WaypointNext, WaypointPrevious, AdvanceArmed, LoggerActive,
     TerrainTopologyToggleName, SnailTrailToggleName, CheckAirspace, CheckTask,
     CheckWaypointFile, CheckSettingsLockout, CheckReplay, CheckFLARM, CheckTerrain
- Menu labels grey out if actions are unavailable
- Dialog details for AAT vs non-AAT are visible only when AAT is set or not,
  in task calculator, task status, and task waypoint editor
- Fixed restart problems where >10 minutes, still was restarting
- Start/restart now more user friendly.  Auto restart only happens up to first turnpoint
- Fixed bug in ETE calculations when force final glide is on.
- Terrain not rendered in not valid at aircraft
- Fixed bug in waypoint lookup (search by turnpoint)
- Moved some config parameters to "Site" configuration page
- Added advanced vs basic configuration settings
- Added -small startup option for PC
- Fixed bugs in ZigZag wind algorithm, and improved accuracy and response
- Don't draw final glide through terrain icon if no task
- Wind estimate set by user in wind settings dialog (with SAVE button)
  overrides the internal estimate until a new estimate is obtained.
- Minor cleanups of text in dialogs
- Invalid infobox data is greyed out so it doesn't distract user

Changes from 5.0.9 release 1:
- Fixed ETE and final glide calculations for Mc=0, proper compensation
  for wind and unreachable at current Mc etc.
- Fixed task distance rounding to nearest 0.1 units

Changes from 5.0.8:
- Fixed bug in wind initialisation/calculation
- AAT start/finish radials step in 1 degree increments
- Fixes for build on VS2005 (PC)
- Fixed various out of bound bugs for task waypoints
- Fixed display of topology labels
- Fixed AAT distance thread dead lock
- Volkslogger parser fix by Rolf Muller-Nilsen
- Fixed adjustable logger time steps
- Fixed AAT distance bug for final waypoint
- Transparent airspaces are not filled, so airspace below is visible

Changes from 5.0.7:

- FIXED Start arm premature
  messages are confusing though, we don't get notification when re-entering a start
  sector (after arming it), nor when approaching a start line.
- New snail trail mode "Full" which displays entire flight.  In all modes,
  the snail trail is short in circling mode in order to prevent screen clutter.
- New feature: added 'optimise' button to task calculator.  This adjusts the
   range (increases or decreases) so that the estimated task time exceeds the
   assigned task time by less than five minutes.
- FLARM targets on the map are drawn as arrow heads pointing in their track bearing.
- Added missing 'Auto Display Blank' to configuration settings for PDA platform
- Fixed Borgelt B50 sentence parsing (Thanks RMN)
- Bug fix for half hour UTC offsets
- Total energy is calculated from difference in true airspeed to best LD in
  true airspeed
- Task radii expressed in user units
- Bug fix, profile support for PC and PDA restored
- Bug fix, protected use of message in NearestAirspace function with thread lock
- Bug fix, NearestAirspace search array out of bounds due to unsigned int loop
- QNH, Bugs, Ballast and MacCready saved at program exit and restored on startup
- FLARM radar can be selected to display relative altitude or bearing.
- Removed asking whether to delete old log files to make space when logger is started.
  Deleting old log files happens automatically now.

Changes from 5.0.6:
- Max manoeuvering speed set to 300 units in configuration dialog
- System beep and message on task/waypoint advance
- Messages given in arm modes (arm start or arm) as reminders to press arm
  when ready to advance
- Bug fix to waypoint editing (second waypoint file was cleared)
- Warning added to waypoint file save when filtering for
  waypoints outside terrain range is enabled.
- Bug fix, task statistics were not updated after task finish.

Dialogs changed:
- dlgTaskWaypoint.xml
- dlgTaskCalculator.xml
- dlgConfiguration.xml
- dlgConfiguration_L.xml
- dlgTaskOverview_L.xml
- dlgTaskWaypoint_L.xml
- dlgStatusTask.xml
- dlgStatusSystem.xml

Changes from 5.0.0:
- Fixed non-drawing of infobox borders on PPC2002
- Added Declare button on Task Calculator
- Fixed terrain display offset bug in portrait mode
- Map scale increased resolution
- Increased maximum radius/sector size on AAT to 100 km
- "Show gross" vario configuration (default true)
- Color speed chevrons, and larger:
 -- blue pull up (slow down)
 -- red push to earth speed up
- Lightened blue color in infoboxes
- Auto disarm mode message only appears if in arm mode
- Task calculator, shows estimated task speed for remainder of task
- Task calculator, shows effective MacCready
- Task calculator, shows achieved speed
- Task calculator, cancel button restores Mc at entry
- Auto MacCready: climb stats are reset on takeoff
- Previous waypoint selects through all multiple start points
- Bug fix, aat target continuation was only working on first sector
- Autozoom for AAT, distance used in zoom is set by max of
  distance to target and distance to center (so scratch task should
  always be visible in autozoom mode)
- Fixed bug in glide time required (wasn't taking final glide into account)
- AAT areas drawn in reverse sequence so next area is on top,
  previous AAT areas not drawn.
- Zigzag wind disabled if on ground (slow or not flying)
- Wide version of FLARM target display on map (ON/Scaled)
- Achieved MacCready accuracy improvements (was overestimating
  with start circles)
- Achieved maccready, height difference compensation
- AAT projection when in sector
- Task calculator, changed "Range" to "Set range"
- Bug fix, "Nearest airfield changed" problem if two airfields are coincident
- Abort mode bug: multiple waypoints close to home give "nearest airfield
 changed" repeatedly.  Now message is given only if nearest airfield
 is more than 2km from previous one.
- All up Weight is displayed in analysis dialog glide polar page
- Minimum zoom increase in AAT (for autozoom)
- Task speed achieved is average speed dist/time + time
  to climb back to start height.
- Task editor, removing waypoints preserves AAT details of successive
  waypoints
- Fixed TASK_START event
- New infobox for distance to home
- New infobox for speed task achieved
- Added AutoBlank configuration option for PDA versions
- Changed text in task status dialog for clarity
- Changed flap forces cruise to now use landing flap switch, and works
  for switching into cruise and into circling
- Bug fixes to AAT distance calculations
- Added ventus 2cx to polar
- Bug fix, sound volume was set to zero on exit
- Added flap landing to switch dialog
- Added close button to text entry widget on non Altair systems
- Allowed wraparound of letters on text entry dialog
- Minor changes to help text and labels of configuration items for clarity
- Lighter blue/red for inverse mode
- Time/date fix for IGC files (UTC used throughout as per spec)
- North/track up display orientation
- Waypoint select on add-waypoint in task editor
- Arm advance to work outside AAT sector if already been in that sector
- Prevent landing/takeoff detection when GPS is disconnected
- Configuration of lat/lon units
- Changed 'aircraft rego' to 'competition ID' to be consistent with IGC
- Improved cropping of polygons
- Minor bugfixes

Dialogs changed:
 dlgConfiguration.xml
 dlgStartPoint.xml
 dlgTaskWaypoint.xml
 dlgTeamCode.xml
 dlgTextEntry.xml
 dlgWayPointDetails.xml
 dlgWindSettings.xml

Changes from 4.7.7:
- Make terrain file loader check file size, to improve robustness if
  bad file.
- Added text entry dialog
- Added pilot name, aircraft type and rego to configuration dialog
- Added support for team code
- Map zoom improvements
- Fixed bug: Waypoints label in abort
- Fixed bug: Default task at startup if no task defined
- Fixed bug in altair.xci, nearest waypoint details were pan-relative
- Minor UI cleanups (cosmetics)
- Logger inactive when in IGC replay mode
- Circling wind estimator won't update if less than one fix every 2
  seconds.
- Zigzag wind estimate inactive when in IGC replay mode
- Analysis dialog: base/ceiling estimation improvements
- Task speed now altitude compensated
- New task speed instantaneous
- All flight statistics retained when exiting XCSoar and loaded at startup,
   so previous flight can be reviewed later.
- Task is saved when exiting XCSoar and loaded at startup.
  (Default.tsk)
- Removed unused/default processor definitions,
  NEWINFOBOX, NEWAIRSPACEWARNING as this is default now.
- Added support for alternate start points
-  All file paths are now converted to/from local path for that machine
  so registry files can be transferred between PC and PDA/Altair.
-  PC and PDA version all data files now in "My Documents/XCSoarData".
- Thermal locator improvements
- UI change: All reachable landable points arrival heights are shown on map in
   all waypoint label display modes
- Average task speed improvements: compensation for altitude,
      now computes task speed accurately for achieved scorable AAT distance.
- Task page on analysis dialog shows in thick red dashed line the scorable
  AAT paths.
- Fixed bug, task finish detection was previously disabled
- Fixed bug, stats for finished task after reset were not displayed correctly
- Fixed bug, waypoint details dialog arrival height was relative to sea
  level not ground.
- Waypoint details altitude arrival, removed "alt diff mc safety"
- Removed unused menu and dialogs from PC version.
- CatMul-Rom interpolator used for logger replay now, provides better
  reconstructed paths and wind estimates when used with low logging rate.
- Thermal markers shown in cruise mode only at close zoom scales,
  to avoid clutter.
- When infobox colors are enabled, the thermal last 30 second average
  is red when the average is less than 0.5*MACCREADY.  This can be used
  to clearly show when it is time to leave a thermal.
- AAT max/min/target speeds in infoboxes show '---' if minimum time
  remaining is zero.
- Minimum zoom level in autozoom set to reasonable level (1.5km) to
  prevent zooming in too close when going past a turnpoint.
- List items in dialog can be selected with mouse/touchscreen.  Touch twice
  to emulate return key.
- Added configuration option to adjust snail trail width
- Fixed bug, made airfield details parser robust to wrong files.
- Fixed bug, nearest waypoint details did not work for first waypoint
- Fixed bug, airspace warning dialog was not shown from
  'nearest airspace' menu when there was an active acknowledgement
- Fixed bug, PC version crashed if exit via close button and a dialog was
   still open
- Home waypoint always added to abort task list if reachable
- 'Clear' button added to task dialog in landscape mode
- Team Code dialog updates dynamically
- Fixed bug, range/bearing was incorrect sometimes
- Improved rendering of distance to airspace in airspace warning dialog
- Fixed bug, portrait mode text in analysis dialog (some items were cropped)
- Infobox border fixup in portrait mode
- Fixed bug, hang on nearest airspace
- Bearing to target shown in great circle arc
- Fixed bug, in abort mode (introduced just 2 days ago)
- Fixed bug, sound volume was set to zero
- Updates to menu, default.xci for PDA
- Return key now toggles suppression of FLARM radar.  If new traffic appears,
   the suppression is turned off again.
- Fixed bug in PPC2002 infobox selector graphics
- Fixed bug in abort mode (possible cause of crash/hang)
- Task calculator range increments in 5%
- Added infobox for 'Home Distance'
- Auto QNH only activated when not flying for more than 10 seconds
- Button menu fixes for PDA, PC
- (Feature request 1281639) Editing/saving waypoints
- Protected task edit from buffer overruns
- Fixed bug, increased text size for airspace parser
- Disabled CDI gauge as it has no control in the configuration settings and hasn't
  been updated
- Fixed bug, FAI finish sector was incorrect


Dialogs changed:
 ALL dialogs
 dlgHelp.xml

Changes from 4.7.5:
- Added small histeresis to instantenous LD vario
- Airspace parser updates
- Added Cambridge GPS NAV device
- Added option to force cruise on neutral/negative flap (for Vega)
   (Flap forces cruise)
- Terrain contrast/shading improvements
- Snail trail now drawn with outline to improve visibility over terrain
- Added V TAS infobox
- Improvements to wind estimator algorithm
- Vario gauge unit bitmap for knots
- Vega configuration, added page for audio schemes
- Vega configuration, added missing parameter (BaudRateA)
- Altitude AGL uses baro altitude if "Nav by baro altitude"
- New units for task speed (separate from airspeed/wind/ground speed units)
- Added FAI 90 start/finish type
- Added thermal locator (shows centroid of lift when circling), option 'Lift center'
   in configuration options.
- Fixed minor bug, auto macready by average was not working when no
  task was defined.
- Modified least squares algorithm to handle weighted least squares.
- Add 'Append' waypoint function, so users can create a task by selecting
    waypoints from the map in sequence
- Task waypoint move up/down in task waypoint pages.
- Terrain database loaded into memory if sufficient RAM + 5 Meg free
- New smooth shading of terrain, major improvement
- New landscape progress dialog hides screen for cleaner startup
- Default task to home if no task loaded at startup
- Added labels to climb and temperature trace analysis pages
- Added help system.  Press enter for 2 seconds on a dialog property
  to display help text.
- Fixed minor bug, landable points were not always visible for some
  label modes.
- Fixed minor bug, baro altitude set by GPS for IGC replay.
- Online Contest optimisation (analysis page, configuration settings,
   three rule sets available)
- Analysis pages now each have a context-sensitive 'action' button.
- Added handicap to glide polar page for OLC scoring
- Fixed GDI resource leak in animateRectangles
- Fixed memory leak from com port threads not having handles released
- Fixed airspace warning dialog losing focus of previous dialog if opened
- Fixed memory leaks in new airspace warning dialog
  when another dialog is already open.
- Online contest "in progress"
- Added 'Declutter Labels' inputevent and menu item
- Fixed GDI resource leak in WindowControls
- Refinements to screen lat/lon bounds calculations
- Refinements to thread locking (separate LockTaskData from LockFlightData)
- GCE/NMEA queue blocking bug fix
- Added check for 500kb free space on IGC destination, asks user to
  delete old IGC files as required to free up space.
- OLC work (rule interpretations, in-progress only valid if flying)
- Added tab style for infobox border
- Added double buffer for infobox rendering to reduce flicker
- Topology bounds area used for pre-filtering of visibility to improve rendering time
- Toggle terrain map labels button (DeclutterLabels)
- Thread locking improvements to reduce latency
- Computed arrival height AGL at Mc0 Mc safety Mc current
- Startup/shutdown messages saved in xcsoar-startup.log
- Fixed bug, short task duration estimates when Mc=0 or unreachable
  in cruise at current Mc setting due to drift.
- Fixed bug, spurious touchscreen detect when pressing menu buttons
- (Feature request 1463308) Auto-mark thermal
- (Feature request 1444335) configurable max/min zoom --> better zoom
   levels available now.

Dialogs changed:
 dlgConfiguration.xml
 dlgWindSettings.xml
 dlgVario.xml
 dlgAirspaceWarning.xml
 dlgWaypointOutOfTerrain.xml
 dlgAirspaceWarning.xml

Changes from 4.7.4:
- Fixed total energy compensation (final glide) when on ground
- Fixed minor bug, silly ETE values were presented when Mc=0 in AAT
  in Task Calculator
- AutoMc disabled if in abort mode
- Fixed: Thermal profile showing distortion (negative values?)
- Fixed: Mc=0 Est task time on task calculator
- Fixed: Trail hang
- Fixed: PC registry not recognising all registry values correctly!
- Auto Mc modes: final glide, set to average, both
- Vario gauge averager should switch to netto averager if not in circling mode
- sam's bug fixes and new features
  --> legbearing bug
  --> New airspace dialog
  --> Waypoints out of terrain
- Fixed: AAT radius display in analysis page shows distortion
- Fixed: Waypoint infobox shows bearing to waypoint, not to target (for AAT)
- Fixed: Vario gauge chevrons not always appearing when they should,
  now chevrons always drawn if vario is in non-circling mode
- Fixed: Averager jumps around too much
- Added configuration setting to determine whether to ask/exclude/include
  waypoints out of terrain range.
- Added LD vario infobox

Changes from 4.7.3:
- Added Auto QNH function
- Minor improvements to robustness
- Added preliminary support for vega voice
- Limits on altitude/speed for start, altitude for finish
  (Feature request 1444340)
- Changed AutoWind from bool to enum: Manual, Circling, ZigZag, Both
- Added zig zag wind estimator
- Added option to use of barometric altitude for all nav functions
- ** (Feature request 1403702) Configuration option for logger timestep
- FLARM gauge, show colors for threat levels
- Fixed bug, Start/Finish radius drawn half size
- Fixed bug, v task calculations if selecting a previous waypoint after
    starting
- Added detection of valid start, now in task status dialog if
    start wasn't valid, the start time shows "INVALID"
- Added safety McReady for use in calculating reachable fields and
   display of arrival heights, and in abort mode.  Option to use
   current Mc value for safety McReady when in abort mode.
- (Feature request 1278082) Ellipsoid error correction.  Now
  detects if ellipsoid/geoid offset is produced by GPS.  If not,
  it applies geoid correction.
- Added basic support for Cambridge GPS-NAV as a GPS source only

Changes from 4.7.2:
- Fixed bug: Disabling of airspace warnings by individual types was
   ignored.  Now working correctly.
- Proper handling of PGRMZ with respect to QNH and when altimeter
   also available from variometer

Changes from 4.7.0:
- Changed "Bugs" to "Clean" in basic settings so meaning is clearer
- Changed "Device 1" etc to "Device A" in configuration settings so meaning
  is clearer
- Fixed (Bug 1388996) Airspace outline black option ignored
- (Feature request 1370449) Configuration of autozoom at startup
- (Feature request 1430326) configuration of sys time set by GPS
- Force final glide mode, input event
- Auto force final glide mode option, forces final glide as soon as
  you are above final glide.
- Startup reliability fixes
- Terrain offset fixes
- FLARM gauge minor fixes (draws aircraft beyond 2km at 2km)
- Added Ventus2C polar
- Added missing vega configuration parameters
- Fixed PGRMZ parsing to set BaroAltitude, not Altitude
- Airspace warnings etc uses baro altitude if available
- Removed dead code in parser.cpp
- Removed "stall" from switch dialog
- Changed "airbrake extended" to "airbrake locked" in switch dialog
- Added devices for Vega and AltairPro

Changes from 4.6 to 4.7:
- Ballast also shown as volume in liters in basic settings dialog
- Vario 30 s averager uses vario if available, otherwise altitude.
- IGC file date is system date, should be reset to GPS time on first lock
- FLARM radar limits range to 2k limit (shows aircraft beyond 2k as at 2k)
- Log file renamed "xcsoar-debug.log"


Changes from 4.5 to HEAD:

- Statistics/flight reset on takeoff
- Major speed improvements to rendering, synchronisation between threads,
  final glide through terrain calculations, snail trail
- Display "AUX" on screen when in auxiliary infobox mode
- Warning if attempting to change a task once it is declared.
- Added glide computer event for final glide through terrain
- Added german sector type
- Task-alterations are queried if already declared to external device
- All MessageBoxes now use new dialog system (when available)
- Redundancy (dropout) and handling multiple GPS sources,
  better autodetection of Vega.
- Improvements to labels in map display, so we don't get so many
  waypoint labels writing over each other.
- Gauge vario hides on fullscreen.
- Option to lock out configuration settings in flight
- Minor speedups to map drawing (removed several redundant floating point operations)
- Added finish line and finish area detection, this does nothing other
  than bring up a status message currently.
- Configuration option for user defined menu/button timeout
- Added Airspace Settings to input events, allows user to switch on/off
   display and warnings for each airspace type
- Warn the user when changing input, language, status files that they need to
  restart (in new dialog system)
- "Arm start" option
- Added user defined checklist text dialog (and corresponding inputevent)
- Waypoint advancing can now be manual, automatic (as before), or requiring
   'arming' each waypoint to be advanced.
- Text in airspace details has scrolling
- New Waypointselect dialog allows scrolling in list box
- Added option for autozoom optionally on at startup
  (in new config dialog)
- Added option for speed command driven by dolphin speed or block maccready
  (in new config dialog), this is shown in VOpt infobox
- Added in new dialog system a vario configuration page for Vega
- Added UTC offset configuration parameter for Altair
- Added task status dialog
- Added drawing of task in analysis dialog
- 'Target' offset for each AAT waypoint
- 'Run' inputevent so people can execute another program from XCSoar.  Program
  must exit before XCSoar continues
- Added 'autoadvance' option (default true) to allow disabling of
  automatic waypoint advances
- AAT sectors now drawn as shaded segments
- Total energy height compensation for kinetic energy in final glide
- Name in task display also shows names of landpoints/airports
- Added LoadProfile to inputevents, so we can have menu buttons
   trigger pilot/region specific settings
- Windows PC port using Visual studio 6.
- When terrain file is valid, only waypoints within terrain area are loaded
- All waypoint labels shown when in pan mode
- Added 'pan' to nearestWaypoint inputevent, to return item nearest to
    center of screen if in pan mode.
- Force redraw of map if not redrawn for 5 seconds (due to gps not connected)
- FLARM status, FLARM aircraft display on map
- Added FLARM TRAFFIC and FLARM NOTRAFFIC glide computer events
- Added basic FLARM status support in parser and Status dialog
- Filter out "Railway station" as miscpop label
- Added infoboxes to support temperature acquisition and traces
- Added atmospheric analysis (temperature trace, convection estimation)
- Snail trail uses netto vario if available
- Added NMEA processing and NE (NMEA Events) into InputEvents
- Minor terrain rendering fixes at close zoom levels
- Improvements to topology polygon rendering
- Added ETA infoboxes (as distinct from ETE)
- Default task (Default.tsk) file may be loaded automatically at startup
   if present (through InputEvent TaskLoad on STARTUP_REAL/STARTUP_SIMULATOR)
- Chevrons only on if airspeed available

- Fixed bug 1467530 Installation to Storage Card
- Fixed bug 1457674 Airspace Display - Danger Areas Obscured
- Fixed bug 1444806 Final Glide L/D
- Fixed bug 1433504 Start line
- Fixed bug 1433497 AAT-sector areas not being displayed
- Fixed bug 1430954 Waypoints with same name.
- Fixed bug 1420989 AAT not enabled when loading a task
- Fixed bug 1399143 Incorrect lat/long display
- Fixed bug 1395611 AAT Area masks display
- Fixed bug 1389003 Airspace area with many points
- Fixed bug 1382036 Profile Load missing data
- Fixed bug 1376376 Bugs - the six legged kind
- Fixed minor memory leak in shape labels
- Fixed minor memory leak in new dialog system
- Fixed bug, array out of bounds in inputevent
- Fixed bug, strange circling lockout (maybe)
- Fixed bug, airspace visibility (airspace wasn't warning if not visible)
- Fixed bug, superpan with autozoom
- Fixed bug in default.xci "Marginal final glide" now reads "Below final glide"
- Fixed bug in final glide alert, now has low pass filter to prevent
  too many alerts when using Auto Mc.
- Fixed bug in startup, program locks calculation/display before starting up
  to ensure everything is initialised properly.
- Fixed bug in FAI task sector auto advancement
- Fixed bug, start line works now
- Fixed bug in task save/load, also clears task on error when loading
- Fixed bug in wind speed infobox units display (now uses aircraft speed units)
- Fixed bug, AAT Areas were drawn on top of everything, including task lines.
- Fixed bug in profile save routine (bad \r\n encoding)
- Fixed spurious captions in subtitle infoboxes
- Fixed bug, "1m" in baro altitude infobox for alternate user units
- Fixed bug, snail trail was never red in sink, now working properly
- Fixed bug in topology bounds refresh
- Fixed bug BUG 1366197: Second Airspace File now works
- Fixed bug in display of more than 500 airspace areas
- Fixed bug in bringing up WaypointDetails from SelectedWaypoint when not
  using infoboxes
- Fixed bug, temp trace max temperature now relative to ground offset
- Fixed memory leak in new dialog system (bitmap unnecessary)
- Fixed display of airfield details in new dialog
- Fixed bug BUG 1368752: Fix display orientation for square displays e.g. hp 6515 (untested)
- Fixed bug BUG 1305089: Sound restored at exit
- Fixed bug in arrival altitude calculation with respect to bugs
- Fixed bug in local time display
- Fixed daylight savings bug
- Fixed BUG 1366492: Improved landing detection by checking altitude AGL to avoid false
  landings when flying in high winds
- Seeding random NMEA static strings from Input Events
- Triggering events from NMEA substring matches (may be limited to certain
  types due to performance limitations).


Changes from 4.22 to 4.5

- Fix waypoint parsing - make it completely bullet proof
- Package and release fonts (part of standard cab/exe)
- Button & Event mapping - default and legacy
  	legacy = same as version 4.22
	default = changed from 4.22...
		APP1 = Show button menu (was Full Screen)
		APP3 = Full Screen (was Vario Sounds Toggle)
		Take Off = Start logger (was manually)
		Landing = Stop logger (was manually)
		Info Box Control = Show labels (were hidden)
- Allow display of screen mode (Normal, Auxiliary, Full)
- Fix spelling of MacCready (it was McCready).
  (reference: http://www.achievement.org/autodoc/page/mac0bio-1)
- Exit simulator if battery lower than 20% (warning < 30%)
- Fixed crash during Waypoint details, when none selected
- Reduce length of labels where possible
- Change default.xci buttons to stay consistent between modes,
  removed some defatul modes changes
- Added sensible default sounds to play during Glide Computer Events
  (\My Documents\XCSoarData\ - Start_Simulator,Start_Real,Takeoff,Landing,
  FinalGlide,Tiptoe - .wav)
- Default.xci updated to hide Main button and map closely to 4.3 (APP1 does Main/)
- Fixed a number of memory leaks and buffer overruns in parsing data files
- Fixed Input Events label corruption. Fixed associated debug failure when
  comparing uninitialized variables.
- Modified variable names for Language and Status (more sensible)
- Use windows device time instead of GPS time in simulator
- Fixed spurious button press bug
- Status messages can be acknowledged by touching them
- Fixed message disappearing problem after 1 second (when airspace warnings were off)
- RETURN key in default.xci needs to be mapped
- Default set of status messages - now automatically generated from default.xcs
- Enable secondary files clear button
- Arbitrary DLL Load and Function calls from InputEvents
- Config files (input, language and status) now support "\r\n" strings correctly
- PlaySound now supports external WAV files automatically. Also allows WAV files
  to be referenced as Input Events - assumes local resource unless ends in ".wav"
- Automatically lookup localised "My Documents" directory to support multiple
  language releases of Pocket PC
- Version number (build date) is automatically generated for non-released versions
- Added debounce timeout registry setting in settings->interface files
- Added input menu timeout
- Added new status message interface (thread-safe, single window, ability
  to repeat messages and acknowledge)
- Fixed hard-coded screen coordinates in PolygonVisible function
- Airspace warnings now use new message class
- Added method to find nearest airspace boundary (interior or exterior)
- Input event to display info on nearest airspace boundary (interior or exterior)
- Renamed fixed "longditude" and "lattitude" spelling mistakes
- Display speed-to-fly bar only if flying
- Debugging of input events file when in simulator mode
- Added glide computer events for entering and leaving airspace
- Added glide computer events for task start and next waypoint
- Audio vario sound updates
- Allow acknowledgement of individual airspaces, and per-day
- Fix acknowledgement bug when re-entering airspace
- Minor font adjustments
- "GPS 2D fix" changed to "GPS waiting for fix"
- New high-visibility icons for flight modes by Simon Taylor.
- Blinking logger icon when logger is active.
- Code cleanups, eliminated BOOL occurances
- Fixed missing sentances in IGC file, so now loadable by TaskNav
- Added "Logger note blahblah" event to put a pilot note in IGC log file.
- Speed-to-fly climb mode bug fix
- Thermal band mode fix
- Audio vario sound updates
- Fixed waypoint arrival altitude bug
- New airspace parser, faster and more robust
- New language customisation
- New status message customisation
- Wind algorithm improvements especially at low wind speeds
- Analysis dialog now has page for wind at altitude
- Fixed defaulting to cruise mode when no waypoint active
- Miscellaneous dialog cleanups
- Snail trail colour scales to visible range to make colors more vibrant
- Safe recovery from critical errors when loading files
- Fixed bug of polar loading on multiple lines
- Fixed ordering of Menu buttons when using cursor to navigate
- Blanking improvements (prevent timeout advancing when any dialog is active)
- Added Auxiliary infobox display, accessible from APP_KEY1, which now
  toggles through normal (mode-specific) infoboxes, auxiliary infoboxes,
  and fullscreen.
- Settings->Task start line/cylinder labels change dynamically to avoid
  confusion
- AutoMcready improvements, fix for overshoot hunting
- "Reset infobox defaults" button from Settings->Load Profile
- Moved handling of bug degradation to sink model to make it consistent
  everywhere.
- Optimised display of titles in infoboxes to prevent over-use of gettext
- Added units display to AAT settings to avoid confusion
- New functions to save/restore registry from text file
- Save/Load profile uses registry save/restore code
- New button input event system
- Fix infobox reset to defaults
- Allow reset of flight start time when relaunching
- Takeoff/landing events, can be hooked up to autostart logger


Changes from 4.21 to 4.22

- Fixed bug when airspace warning display is not refreshed when another
  window overlaps it.
- New "Analysis" pages showing barograph, thermal history and glide polar
- Fixed bug in snail trail, IGC logger update rate
- Additional waypoint file can be specified for competition waypoints
- Fixed font for message box, status dialog
- Minor bugfixes in vario comms thread processing
- Implemented Borgelt B50 vario parsing (untested)
- Improvements to performance and latency of audio
- Terrain cache updates
- File loading improvements
- New wind vector graphics
- New labels with Mc0 arrival height above safety arrival height for
  reachable airfields
- Updated aircraft graphics
- Proper units display in dialogs.
- All configuration options now can be expressed in custom units
- New Netto vario infobox
- New dolphin speed-to-fly infobox
- Improved audio vario sounds
- Speed-to-fly director chevrons on right of screen when connected to
  vario with ASI source.
- Fixed rare bugs in McCready calculation
- Fixed bug in terrain rendering, where level of detail was previously
   set at default, and didn't change with zoom.
- Airspace parser made faster, so binary airspace loader now disabled


Changes from 4.2 to 4.21

- Better recovery of bluetooth GPS after switching device off and on
- Marked points appended to file 'xcsoar-marks.txt'
- CDI display configurable
- Settings->Display split into two pages
- Sunset time shown in waypoint details
- AAT and airspace areas drawn below waypoints and topology
- Messagebox enhancements
- MODIS Satelite images now co-located with waypoint file
- Launcher now uninstalls/reinstalls properly.
- Proper spelling of McCready (sorry, Paul!)
- Display blanking automatically after one minute of UI inactivity if in
  battery mode, reactivated with key press
- New GPS status icons, less obtrusive.
- Aircraft disappears when GPS is not connected
- New "Status" summary page from main menu, giving aircraft position,
  nearest waypoint range/bearing, local sunset time, GPS status
- Additional airspace file can be specified for NOTAM airspace updates
- Settings->File page split into two (map data separated off)
- Snail trail toggles between no trail, long trail, and short trail


Summary of new features since v4.0

- Fullscreen mode (app button 1 in map mode); app button 2 now
  toggles snail trail
- Terrain shading via phong model, direction set by wind direction
- Wind vectors multiple for 10 knot increments
- Saving/loading wind to registry
- Time aloft infobox (in Waypoint Group)
- New wind calculation method
- Rendering of airspace with cross-hatches and optional black outline
- Added pilot/aircraft information in logger
- Added "Remove" button on waypoint details task page
- Acknowledge airspace warnings
- Audio settings page
- Graduated snail trail color and thickness
- Abort/resume of tasks
- Added netto vario calculations
- Added smart zooming (zooms back out when waypoint changes if in autozoom)
- Added installer and launcher
- Bring up menu with double click on map window
- Can fly in simulator mode by dragging on screen
- Improved colour selector now displays currently chosen colours
- Added calculation of glider heading from bearing and wind
- Added infoboxes: G-load, time of flight, UTC time, local time, LD to next waypoint
- Adjusted infobox descriptions and titles.
- Added infoboxes: Time to next waypoint, time to task completion


Fixed buges and code improvements

- Sound files are now in the code as resources, so no need for Audio directory
- Filtering of files:
   Waypoints [.txt]
   Airspace [.txt]
   Terrain [.dat]
   Topology [.tpl]
   Polars [.plr]
- Reduced extraneous refresh of navboxes
- Font size improvements
- Second COMM port disabled if set equal to port 1
- Audio thread is suspended when quiet
- Auto McReady now working again
- Improvements to topology handling
- Better terrain color map
- Terrain shading works with elevation files of any resolution.
- Terrain at sea level or below is rendered as water.
- Minor improvements to thread safety
- Larger Menu page buttons
- Fixed McReady speed calculation with zero distance
- Fixed bugs: Samuel Gisiger (Airspace not displaying, extraneous
  selection of waypoints at zoom levels)
- Improved map window responsiveness (only re-drawn when necessary, avoiding
  CPU waste of unnecessary re-draws).
- Many hard-wired constants relocated to Sizes.h file
- Waypoint labels have white background so not obscured by terrain
- Labels of topological features now supported
- Fast loading of airspace at startup using binary file
- Wind calculation more reliable
- Fast loading of all startup files<|MERGE_RESOLUTION|>--- conflicted
+++ resolved
@@ -1,4 +1,3 @@
-<<<<<<< HEAD
 Version 6.8 - not yet released
 * data files
   - optimise the topography loader
@@ -71,7 +70,7 @@
   - support open Wifi networks (#3391)
   - support USB-OTG
   - export data partition via USB storage
-=======
+
 Version 6.7.9 - 2015/07/03
 * user interface
   - fix crash in task editor
@@ -85,7 +84,6 @@
 * Android
   - timeout for the HTTP client (e.g. LiveTrack24)
 * Kobo
->>>>>>> 08db3b92
   - enable crash dumps in XCSoarData/crash/
 
 Version 6.7.8 - 2015-05-22
