<<<<<<< HEAD
Version 7.0 - not yet released
* LUA scripting
* user interface
  - screen layout with 12 infoboxes on the left, vario+3 infoboxes on right
  - new translation: Traditional Chinese
  - new Logger-setting "CoPilot"
  - new setting "Thermal Averager needle"
  - select position of Thermal Assistant
* data files
  - optimise the terrain loader
  - support runway width in CUP files
* devices
  - parse wind from standard NMEA sentence WMV
  - driver for XC Tracer Vario
  - driver for KRT2 radio
  - driver for Air Control Display altimeter
  - show detailed error message in device list
  - FLARM/OGN - make it possible to set/download registered device database
  - device manager: show flag if device provides data from
      environmental sensors (temperature, humidity)
  - combine traffic from all FLARM devices (support both FLARM and OGN devices on board)
  - GliderLink: new driver
  - AirControlDisplay: read radio frequencies from PAAVS,COM sentence
  - driver for LXNano modified, so declaration contains copilot
* weather
  - merge all weather data in one dialog
  - allow showing both terrain and RASP
  - RASP download from various well-known providers
  - show satellite images from pc_met (Deutscher Wetterdienst)
  - show wave forecast from pc_met (Deutscher Wetterdienst)
* calculations
  - merge redundant waves
  - task restart
* tracking
  - use DNS to resolve SkyLines server IP (#2604)
  - enable SkyLines traffic display on Windows
  - add option to show SkyLines traffic names on the map
  - show thermals obtained from the XCSoar Cloud server
* analysis
  - enhanced graphics: minor tics, color scheme, layout
  - key labels drawn on lines in several pages
  - task turnpoint label drawn on relevant pages
  - barogram: improved working band ceiling and floor calculation
  - climb history: new display uses time of climb as width of bars
  - new page: vario histogram in climb and cruise mode
  - new page: maccready cross-country speed
  - glide polar: dolphin speed line drawn on polar
* map display
  - new display: glide range line drawn to working floor
* thermal band
  - new algorithm, with improved statistics
  - separate active climb and encounter-averaged bands
* infoboxes
  - added ":1" unit for gradient type displays
  - new infobox: % time non-circling climb
  - new infobox: % climb chart showing proportions of time spent circling climb (gray), cruise,
      climbing cruise (green), circling non-climb (orange)
  - improved auto-scaling of vario-like graphical infoboxes
  - new infobox: "Number Of Satellites"
  - new infoboxes for radio frequencies, including setting the frequencies
* Windows
  - drop support for Windows CE
  - require Windows Vista or later
  - allow starting multiple XCSoar instances
* Linux
  - drop support for SDL 1.2
  - display rotation
* Android
  - drop support for ARMv6 and MIPS CPUs
* Kobo
  - support Kobo Glo HD
* Raspberry Pi
  - resizable mouse cursor
=======
Version 6.8.17 - not yet released
>>>>>>> d5e88cd2

Version 6.8.16 - 2020/07/26
* input events
  - fix two crash bugs with malformed files
* user interface
  - fix crash bug in waypoint editor
* devices
  - added ports 8880, 8881, 8882 to tcp-client
* glide computer
  - fix crash bug
* terrain
  - fix several crash bugs (JasPer)
* Android
  - fix several crash bugs
  - fix rendering errors on very wide text lines

Version 6.8.15 - 2020/06/13
* user interface
  - vario: fix overlapping text lines
* tracking
  - SkyLines: update tracking IP address
* support for long-form `DTE` header in IGC files
* Windows
  - fix buffer overflow causing crashes in the waypoint dialog
* Raspberry Pi
  - support 64 bit kernels
  - Raspberry Pi 4 support
  - detect display dimensions and scale user interface accordingly
* macOS
  - add macOS Catalina font path

Version 6.8.14 - 2020/05/14
* user interface
  - fix average needle color in inverted mode
* Android
  - compatibility with Android 9
  - request all permissions without manual restarts
  - fix crash bug
* Kobo
  - fix crash bug

Version 6.8.13 - 2020/04/08
* devices
  - LX: fix buffer overflow
  - LX: support downloading flights from LX7000 Pro IGC
* Android
  - use the full screen on very narrow/wide displays
* Kobo
  - fix build failure with GCC 9
  - switch from glibc to Musl
* WinCE
  - build with GCC 9
* allow the hyphen in XCI files

Version 6.8.12 - 2019/04/30
* weather
  - update source URLs for METARs and TAFs (https://)
* Android
  - increase targetSdkVersion to 26 (required by Google Play)
  - request storage and GPS permissions on Android 6+
  - fix crash when permission to use GPS is revoked
  - fix notification on Android 8+
* Task Editor
  - fixed task editor crashes (Ticket 3930).
* devices
  - IMI: raise max payload size to 2kB
* fix IGC logger crash when no date is available

Version 6.8.11 - 2018/08/18
* terrain
  - fix yet another crash bug (libJasper)
* Android
  - fix crash on Android 8 due to overzealous seccomp filter

Version 6.8.10 - 2017/10/07
* terrain
  - fix crash bug (6.8.9 regression)

Version 6.8.9 - 2017/10/05
* terrain
  - fix several crash bugs
* fix two crash bugs
* Kobo
  - fix internet access (#3869)
  - support for Kobo Glo HD Refurbished

Version 6.8.8 - 2017/09/09
* data files
  - support "GSEC" in OpenAir files
* weather
  - update source URLs for METARs and TAFs
* devices
  - CAI302: fix waypoint download (#3830)
  - IMI: fix PGRMZ parsing (was interpreted as altitude, now is pressure altitude)
  - LX: fix Nano 3 task declaration (#3858)
* Kobo
  - support for Kobo Aura Edition 2
  - support for Kobo Glo Refurbished
  - fix Wi-Fi on recent Kobo firmware releases (#3850)
  - fix USB storage compatibility with Windows 10
* Raspberry Pi
  - fix Raspbian Stretch compatibility
* Raspberry Pi / Cubieboard
  - fix for freeze on shutdown (#3679)

Version 6.8.7 - 2016/08/12
* data files
  - fix freeze after loading malformed topography file
* tracking
  - SkyLines: fix SkyLines tracking on non-Android
  - SkyLines: fix two buffer overflow bugs
  - new client for the experimental "XCSoar Cloud"
* Android
  - remove the deprecated crash dumper

Version 6.8.6 - 2016/07/22
* calculations
  - show takeoff time after landing (#3786)
* user interface
  - fix graphics error on FLARM gauge
  - fix crash in waypoint label renderer (#3781)
  - fix several crashes in waypoint editor (#3553, #3784)
  - fix crash in task manager
  - use task speed unit for OLC speed InfoBox (#3785)
* devices
  - EW: use first 6 characters of turn point names (was: 3)
  - EW: fix broken umlauts in turn point names
  - LX: fix Nano 3 firmware 2.0 compatibility (#3764)
* settings
  - adjust range and step size of terrain/arrival safety height settings
* map
  - increase upper limit of the number of waypoint labels displayed
* Android
  - fix crash due to Bluetooth LE connect failure
* Kobo
  - support USB-OTG for Kobo Glo HD and Kobo Touch 2.0

Version 6.8.5 - 2016/06/12
* calculations
  - update circling percentage only when flying
  - fix circling height gain calculation
* user interface
  - fix "kg/m^2" and "lb/ft^2" unit display
  - fix inverse colors in horizon page
  - reduce CPU load of some InfoBoxes (#3757)
* calculations
  - add option to disable external wind (#3693, #3773)
* devices
  - fix crash on malformed NMEA time stamp
* Android
  - improve Bluetooth LE compatibility (#3745)
* Kobo
  - reduce ghosting on old Kobo models; regression due to screen
    flashing fix in 6.8.4 (#3756)

Version 6.8.4 - 2016/05/18
* airspace cross-section
  - use airspace visibility configuration (#3751)
* data files
  - accept "Military Aerodrome Traffic Zone" (MATZ) airspaces in
    OpenAir files (#3732)
* devices
  - CAI302: fix "airspace" marker in waypoint uploader (#3750)
* calculations
  - improve landing detection at high wind speeds (#3748)
* logger
  - fix crash in NMEA logger
* user interface
  - Australian units for weight are kg
* Windows
  - fix terrain loader (#3747)
* Android
  - fix crash bug in IOIO driver (#3744)
  - fix crash bug on Android 1.6 (#3742)
* Kobo
  - eliminate screen flashing on Kobo Glo HD, Kobo Touch 2.0
  - support battery status on Kobo Glo HD, Kobo Touch 2.0

Version 6.8.3 - 2016/03/09
* map
  - fix distorted terrain when zoomed out
  - fix missing airspaces in cross section (#3537)
* calculations
  - update SIS-AT to 2016 scoring rules
  - fix landing time display (#3690)
  - fix AAT range display
* data files
  - use correct "comment" field for OziExplorer files
  - relax file format detection for OziExplorer files
  - fix bogus arrival heights on watched waypoints when GPS unavailable
  - fix crash in airspace parser
  - fix crash in XML parser
  - save user.cup after edit (#3701)
* devices
  - GTAltimeter: remove unmaintained driver (#3661)
* Kobo
  - support Kobo Glo HD, Kobo Touch 2.0
* fix crash in SkyLines tracking

Version 6.8.2 - 2015/09/19
* Rubik R-26S polar
* user interface
  - save settings after copy&pasting an InfoBox set (#3649)
* map
  - fix crash in the topography renderer
* calculations
  - fix task progress display after finish achieved (#3657)
* devices
  - fix wrong baud rate after task declaration (#3654)
* Android
  - support the "escape" key (#3647)
  - fix all RS232 permissions on Android (#3648)
* Kobo
  - fix wrong IP address display (#3650)
* Raspberry Pi / Cubieboard
  - support digit and letter keys (#3611)

Version 6.8.1 - 2015/08/27
* fix freeze bug when starting without GPS fix
* fix crash with empty xcsoar-checklist.txt file
* devices
  - fix TCP port on Windows (#3428)
* Windows
  - fix the airspace file parser (#3633)
* Kobo
  - fix overlapping text (#3634)
* Android
  - fix USB-RS232-OTG permissions on Android

Version 6.8 - 2015/08/18
* data files
  - optimise the topography loader
  - faster RASP map change
  - show all RASP maps
  - fix comments in TNP files
  - ignore trailing whitespace in airspace files (#3546)
  - store user-edited waypoints and markers in "user.cup"
* devices
  - remove option "Ignore checksum"
  - CAI302: add sink tone configuration
  - LX: implement LXNAV Nano3 task declaration (#3295)
  - LX: remove support for LX1600 pass-through mode
  - ATR833: new driver
  - Volkslogger: support DAeC keyhole declaration
  - Westerboer VW921: remove buggy driver (#3215)
  - added TCP port 2000 to portlist (part of #3326)
  - support LXNAV V7 pass-through mode (#1913, #2808, #2919)
* calculations
  - wave assistant
  - use maximum speed configured in plane setup as limit for calculations
  - use WGS84 earth ellipsoid for distance calculations (#2809)
  - remove setting "Prefer external wind"
  - reduce EKF wind latency
  - fix bogus value in "Nearest Airspace H" InfoBox (#3589)
  - obey the maximum start speed (#2841)
* airspace cross-section
  - sync map & cross-section view zoom setting (#2913)
* infoboxes
  - add "Fin MC0 AltD" infobox (#2824)
  - add "Next arrow" infobox (#3128)
* task editor
  - added one-click task reversal (#1730)
  - show name of loaded/saved tasks in dialog title (#1924)
  - support large legs in the FAI triangle renderer (#3413)
  - task calculator moved to "Status" dialog
  - markers can be used in tasks and for "goto"
* map
  - allow "Mark Drop" while panning
  - airspace labels
* user interface
  - allow horizontal speeds in m/s
  - allow mass in lb, wing loading in lb/ft^2
  - download data files from site configuration
  - remove support for custom status files
  - merge airspace warning buttons "ACK Warn" and "ACK Space" (#1086)
  - show airspace warning at bottom (#1378, #2628, #3275)
  - profile manager
  - password-protected profiles (#851)
  - checklist remembers last opened list (#3110)
  - use configured coordinate format in waypoint editor
  - remove custom font support, replaced with global "text size" setting
  - improved font sizes
  - improved font renderer
  - display rotation for Raspberry Pi and Cubieboard (#3238)
  - use /dev/input/event* on Raspberry Pi and Cubieboard (#3179)
  - support mouse wheel on Raspberry Pi and Cubieboard
  - scale touchscreen coordinates to screen size
  - bigger icons on high-dpi screens (#2795, #3267, #3397, #3540)
  - improved keypad support (#3281)
  - new translation: Simplified Chinese
* tracking
  - new option disables tracking while roaming on the cell network
  - queue SkyLines tracking fixes while data connection is unavailable
  - fix SkyLines traffic display on southern hemisphere (#3601)
  - show SkyLines traffic even if we have no GPS fix yet
  - show nearby waypoint in SkyLines traffic list
  - show altitude in list (#3606)
  - show all nearby traffic (#2814)
  - pass vehicle name to LiveTrack24
* Linux
  - Wayland support
* Android
  - fix IOIO connection on Android 4.x (#2959, #3260)
  - support IOIO-OTG with the Android device in USB host mode
  - support IOIO over Bluetooth
  - support Bluetooth LE
  - timeout for the HTTP client (e.g. LiveTrack24)
* Kobo
  - menu button
  - add UI allowing the start of external scripts to KoboMenu (#3194)
  - support Wifi with WEP (#3138)
  - support open Wifi networks (#3391)
  - support USB-OTG
  - export data partition via USB storage
  - support the Kobo Aura screen (#3490)

Version 6.7.9 - 2015/07/03
* user interface
  - fix crash in task editor
  - fix crash while panning the map
  - improved font renderer
* data files
  - fix comments in TNP files
* calculations
  - faster triangle score calculation
  - fix crash in triangle score calculation (#3576)
* Android
  - timeout for the HTTP client (e.g. LiveTrack24)
* Kobo
  - enable crash dumps in XCSoarData/crash/

Version 6.7.8 - 2015-05-22
* user interface
  - draw gray title bar on inactive dialogs
  - improved dialog button placement
  - fix missing buttons in terrain configuration (#3421)
* task
  - support large legs in the FAI triangle renderer (#3413)
  - make "Cruise efficiency" read-only
* devices
  - fix crash when downloading flight without "logs" folder
* Linux
  - support Raspberry Pi 2
  - show ports renamed by udev

Version 6.7.7 - 2015/02/20
* airspace
  - accept airspaces of class RMZ in OpenAir format files (#3437)
  - fix wrong AGL height due to longitude east/west wraparound (#3468)
* infoboxes
  - fix data for OLC infoboxes if "OLC League" is used (#3461)
* calculations
  - fix handicap factor for "OLC League" scores
  - fix reach calculation problems at border of map (#3239)
  - simplified EKF wind algorithm (#3062)
* input events
  - allow '_' character in event identifiers (#3464)
* replay
  - fix replay progress while replay is paused (#3446)

Version 6.7.6 - 2014/10/18
* tracking
  - updated SkyLines server IP
* user interface
  - fix crash when switching pages with cross section (#3012, #3231, #3395)
* devices
  - LX: relax download timeout (#3199)
  - OpenVario: new device driver
  - Vaulter: new device driver
* replay
  - accept "$GNRMC" in replay of NMEA files
* calculations
  - improve circling detection when using some external NMEA devices (#3360, #3372)
* configuration
  - report missing plane configuration file in log file

Version 6.7.5 - 2014/06/09
* fix crash in task manager (#3305)
* work around crash on Windows (PC) (#3284)
* devices
  - fixed attitude data handling
  - properly detect LXNAV Nano 3
  - FLARM: fix declaration with asterisk in task point name (#3323)
* airspace
  - assume all airspaces are active if day of week is not known
  - restore "Repetitive Sound" setting on startup (#3308)
* Android
  - fix crash when opening IOIO port (#3309)
  - allow reconnecting IOIO sensors
* tasks
  - fix loading of some tasks from .cup files

Version 6.7.4 - 2014/04/11
* map
  - fix topography rendering for polygon shapes (#3245)
  - fix SDL clipped polygon rendering algorithm (#3250)
* devices
  - Westerboer: ignore implausible values from buggy devices
* logger
  - create "logs" directory automatically for external flight downloads
* user interface
  - show status message when switching to next turnpoint (#3270)
* airspace
  - relax parsing of TNP airspace files (#3272)
* infoboxes
  - don't use depreciated content in default configuration (#3278)

Version 6.7.3 - 2014/01/22
* tracking
  - changed host for DHV tracking server (#3208)
* user interface
  - fix missing battery info in status panels
* map
  - fix disappearing observation zones at left/top screen border (#3212)
  - fix RASP display
* devices
  - LX: improved logger handshake (#3199)
  - LX: auto-retry after errors during IGC download
* Android
  - load XCSoarData from external SD card if available (#3198)
* Kobo
  - fix touch screen bug (#3195, #3204, #3211)

Version 6.7.2 - 2013/12/19
* user interface
  - fix crash in alternates list (#3146)
  - new translation: Slovenian
* infoboxes
  - fix "Fin Dist" infobox for GOTO tasks (#3152)
* configuration
  - increase upper limit for plane wing area (#3154)
  - fix saving of custom polars (#3173)
* waypoints
  - correctly handle S latitudes and W longitudes in waypoint editor (#3155)
  - fix saving waypoints to cup format files from waypoint editor
* devices
  - auto-reconnect TCP client (#3127)
  - handle time warps in NMEA replay
  - another midnight wraparound bug fix (#2973)
* Android
  - enable Vivante workaround for GC600 (#3184)
  - faster map renderer (#3124)
  - improved font quality
  - enable cursor key navigation in dialogs (#3133)
* Kobo
  - fix misassigned passphrase in WiFi dialog (#3151)
  - work around Kobo Touch N905B kernel crash in display driver (#3145)
  - work around Kobo Touch N905B touch screen bug
  - the "Home" button opens the menu
  - mount /dev/pts for telnetd (#3135)
  - fix crash in file manager and METAR/TAF dialog (#3078)

Version 6.7.1 - 2013/10/11
* replay
  - fix crash replaying an IGC file with no B record extensions (#3107)
* data files
  - save the previous log file in "xcsoar-old.log"
* user interface
  - new translation: Lithuanian
* devices
  - CAI302: work around transmission errors during IGC file download (#3074)
* Android
  - fix crash in "credits" dialog on Android 4 (#3106)
  - work around Vivante GPU texture bugs (#1995, #2228, #2990, #2998, #3105)
* Kobo
  - fix passphrase entry in WiFi setup (#3053)
  - fix compatibility with old Kobo firmware

Version 6.7 - 2013/09/30
* new target: Kobo e-book readers
* user interface
  - resizable main window
  - added AutoZoom gesture (up-down)
  - obsolete configuration pages "devices", "polar", "logger info" removed
  - new page: "horizon" (#1592)
  - default page gesture changed right/left sense according to other xc ui interaction pattern
  - pressing the Escape key in task manager switches to "Close" tab (#2877)
  - separate font for dialogs (#723, #2806)
  - repetitive airspace warning sound (#2952)
  - never close dialogs due to display rotation
  - disable custom fonts on Altair
  - improve small dialog font on Altair
  - fix loading translations on Linux (#2041)
* map
  - terrain countour lines (#2451)
  - continue loading terrain/topography without GPS fix (#2723)
  - suppress drawing duplicate topography labels
  - draw projected path when turning
  - additional zoom levels (#3037)
  - global "don't fill airspace" setting (#3047)
  - fix rendering errors when some airspaces have no border (#3045)
  - fix distinct page zoom in conjunction with circling zoom (#2907)
* infoboxes
  - new content "Speed task last hour"
  - new content "Next distance (nominal)"
  - new content "Takeoff distance" (#3059)
  - new panel for "Team code" provides quick access to team code settings (#2899)
  - new content "OLC speed" (#2352)
* tasks
  - custom "start requires arm" setting (#2782)
  - new option to disable OLC optimisation
  - MAT: ask user whether to add turn points while flying over it
  - update the calculator without a GPS fix (#2876)
  - fix task speed and time estimates before task start (#2876, #2906)
  - show "arm advance" button when manual arming is necessary (#1729)
  - support the OLC/DMSt 500km triangle threshold (#2963)
  - render finish point as achieved when task is finished (#2140)
  - subtract start/finish cylinder radius from task distance (#2308)
  - fix parsing of .cup task files
* route planner
  - ignore inactive and acknowledged airspaces (#2866)
* calculations
  - add more weight to zig-zag wind compared to circling wind
  - enable circling wind calculation in IGC replay (#2672)
  - fix OLC triangle display (#2775)
* waypoint editor
  - delete waypoint implemented
  - CUP file support added
* devices
  - enabling/disabling devices on-the-fly
  - "debug" button
  - more robust midnight wraparound handling (#2857)
  - new driver from Cambridge L-Nav
  - support TCP client connection
* Android
  - support IOIO via OpenAccessory (Android 4.x)
  - support USB host mode and USB-RS232 adapters on the Nook (#2886)
  - show Bluetooth name instead of MAC address in device list
  - enable fast refresh mode on Nook Simple Touch
* Analysis
  - a retrospective task is compiled that summarises waypoints the aircraft has 
    visited (within 15km radius).  These waypoints are drawn on OLC page of analysis dialog.
* data files
  - default profile is called "default.prf" instead of "xcsoar-registry.prf"
  - log file is called "xcsoar.log" instead of "xcsoar-startup.log"
  - fix name truncation when saving a waypoint file on Windows (#3096)

Version 6.6.5 - 2013/08/21
* user interface
  - reduce flickering in system configuration
* map
  - reduce CPU usage of airspace and topography renderer
* tasks
  - remove keyhole from the BGA start sector zone
* devices
  - enable Nook's internal GPS for mock locations (#2999)
* configuration
  - fix loading home waypoint on longitudes bigger than 90 degrees

Version 6.6.4 - 2013/07/11
* map
  - fix stuttering terrain on Windows CE
  - fix multi-touch pan gesture (#2684)
* calculations
  - improve robustness of the zig-zag wind algorithm (#2961)
* devices
  - FLARM: work around a Garrecht TRX-1090 firmware bug (#2745, #2749)
  - LX: faster LXNAV Nano detection over Bluetooth (#2819)
  - Volkslogger: increase timeout to calculate security (#2910)
  - fix bogus error message after pressing "Cancel"
  - show Bluetooth name instead of MAC address in device list

Version 6.6.3 - 2013/07/02
* map
  - fill FAI triangle areas on Windows
* devices
  - FLARM: improve task declaration reliability
  - LX: support Nano firmware 2.10 (#2819)
* Android
  - fix compatibility issue with Android 2.2
  - detect when internal GPS is lost on Android 2.3 and older (#2929)
* user interface
  - fix unit display for pressure in flight setup dialog (#2933)
* data files
  - added "Pilatus B4" polar

Version 6.6.2 - 2013/06/12
* map
  - fix misplaced topography labels (#2564)
  - fix keyboard panning with track up (#2908)
* infoboxes
  - ensure that the unit symbol is visible
  - fix ballast display in vario gauge (#2911)
* tasks
  - update all settings after task type change
* devices
  - Volkslogger: fix IGC file download on Windows CE
  - EWmicroRecorder: fix corrupt task declaration (#2921)
  - fix potential crash when garbage is received from device
  - fix IOIO reconnect
  - generate G record even when first device has no GPS (#2849)
* cross section
  - also display unknown airspace types (#2884)
* Raspberry Pi
  - fix instant crash (#2922)
* Altair
  - never override data path (#2509)
* Android
  - faster startup

Version 6.6.1 - 2013/05/08
* cross section
  - fix airspace display after display rotation (#2825)
* user interface
  - fix malformed name in airspace warning dialog (#2813)
  - don't lost focus to waypoint list on Altair (#2835)
  - don't forget map zoom when returning to map (#2805)
* devices
  - indicate duplicate devices in list
  - allow using more than one TCP/UDP device
  - fix spurious errors after IOIO baud rate change (#2733, #2754)
  - K6Bt: fix configured baud rate setup on Android (#2836)
  - work around Android 2.3 Bluetooth crash bug
* tasks
  - prevent moving target out of the cylinder (#2794)
* configuration
  - fix regression with polar configuration (#2803)
* support gcc 4.8

Version 6.6 - 2013/04/23
* map
  - optional distinct map zoom on each page (#1603)
  - add label selection "Task waypoints & airfields"
  - allow configuration of "Final glide bar" display (#2554)
  - new snail trail option "Vario-scaled dots and lines"
  - topography icons
  - don't draw pan info over north arrow (#2765)
* cross section
  - show airspace names (#1149, #2390)
  - use glide polar instead of current glide ratio (#2687)
* infoboxes
  - green InfoBox distance when inside observation zone (#2560)
  - limit the InfoBox aspect ratio
  - new InfoBox styles "Shaded" (#1852), "Glass" (#2466)
  - waypoint details button in target dialog (#1967)
  - show distance in radial InfoBox comment (#2577)
  - new InfoBox "ATC radial" with distance in nautical miles (#2269, #2706)
  - improved wind edit panel (#2770)
* user interface
  - replay fast-forward
  - new waypoint location editor (#343)
  - show required glide ratio in waypoint details (#1573)
  - add airspace ack button to map item list (#2139)
  - additionally show airspace altitude in feet (#2379)
  - show more files in replay file picker (#2582)
  - clicking with Ctrl key pressed moves the simulator (#199)
  - vario bar at the right edge of the map
* tasks
  - MAT tasks (#563)
  - custom symmetric quadrant (#2125)
  - AAT keyhole (#1687)
  - add AST point option "Score exit" (#2544)
  - optimise start point
  - allow up to 30 turn points in racing tasks
  - local time for task start open/close time (#2645)
  - enforce the task start open/close time (#2678)
  - fix start auto-advance
* calculations
  - improve the circling wind algorithm (#2690)
* devices
  - Volkslogger: support IGC file download (#1972)
  - Volkslogger: declaration no longer erases waypoint database from logger
  - CAI302: support uploading all waypoint file types (#2054)
  - V7: support for QNH synchronization to V7 vario
* Android
  - faster map renderer on some Android devices
* other
  - new polars for two G 102 Astir variants (#2701)
  - new option "auto bugs" increases bug setting every hour (#1526)
* configuration
  - fix saving of configuration values in non-metric setups (#2771)

Version 6.5.4 - 2013/04/10
* devices
  - Volkslogger: increase timeout for reading flight list
  - V7: fix QNH change
* logger
  - fix failing IGC logger (#2658, #2735, #2736, #2746, #2751)

Version 6.5.3 - 2013/03/26
* user interface
  - eliminate flickering in the cross section on Windows
  - fix wrong radial display in target dialog
  - start at terrain center when there's no GPS fix and no home location
* task
  - fix line OZ rounding error (#2599)
* devices
  - FLARM: fix IGC file download on firmware 5.09 (#2619)
* Android
  - fix crash with Hebrew language
* Mac OS X
  - fix crash on startup (#2607, #2667)
  - show missing serial ports, hide internal devices (#2668)
* infoboxes
  - fix rendering of thermal assistant aircraft symbol (#2702)

Version 6.5.2 - 2013/03/15
* user interface
  - fix hang during startup (#2662, #2663)
  - fix freeze in dialogs (#2664)
  - automatically re-enable manual wind controls (#2336)
  - fix crash after connecting FLARM (#2669)

Version 6.5.1 - 2013/03/12
* infoboxes
  - fix MacCready adjustment for non-metric units (#2654)
* user interface
  - fix bogus "restart XCSoar" messages
  - fix cross section render error on some OpenGL chips (#2631, #2661)
  - allow gestures in cross section (#2655)
* devices
  - fix crash in Android Bluetooth driver (#2636, #2656)
  - fix NMEA input on Android Bluetooth Server
* data files
  - use the terrain cache even when the system clock is wrong
  - fix G record regression (#2657)

Version 6.5 - 2013/03/08
* map
  - lower zoom levels possible while circling (#1120)
  - draw FAI triangle areas (#1563)
  - optimise the terrain renderer
  - added "Wind Up" display orientation
  - high-resolution terrain renderer (Android/Linux only)
  - kinetic panning (Android/Linux only)
  - new terrain color ramp "Gaudy"
* calculations
  - don't detect landing while climbing in a wave (#1330, #2289, #2406)
  - basic support for the contest "DMSt" (#2208)
* tasks
  - add task start countdown (#136, #1080)
  - optimise racing tasks for minimum distance
  - allow observation zone sizes up to 200km (#2401)
  - always use "arrival safety height" when calculating arrival heights
    for intermediate task turnpoints
* devices
  - LX: support flight download from LXNAV Nano (#2085)
  - LX: support flight download from LX5000/LX7000 pro IGC
  - LX: read bugs setting from the LX160 vario (#2167)
  - Android/IOIO: support BMP085 sensor (DroidSoar V2)
  - Android/IOIO: support MS5611 pressure sensor
  - added driver for Levil AHRS device
  - Leonardo: read indicated airspeed from PDGFTL1 sentence
  - C-Probe: read IAS/TAS from the device
  - K6Bt: fix baud rate switching with various drivers
  - K6Bt: fix configured baud rate setup on Android
* data files
  - added MATZ airspace class (#2530)
  - integrated handicaps from DAEC 2012
* logger
  - auto-flush IGC logger after every fix
* user interface
  - preselect first item with details in map item list for
    faster access (#2069, #2207)
  - non-modal FLARM radar (with InfoBoxes and menu)
  - show FAI triangle sectors in task manager
  - can drag modal dialogs
  - short click opens InfoBox dialog
  - support keyboard input on desktop computer
  - improved angle input (e.g. wind direction, sector radials)
  - faster map initialisation during startup
  - reduce audio vario latency
  - better bold fonts on Linux
  - add page option to show cross section below map
  - allow pages with FLARM radar and thermal assistant
  - double click on vario opens main menu
  - allow opening main menu while panning
  - new translations: Hebrew, Vietnamese
* infoboxes
  - added thermal assistant infobox
  - inverse colors for wind arrow infobox and flarm gauge (#2337)
* track friends via internet connection (SkyLines live tracking)
* SkyLines tracking enabled on Windows CE
* Android
  - check if external storage is mounted
* Documentation
  - started a French translation of the manual
  - included an almost complete German translation of the manual

Version 6.4.6 - 2013/01/23
* devices
  - Leonardo: fixed vario parser for the $c sentence
  - C-Probe: fixed temperature offset bug
  - GTAltimeter: fixed vario parser
  - SerialPort: fixed lockup/hang problem when closing for some CE devices (#2515)
* user interface
  - sort airspaces properly in the airspace list dialog (#2528)
* infoboxes
  - fixes broken wind arrow display in some situations (#2295)
  - fix font scaling on screen rotation change (Android/Linux OpenGL)
* data files
  - fixed arc airspace approximation threshold handling (#2360)
* configuration
  - save waypoint label display configuration changed from menu (#2548)

Version 6.4.5 - 2012/12/14
* calculations
  - fix rounding error in convex boundary calculation (#2477)
* devices
  - Vega: fix MacCready setting feedback loop (#1218, #2490)
* user interface
  - faster gesture drawing
  - fix crash in InfoBox page setup (#2122)
  - allow scrolling the check list on Altair (#1289)
* map
  - fix crash in terrain renderer with broken map file (#2478)
* data files
  - added "LAK-12" polar

Version 6.4.4 - 2012/11/15
* devices
  - CAI302: longer timeout for "CLEAR LOG"
* user interface
  - fix font preview in configuration dialog
  - fix the Escape key on Altair
  - fix wind InfoBox dialog layout (#2192)
  - add missing "Switch InfoBox" button (#2246)
* Android
  - fix text rendering on some PowerVR GPUs
* Windows
  - fix garbled screen area in task manager (#2272)

Version 6.4.3 - 2012/11/01
* devices
  - fix freeze bug on device reconnect
  - LXNAV Nano: fix crash in Nano configuration dialog
  - LXNAV V7: fix NMEA setup over Bluetooth
  - Colibri/LX20: fix LXN/FIL to IGC conversion (#2262)
* user interface
  - fix the download manager on Samsung phones

Version 6.4.2 - 2012/10/17
* calculations
  - contest: relax altitude difference check (#2348)
  - improve take-off and landing detection (#2391)
* devices
  - CAI302, B800: fix ballast command (#2387)
  - IOIO: fix baud rate switching, fixes LXNAV V7 and Volkslogger (#2277)
* data files
  - added polar of "Ka 6E" and corrected the "Ka 6CR" one (#2327)
  - added polars of "AK-8" and "Blanik L13-AC" (#2329)
* map
  - suspend the map renderer while thermal assistant is shown
* user interface
  - closing the XCSoar window cancels the current modal dialog (was
    broken on Windows)
  - fix off-by-one bug in combo list (#2382)
  - fix map updates in replay/simulator on Linux (#2236)
  - fix file manager on new XCSoarData directory
  - fix excess error messages in file manager (#2395)
  - validate UTF-8 in xcsoar-checklist.txt (#2396)

Version 6.4.1 - 2012/08/30
* calculations
  - fix "final GR" calculation (#2256)
  - improved great circle vector calculation precision
* map
  - new option to disable the wind arrow
* data files
  - increased arc airspace resolution for large radiuses
* devices
  - fix potential crash in I/O thread
  - fix date/time parsing in Flytec device driver
  - Volkslogger: fix task declaration over Bluetooth
  - CAI GPS-NAV: work around timing problem
  - LX: fix Colibri/LX20 declaration problems
  - Westerboer: support for smaller steps in MC value setting
  - improved Bluetooth support on Windows CE
  - work around Windows CE serial port driver bug, fixes freeze during
    Nano task declaration (#2255)
* user interface
  - remove duplicate "trail drift" setting (#2252)
  - fix flarm teamcolor saving (#2291)
  - fix flarm targets in map item list (#2267)
* logger
  - IGC B record is invalid ("V") with just 2D fix
  - log pressure altitude in IGC files
* fix crash on low battery in simulator mode (#2306)

Version 6.4 - 2012/07/31
* calculations
  - Contest: add FFVV NetCoupe (#1648)
  - Contest: optionally include next task point in OLC classic/plus
    score calculation (#1561)
* devices
  - support up to 6 devices
  - buffered serial port I/O
  - FLARM: new FLARM setup dialog
  - added drivers for GliderTools GT Altimeter and Compass C-Probe
  - LXNAV V7 and Nano configuration dialog
* data files
  - removed support for separate terrain/topography files, now XCM only
* map
  - configurable airspace rendering (#1847)
  - "dots for sink" trail styles
  - weather stations on the map (#1487)
* user interface
  - added "Airspace On/Off" menu button
  - save Flarm team mates in the profile (#1997)
  - added para- and hang glider and aircraft symbols (#1626)
  - audio vario (#1576)
  - improved airspace list rendering
  - configurable map item list (#1936)
  - "GoTo" button in map item list (#2069)
  - show corresponding waypoint file in waypoint details dialog (#1624)
  - show gesture path while dragging
  - file manager, can download data files
  - new option to disable the "final glide" display mode
* infoboxes
  - added automatic altitude infobox (baro. altitude with GPS fallback)
  - added wind arrow infobox (#1598)
* Android
  - support x86 and MIPS CPUs
  - Bluetooth server for NMEA out

Version 6.3.11 - 2012/07/27
* calculations
  - fix freeze in glide solver
  - fix transition in small cylinder for key hole observation zones
    (e.g. BGA, #2229)
  - fix AAT buttons in new tasks (#2183)
* data files
  - fix crash in CUP task loader
* map
  - fix rounding error in annulus renderer (#2221)
  - redraw map after target was moved (#2216)
  - fix bogus "around terrain: -1" map element (#2205)
  - fix waypoint label style when no map is loaded

Version 6.3.10 - 2012/07/20
* calculations
  - fix rounding error in sector angle calculation (#2102, #2209)

Version 6.3.9 - 2012/07/18
* calculations
  - show AAT/target info before the first GPS fix (#2183)
* data files
  - fix crash in the "Status File" loader
* devices
  - plausibility tests for NMEA input
  - fixed Westerboer VW921 airspeed reading

Version 6.3.8 - 2012/06/22
* fix broken graphics (#2182, #2184, #2185)

Version 6.3.7 - 2012/06/21
* calculations
  - show altitude difference to target point, not area centre
  - enforce the 150 minutes limit for OLC league (#2174)
  - fix airspace warnings on old ARM CPUs (#2127)
* devices
  - LX: improved LXNav V7 support
  - skip failed devices for task declaration
* replay
  - fix parsing of flight date in IGC files
* Android
  - fix crash during METAR download (#2156)
  - fix map flipping (#2154)

Version 6.3.6 - 2012/06/06
* calculations
  - fix task start arming inconsistency
  - fix crash in thermal locator (#2137)
  - consider head wind in STF only if MacCready setting is zero
* devices
  - fix NMEA out
* data files
  - added "ASW-28 (15m)" polar (#1919)
* user interface
  - ignore double clicks when mouse/finger has moved
  - the "back" key returns focus to map
* Windows
  - check for XCSoarData in the XCSoar.exe directory (#2136)
* Android
  - fix crash on IOIO reconnect (#2130)
  - fix interference of two or more IOIO UARTs (#2107)
  - eliminate delay from IOIO connect

Version 6.3.5 - 2012/05/31
* calculations
  - fix rounding error in task minimum search for finish lines (#2102)
* devices
  - fix crash on connection failure during flight download (#2107)
* map
  - fix horizontal terrain stripes (#1745)
* Android
  - fix compatibility with Android 1.6
  - fix hanging IOIO/Bluetooth connection
  - fix crash in FLARMNet dialog
  - save crash dumps in directory "XCSoarData/crash/";
    this requires the Android permission "READ_LOGS"

Version 6.3.4 - 2012/05/24
* calculations
  - fix overflow in ETE/ETA calculations on big tasks (#2066)
  - fix bogus landing detection right after takeoff (#2081)
* task manager
  - fix FAI start/finish line length (#2079)
* devices
  - CAI302: fix connection lost after MacCready update (#2029)
* user interface
  - increase double click interval to 500ms (#2088)
  - fix UTC offset preview (#2082)
* map
  - sanitise map scale (#2086)
  - fix crash on topography triangulation failure (#2089)
* Android
  - fix profile path on Samsung devices with external SD card (#2051)

Version 6.3.3 - 2012/05/05
* calculations
  - use arrival height instead of terrain safety height for MC0 Alt.D
    (#1991, #1992)
  - fix arrival heights on map when no terrain is available (#2018)
* user interface
  - refresh the device list automatically
* Android
  - fix crash after too many network failures (#1957)
  - improve the pressure sensor's Kalman filter
  - fix Bluetooth/IOIO receive data truncation
  - reduce the risk of getting killed by the Android Activity Manager
* logger
  - Fix logging of "start" events
  - Fix logging of "before takeoff position fixes" in IGC logs (#2052)

Version 6.3.2 - 2012/04/26
* devices
  - FLARM: fix flight download (#2024)
* user interface
  - improved list colors, white text on dark blue background
  - limit form field labels that are too wide (#2025)
* Android
  - apply a Kalman filter to the pressure reading (#1928)

Version 6.3.1 - 2011/04/19
* calculations
  - fix crash with far away task (#1969)
  - fix high speed remaining when wind drift is disabled (#1962)
  - fix crash when scrolling beyond the poles (#2005)
  - fix airspace activity (day of week) calculation
* devices
  - allow standard NMEA sentences to begin with 'P'
  - add missing NMEA checksum verifications
  - Borgelt: send bugs and ballast to the B800 (#1940)
  - Borgelt: read the ballast setting from the B800 (#1940)
  - LX: support the LXNav V7
  - Flymaster: initiate NMEA mode
  - AltairPro: relax timeouts
  - FLARM: relax timeouts
  - fix timeouts on Windows CE (FLARM driver and others) (#1970)
  - ignore garbage at the beginning of NMEA lines
  - fix the NMEA out driver (for Altair double seater and others) (#1982)
* logger
  - fix format of IGC 'C' records for takeoff/landing (ambiguous spec) (#1993)
  - fix landing time in flight logger (#2012)
* map
  - don't fill acked airspaces (#1958)
  - fix display of full-circle annulus (#2000)
* task manager
  - fix rename/delete function for task files (#1985)
  - also clear optional starts with "Clear All" button (#2014)
* waypoints
  - add all examined waypoints to recently used waypoint list (#2009)
* Linux
  - fix HTTP networking bugs
* Android
  - fix hanging shutdown after IOIO connection failure
  - fix saving of airspace colors (workaround for android compiler bug) (#1954)
* Windows
  - fix double key presses on Windows CE / PPC2000
* Altair
  - recover focused dialog control (#1868)

Version 6.3 - 2012/03/29
* calculations
  - real-time OLC score
  - configurable permanent polar degradation
  - finish: allow flight to boundary (reenabled)
* devices
  - COM port monitor
  - fix for TCP port on Windows
  - added separate FLARM driver for declaration and IGC file download
  - FLARM: generate checksums for task declaration
  - added driver for the Westerboer VW921/VW922 devices
  - added driver for the FlyNet variometer
  - allow up to 4 devices
  - LX: support the LX Color Vario
  - LX: send QNH and ballast to device
  - LX: send keep-alives while in flight list
  - LX: support LX1600 pass-through mode
  - send/receive bugs setting to/from device, if driver support it
  - support for K6-Bt baud rate switching
  - CAI302: units editor
  - CAI302: write waypoint database to CAI302
  - CAI302: baud rate switching
  - Flytec: correct airspeed and ground speed factor
* map
  - airspace rendering fixed
  - show new map items list on click
  - reduce map jiggling, improved E Ink display support
  - multi-touch drag triggers pan
  - waypoint labels: support "required glide ratio" instead of
    "arrival height"
* user interface
  - show METAR data in natural language
  - sort METAR stations by name
  - added kinetic scrolling for non-WinCE platforms
  - enable font anti-aliasing on Linux and Mac OS X
  - show airspaces in the task manager
  - larger form rows on touch screens
  - added UTM coordinate format
  - single click in target dialog moves the target
  - dpi-aware dialog layout
  - show units in the analysis dialog
  - optional full-screen mode on Linux
* logger
  - added "Start only" option for auto logger
* data files
  - added support for CompeGPS waypoint files
* internet
  - added LiveTrack24 live tracking
* Windows
  - use XCSoarData folder on removable drives/cards if available
* Android
  - support reverse screen modes for Galaxy Tab
  - support baro sensor
  - fix profile saving bug after initial installation
  - improve Bluetooth and IOIO error handling
* Altair
  - fix configuration dialog navigation
* LX MiniMap
  - support for the hardware buttons

Version 6.2.6 - 2012/02/25
* calculations
  - fix bogus terrain warnings
  - fix incorrect expiration of wind data, e.g. for temporary manually
    overridden automatic wind calculations results
  - fix auto MacCready calculation
* devices:
  - Vega: fix Vega configuration dialog
  - Android: don't auto-reopen the internal GPS periodically
  - Android: fix deadlock when internal GPS is disabled
  - fix rare crash bug during task declaration
* fix parsing of weather station codes read from profile
* Altair:
  - fix a few broken dialog hot keys
* Windows
  - allow configuring the UTC offset on Windows CE

Version 6.2.5 - 2012/01/27
* calculations
  - fix time calculation when goal is above aircraft
  - fix speed to fly when goal is below aircraft
  - fix minor OLC miscalculation
  - enable the logger ID on all platforms
  - prevent spikes and jumps during IGC replay
* infoboxes
  - fix display of "FIN ETE VMG" and "WP ETE VMG"
* user interface
  - enable 5 InfoBoxes on the right in landscape mode
* settings
  - fix handling negative UTC offsets
* devices:
  - fix regression in EW MicroRecorder task declaration
  - EW MicroRecorder: make task declaration cancellable
* Android
  - fix black screen after resume
* Windows
  - fix freeze on the Windows Mobile "Today" screen

Version 6.2.4 - 2011/12/24
* calculations
  - fix arrival altitude calculation when goal is above aircraft
  - take terrain safety height into account for start point
  - calculate final glide MacCready even when no thermal was measured yet
  - fix rare crash in AutoMacCready calculation
  - converge AutoMacCready to zero when goal is unreachable
  - fix crash with far away task
  - fix crash in terrain reach calculator
* devices
  - Borgelt: send MacCready to B800 with CAI302 protocol
  - Flytec: fixed the $FLYSEN parser (more data, including GPS)
* Android
  - fix bogus long InfoBox clicks
  - fix crash after resuming
  - don't reveal InfoBoxes after rotating the display during pan
* Windows
  - work around startup problem on hx4700 with Windows Mobile 5
* Altair
  - fix crash in InfoBox cursor movement
* user interface
  - restore the current menu after rotating the display
  - fix sorting by filename in file selector of task manager
  - allow modification of some additional infobox values with up/down keys
    (or volume keys on android devices).
  - fix crash in the .xci file parser
  - new translation: Korean
* map
  - performance improvements for large maps
  - redraw map after terrain cache update
* settings
  - load configured METAR/TAF stations on startup
  - remember UTC offsets > +12 hours.

Version 6.2.3 - 2011/11/19
* calculations
  - show correct "next distance" even if glide solver fails
  - don't discard manual wind when auto wind is disabled
  - don't discard manual wind until a new estimate is calculated
  - fix memory leak
* user interface
  - reduce menu flickering
  - fix crash in waypoint list dialog when waypoints have large comments
  - prevent waypoint editing if waypoint file is read-only
  - fix clipped task display on wide screens
* map
  - speed up the map renderer
  - reduce memory usage on PPC2000
* data files
  - Automatically try to detect character encoding of airfield details file
  - speed up waypoint/airspace loading
* logger
  - Added competition id to IGC file output
* Linux
  - display error message when fonts could not be loaded
* Mac OS X
  - initial public release, distributed in a DMG package

Version 6.2.2 - 2011/11/04
* devices
  - save the "bulk baud rate" setting
  - don't auto-restart NMEAOut and XCOM760
* calculations
  - fix instant L/D formula
  - fix malformed F records in IGC files
  - minor fix for FLARM stealth calculations
  - fix auto QNH formula
  - fix reach/route arrival calculations with strong wind
* user interface
  - fixed several minor bugs in the plane database dialog
  - fix MacCready steps for knots and ft/min
  - manual and translation updates
  - support "airspace margin" setting for "All below"
  - fix crash in font editor
* data files
  - fixed bugs in TNP airspace file parsing
* Android
  - acquire "Vibrate" permission

Version 6.2.1 - 2011/09/26
* faster METAR and TAF download
* devices
  - FLARM: clear old barometric altitude as soon as FLARM is detected
* user interface
  - show validation errors before task declaration
* Windows / Altair
  - restore the "Enter" key in dialogs (knob click on Altair)
* Android
  - fix hang on quit
  - fix screen corruption when rotating the progress screen
  - fix startup crash with manual display orientation
  - fix memory leak in network code
  - implement timeout in network code
* Mac OS X
  - fix clock query
  - store data in ~/XCSoarData

Version 6.2 - 2011/09/08
* devices
  - Android IOIO
  - Android: support native serial ports and USB-RS232 adapters
  - added task declaration support for the IMI ERIXX logger
  - improved support for the Digifly Leonardo
  - auto-detect serial ports on Windows CE
  - serial port support on UNIX
  - CAI302: fix byte order bug on PC
  - CAI302: IGC file download
  - IMI ERIXX: IGC file download
  - LX/Colibri: IGC file download
  - LX: support baud rate switching
  - Volkslogger: fix task declaration on PC
  - Vega: update vario when there is no GPS fix
  - PosiGraph: task declaration
  - device declaration can be cancelled
  - reconnect individual devices after failure or timeout
  - device manager dialog, with manual reconnect
* calculations
  - dry mass is seperated from the polar reference mass
  - airspace distance miscalculations fixed
  - new wind algorithm "EKF", replacing ZigZag
  - OLC calculation speedup
* user interface
  - added support for reverse portrait/landscape screen orientations
  - multiple flarm team mates and teams possible
  - nearest airspace distance info boxes
  - better font for large info box values
  - airspace warnings: show vertical distance if above/below
  - profiles are not incremental anymore; initial support for editable
    user profiles
  - MacCready InfoBox: scale increments according to user unit
  - METAR and TAF
* map
  - redraw terrain only if needed (saves battery power)
  - airspace rendering optimised
* data files
  - auto-detect the character encoding in waypoint/airspace files
* tasks
  - allow finish height in MSL or AGL

Version 6.1.5 - 2011/08/20
* data files
  - fixed arcs in TNP airspace files
* devices
  - fixed temperature reading from Altair/Vega and Westerboer devices
* calculations
  - airspace distance miscalculations fixed
  - fixed builtin polars with points above 200 km/h
* Android
  - fix timer crash

Version 6.1.4 - 2011/07/30
* memory leaks fixed
* calculations
  - fix miscalculation in start point chooser
  - finish: revert "allow flight to boundary" for now
* map
  - fix for the aircraft symbol
  - airspace rendering optimised
  - disable huge topography files on PPC2000 and Altair
* Android
  - fix text rendering on Adreno GPUs
  - fix another suspend/resume crash
  - clip the unit symbol in info boxes
  - smooth CPU usage info box
* Altair:
  - fix upside down screen

Version 6.1.3 - 2011/07/14
* devices
  - fix task declaration on PC
  - LX: correct byte alignment for task declaration
* calculations
  - reduce memory usage
  - finish: allow flight to boundary
  - Racing task, FAI Task: allow 11 turnpoints
  - task: support AGL maximum start height
* user interface
  - translation updates
  - new translations: Japanese, Ukrainian
  - support mouse wheel on Linux
  - fix duplicate text input in edit controls on PC
  - update info boxes after leaving full-screen
  - fix PNA model type
* map
  - fix map location when all devices fail
* Android
  - support hardware keyboard in custom XCI files
  - clip text in the "credits" dialog
  - catch Java exceptions in the text renderer
  - reduce texture memory usage on newer GPUs
  - fix terrain rendering on Mali-400 (Samsung Galaxy S II)

Version 6.1.2 - 2011/06/28
* devices
  - workaround for GPGGA/GPRMC clock difference
* calculations
  - reduce memory usage further
  - fix boundary routine of the key hole zone
  - set system clock only from a real GPS fix
  - set system clock again after device reconnect
  - MacCready setting defaults to safety MacCready on startup
* user interface
  - change low battery thresholds
  - manual and translation updates
  - fix UTC offset setting
  - fix overlapped InfoBox text
  - translation updates
* map
  - fixed coast line display (areas below zero no longer flooded)
* Linux
  - fix broken textures on GPUs with power-of-two dimensions
* Android
  - enable sound effects on task start, arm turn, GPS connection
  - continue calculations while airspace warning is displayed
* Altair
  - the Escape button saves dialogs (such as InfoBox setup)

Version 6.1.1 - 2011/06/01
* calculations
  - fix arrival heights which are below the safety height
  - reduce memory usage
  - fixed several bugs in the teamcode calculation and display
* user interface
  - new option for large glider symbol
  - re-enable the team bearing diff InfoBox
  - fix crash in the waypoint editor
* Windows
  - workaround for PPC2000 bug that caused lockups
* Android
  - fix crash bug after orientation change and resume
  - support non-standard SD card mount points
* Altair
  - fix UI lag
  - fix default task on startup
  - optionally load XCSoarData from USB drive
  - swap "ACK Warn" / "ACK Space" hot keys
  - disallow the on-screen keyboard
  - fix clipped cursor in text entry dialog
  - fix default font for "important topology"

Version 6.1 - 2011/05/19
* devices
  - CAI302: read QNH setting
  - Vega: send configured QNH to Vega
  - allow disabling a device explicitly
  - listen for NMEA on TCP port
  - automatically restart FLARM after declaration
  - Stealth mode detection of other FLARM targets
* user interface
  - "pan to" button in waypoint dialog
  - waypoint selection screen shows last used waypoints if no filter is set
  - change the info box geometry without restarting XCSoar
  - change the display orientation without restarting XCSoar
  - tabbed Task dialog with icons or text on tabs per settings
  - new InfoBox configuration dialog
  - configurable aircraft symbol
  - new translations: Danish, Norwegian Bokmal, Romanian
* route planning
  - new optional minimum-time route planning around airspace and terrain.  
    - allows avoidance or terrain, airspace or both
    - takes final glide and cruise-climb portions of flight into account
  - Configuration in Route Planner page of settings.  
    - Feature is by default disabled.
    - See settings help text for configuration options
  - Limitations of current version:
    - does not update the final glide bar, task times etc for any obstacle deviations
    - does not handle aircraft or destination location inside airspace
    - does not allow paths with course deviations greater than 90 degrees each leg.
    - some "jumping" of the solution may be experienced as altitude/location changes.
* reach (glide terrain footprint)
    - new engine for calculating the where the glider can fly in final glide,
      formerly known as the glide terrain footprint, now referred to as 'reach'.
    - this can calculate the reach around terrain obstacles
    - landable waypoints visible on the map are marked according to whether they are
      reachable
    - the reach calculation is configurable, turning search can be disabled if
      running on low-powered devices.
* map
  - north arrow is automatically hidden in north-up mode
  - added configurable slope shading (off/fixed/wind/sun)
  - autozoom uses stepless zooming and has configurable upper distance bound
  - "north up" map orientation now respects "glider position offset"
    by configuring a "shifting axis", i.e.
    - shifting based on bearing to target (i.e. North orientated "target up")
    - shifting based on average of recent ground track
      (i.e. North orientated "track up")
  - the estimated thermal position is now used as map center during circling
  - a selection of which waypoint labels are displayed is now possible
    (All, Task & Landables, Task and None).
  - different rendering of roads based on importance (major, normal, minor)
  - a different font is used for rendering important topology labels (i.e. big cities)
  - landables can be displayed with runway heading and proportional length if the
    necessary data is contained in the waypoint files
  - glide terrain range line more detailed, uses 50 radial points rather than 20
  - added option to display track bearing line in map
  - optional transparent airspace rendering
  - terrain ramp auto-scaling disabled
* data files
  - support for SeeYou .CUP task files in the task manager
  - support for GPSDump/FS FormatGEO and FormatUTM waypoint files (.wpt)
  - support for OziExplorer/CompeGPS waypoint files (.wpt)
  - added airspace class G
  - wing area field is read from extended polar files if available
  - zander files: description field is used for additional airport detection
  - added frequency parsing for airspace files
    - TNP: RADIO field
    - OpenAir: AR command
  - the frequency and runway heading/length given in cup files are now displayed
  - use runway heading and length contained in cup waypoint files
  - for WELT2000 generated winpilot waypoint files (.dat) use runway heading
* task
  - new Task Manager and calculator dialogs
  - FAI Triangle filter when adding turnpoints
  - added BGA start point sector
  - added AAT inner radius sector
  - configurable alternate sorting 
    - by arrival altitude
    - along task direction
    - along home direction
  - "long-click" in task turnpoint zone displays Target dialog
  - "arm advance" menu buttons removed.  Next/previous buttons function as normal
    for turnpoints (including startpoints) not requiring arming, for those that do
    require arm, "next" reads and functions as "arm" on first press and once armed,
    reads and functions as "next".  "previous" reads and functions as "previous" if
    not armed, "disarm" if armed.
  - time margin of AAT optimisation is configurable under "Default task turnpoints" page, expert mode
    as "Optimisation Margin" option.
  - auto goto task: when no task is defined then on takeoff, if there is a waypoint
    within 1km of the takeoff location, a goto task pointing back to this location
    is automatically created.
* infoboxes
  - new graphical infoboxes
    - barogram
    - vario trace
    - netto vario trace
    - thermal circling trace
    - thermal band
    - task progress
  - new infoboxes:
    - time below maximum task start height
    - wp and task ETE assuming ground speed is maintained
* Android
  - support landscape/portrait switching
* Dialog updates
  - Analysis dialog shows multiple contest (OLC etc) results
  - Analysis dialog includes a thermal band graph
  - Waypoint select dialog allows filtering by start/finish
  - Airspace warning dialog only shows buttons suitable for the respective airspace item, 

Version 6.0.10 - 2011-04-29
* fix crash in flarm teammate setting
* user interface
  - enable gestures by default
  - show the primary data directory in the configuration dialog
* calculations
  - fix wind direction on glide terrain line
  - enable warnings for GND airspaces when AGL altitude is negative
* Android
  - fix two crash bugs on sound effect
* Altair
  - correct key handling behaviour in Lists
  - prevent wraparound of cursor navigation

Version 6.0.9 - 2011-04-06
* devices
  - work around iPaq Bluetooth driver bug
* map
  - fix for hanging map on slow hardware
* Windows
  - fix setting the system time from GPS
  - PPC2000: major performance improvement
  - more backslash path fixes on Windows CE
* Android
  - don't require GPS and Bluetooth on Android Market
  - implement the battery InfoBox
  - internal GPS: show "waiting for fix" until location is obtained
  - allow SD card installation
  - "Droid Sans" is the default Android font
  - enable font preview
  - dead hardware keys fixed
  - implement sound effects

Version 6.0.8 - 2011/03/23
* don't estimate thermal source for skewed thermals
* devices
  - CAI302: fix task declaration on Android
  - EW microRecorder: minor task declaration fix
* configuration
  - Units: fix "feet per minute" support
  - save the "Auto Logger" setting
* Windows
  - use backslash for paths on Windows CE
* Android
  - calculate WGS84 to real altitude (internal GPS)
  - fix incorrect airspace warning repetitions
  - auto-reconnect to Bluetooth GPS after timeout
  - support the acceleration sensor
* Linux
  - more dialog improvements
  - fix bold font rendering
  - case insensitive file name matching

Version 6.0.7 - 2011/03/12
* devices
  - EW microRecorder: timeout during connect
  - EW microRecorder: increase RX timeout
  - EW microRecorder: insert new declaration into old EW-USER.TXT
* map
  - Airspace: support alternative OpenAir coordinate format
  - allow zooming in to 1 km
* replay: don't execute recorded input events
* Windows
  - hide the task bar on Windows CE Core
* Android
  - disable auto-restart on various Android configuration events
  - import time from internal GPS correctly
  - read internal GPS accuracy
  - the "back" hardware key cancels dialogs
  - map the volume keys to cursor up/down
* Linux
  - improved button and checkbox rendering
  - dialog keyboard navigation implemented
  - enable keyboard repeat

Version 6.0.6 - 2011/03/04
* devices:
  - fix declaration crash in Volkslogger, EW, CAI302, CAI GPS NAV
  - EW: remove duplicate newline in declaration output
* map
  - Airspace: add option to re-enable stencil buffer on PPC2000
* other
  - select waypoint: update heading filter only on large changes
  - reduce dialog memory usage
* Windows
  - compile vali-xcs.exe as console application
* Android
  - fix crash due to invalid UTF-8 labels
  - more pause/resume crash fixes
  - take advantage of ARMv7 CPUs
  - dialogs are modal now
* Linux
  - implement the serial port

Version 6.0.5 - 2011/02/26
* devices:
  - EWMicroRecorder: fix hang during task declaration
  - FLARM: parse PGRMZ as altitude above 1013.25 hPa
* user interface
  - scale the "Today Screen" buttons on large screens
  - fix page numbers in satellite image renderer
  - generate satellite file name from original waypoint id
* map
  - terrain: permanently disable failed tiles
  - terrain: fix "unexpected marker segment type" error
  - AAT: don't draw "dead zone" on ancient hardware (PPC2000)
  - Airspace: disable stencil buffer on ancient hardware (PPC2000)
* Android
  - fix bitmap loading on Samsung Galaxy Tab
  - show Bluetooth device names in configuration dialog
  - larger default fonts
  - improved airspace rendering
* Altair
  - fix dialog hot keys
  - task editor: bind F5/F6 to move up/down

Version 6.0.4 - 2011/02/19
* devices
  - EWMicroRecorder: parse PGRMZ as altitude above 1013.25 hPa
  - FlymasterF1: convert pressure to altitude
  - FlymasterF1: don't override the baro altitude of the primary device
  - LX: parse LXWP0 as altitude above 1013.25 hPa
  - Zander: PZAN1 contains QNH altitude
  - Zander: verify checksum
  - don't force cruise mode when no Vega/B50 is present
* user interface
  - prevent potential crash while using flarm radar dialogs
  - improve behaviour if "circling zoom" is disabled
  - vario: fix circling mode display
* map
  - enable terrain and topology by default
  - Terrain: load fewer raster tiles on Altair
* task
  - abort: for non-final glide options, don't prefer airports
  - task manager: reduce memory usage
  - olc: DHV-XC contest optimisation
  - olc: SIS-AT 2011 contest optimisation
* configuration
  - don't forget the home airport after a configuration change
* Android
  - device: support NMEA over Bluetooth RFCOMM
  - more pause/resume crash fixes
  - don't process hardware keys twice
  - fix bitmap loading on Android 2.3

Version 6.0.3 - 2011/02/02
* devices
  - EW, Volkslogger: restart I/O thread after declaration failure
  - CAI302: check for I/O errors during declaration
  - Volkslogger: enable task declaration
  - Condor: fixed wind direction processing
* user interface
  - Language: translation updates
  - Auto zoom: don't disable in circling mode
  - more airspace rendering fixes for Android
* map
  - Terrain: load more raster tiles on modern devices (second try)
* Android
  - keep display backlight on, don't suspend
  - support extra large displays (tablets)
  - allow task switching
  - disallow multiple instances of XCSoar
  - show notification icon while running
  - implement "Quit" properly
  - enable cruise/climb mode switching
  - use the external SD card on Samsung Galaxy
  - show on-screen keyboard buttons
  - fix profile breakage
  - show flarm and thermal assistant gauge
  - show text in splash screen

Version 6.0.2 - 2011/01/20
* devices
  - more robust NMEA checksum parser
  - CAI302: restart I/O thread after declaration failure
  - CAI302: parse PCAID baro altitude if "!w" unavailable
  - Condor: read wind from LXWP0
* user interface
  - Language: translation updates
  - Language: add Spanish translation
  - Language: add Russian translation
  - Language: translations Czech, Greek, Croatian, Italian, Serbian,
    Swedish imported from LK8000
  - Window: disable sunken window edges on HP31x
  - Target: adjust map layout
* map
  - Waypoints: more reliable waypoint decluttering
  - Topology: fix rendering bug
  - Terrain: reduce slope shading artefacts
  - Terrain: load more raster tiles on modern devices
  - Task: fix crash when drawing deformed sectors
* data files
  - Fixed potential crash while reading airfields files
  - Added more polars (Hang gliders, DG1000, Blanik, Jantar, ...)
* Android / Linux / OpenGL
  - enable translations
  - fix dialog titles
  - support big displays (tablets)
  - implement check boxes (for enabling "Expert" mode)
  - fix airspace rendering

Version 6.0.1 - 2010/12/26
* map
  - task, glide terrain: fix rendering bugs
* user interface
  - Language: translation updates
  - Language: always fall back to resource data
  - Language: enable translation on PPC2000/PPC2003
  - dialog "Switches": portrait mode layout fixed
  - dialog "Statistics": draw trace on task page
* terrain / topology
  - minor memory leak fixed
* glide computer
  - new built-in polars: IS28B2 and SZD30

Version 6.0 - 2010/12/19
* build system
  - compile with gcc / mingw32 / mingw32ce instead of Visual C++
* data files
  - support for SeeYou and Zander waypoint files
  - support for TNP airspace files
  - when started from SD card, XCSoarData is stored on SD card, too
  - when a XCSoarData directory exists on SD card, it is preferred
* devices
  - Altair Pro: task declaration
  - new drivers:
    - Flymaster F1
    - Flytec
    - ILEC SN10
    - Leonardo
  - NMEA logger and NMEA replay
* terrain / topology
  - cached terrain load during startup (faster)
  - incremental (faster) terrain/topology updates
  - faster terrain/topology rendering
  - slope shading can be turned off
  - auto-scale terrain colors
* user interface
  - mouse gestures
  - translation compatible with gettext / libintl
  - language auto-detection
  - configurable temperature unit (Fahrenheit)
  - configurable trail colors
* gauges
  - new FLARM radar screen
  - thermal assistant
* task
  - full rewrite of the engine, new task editor
  - support more task types
  - saved tasks are XML
  - alternates list
  - instant OLC score
  - OLC plus rules
  - instant AAT optimization

Changes from 5.2.2:
PAOLO:
- colorful vario gauge by Paolo (for FIVV only)
- (minor) infobox config layout in configuration
TOBIAS:
- ballast dump works outside task calculator
- start task info
ROB DUNNING:
- Font editing patch
- Allow DebugStore to use varargs and convert all ca
- Allow StartupStore to use varargs and convert all.patch
- Fix font in checklist dialog
- Allow synce pcp to be overridden via make

JMW:
- Added Condor device

Changes from 5.1.9beta9:
- Fixed bug in tasman vario gauge display
- Clearer display of flarm target climb rate
- renamed variables to improve readibility
- Added option to enable/disable FLARM radar separately from map
- Removed option to display trapezoidal relative altitude on FLARM radar
- Fixed LDNext bug
- Compatibility for widescreen displays courtesy of Rob Dunning
- PNA port work courtesy of Paul Coolwind
- Fixed SZD55 polar (more accurate) courtesy Luke Szczepaniak
- Added DG-300 polar courtesy Paul Coolwind

Changes from 5.1.9beta8:
- Info on persist load/save in startup log
- Clear logs if not enough space for persist
- Persist save of cruise efficiency
- Fixed mc speed bug when cruise efficiency modified

Changes from 5.1.9beta7:
- Draggable targets on touchscreen version
- Cursor toggle mode in landscape target dialog
- AAT Time to go resets to zero on cleared task
- AAT Time to go never negative
- Fixed bug in waypoint exclude outside terrain checking
- Fixed bug in time calculations with short final legs in task
  (final glide around multiple points).

Changes from 5.1.9beta6:
- added clear button to task editor dialog in portrait mode,
  courtesy Jacques Fournier
- added missing infobox copy/paste buttons in portrait mode
- added display of wing loadings for built in polars
- added GRecord stuff to Altair
- updated copyright text to source code
- moved close button in basic settings to left to improve usability on PNA
- FLARM targets display of average climb rate courtesy Lars H
- Team code position shown on map courtesy Lars H
- GRecord updates for Altair, PNA
- FLARM on-map display updates
- Button labels update for PNA
- Fixed minor bugs in calculator re ete (energy height not used in fractional calculations)
- Restart time now one hour
- Fixed bug in display of start in analysis page (barograph)
- Selective fine control of float attributes
- Added LAK17-15, Lak17-18, ASG29-15 (mod from ASW27-W)
- Display weight info on glide polar page
- FLARM declaration bug fix

Changes from 5.1.9beta2:
- Alternate text entry methods
- Can now use flarm database, courtesy Lars H
- Added copy/paste to infoboxes in configuration dialog
- Flymaster F1 bug fix (vario units)
- Porting to cegcc with Russell King
- Task/leg times to go etc only shown if task is completeable at current Mc
- Infobox selector has items sorted alphabetically
- Multiple start points ensure the current start is in the list.
- Draw cross in final glide bar if unreachable at current MC
- Initial support for XCOM760 radio
- Added input event to add temporary landable waypoint
- Goto function now allows tasks to be resumed
- Bug fix in DD.dddd waypoint edit format
- enabled use of flarmnet ids in flarm display (courtesy Lars H)
- Added input event to switch orientation modes
- added support for declarations to IGC approved FLARM devices
- added missing help for new infoboxes
- added control of circling zoom to input events
- battery voltage infobox for Altair (others to follow)
- added Ventus CM17.6 polar
- added duo discus XT polars courtesy Derrek Ruddock
- added option to set 800x480 resolution for ipaq 310 testing
- mods to allow configuration of Vega in portrait mode
- robustness enhancements (avoid buffer overrun in long waypoint comments)
- build script
- version bump
- More porting to cegcc; allow O3 optimisation, variable initialisation

Changes from 5.1.9beta1:
- Added Flymaster F1 device
- Fixed bug in AutoQNH
- Finer units in task rules dialog

Changes from 5.1.8:
- Draw red line on thermal band at start height when there's a start
  height limit and on start waypoint
- Touching list forms in the scrollbar area moves to that position in the list
- Don't display meters in airspace altitudes as well as feet unless meters is
  the user altitude unit.
- FL altitudes rounded to nearest 10 units to ease readability
- Zander support split off into its own device
- Fixed IAS of Zander (km/h -> m/s)
- Fixed bug in declaration to EW micro
- Added ASG29E-18 polar

--------------------


Changes from 5.1.7 beta6:
- Projected track line in AAT mode when track from last turn >10 degrees off target
- Allow start through top of start sector
- Bug fix, baro and GNSS altitude in log files swapped
- Fixed lockup on auto shutdown in simulator mode when out of batteries
- Higher colour contrast snail trail
- Changed "Ack for day?" to YES/NO/CANCEL
  (NO unacknowledges for day)
- Airspaces drawn closed if open
- Added UNL (unlimited) airspace top as used in wgc08
- Fixed lock/unlocking of targets in portrait mode
- Fixed direction of arrows on task line in AAT mode

Changes from 5.1.7 beta6:
- Energy height referenced to Mc speed to fly
- Fixes to airspace rendering in analysis dialog
- DMS/DMmmm/DDdddd units in waypoint edit
- Added proper dialog for airspace queries
- Prevent log points > 500 m from being added to snail trail or OLC store
- Minor Auto Mc improvements
- Ballast in basic settings has a timer, activated/deactivated
  by pressing ENTER, which progressively reduces ballast according to
  the rate set in the configuration settings (dump time).  Timer is only
  active while the basic settings dialog is open.
- AAT/FAI Sector rendering on screen now more accurate
- Bug fixes and cosmetic cleanups to airspace warning dialog
- Final glide through terrain status message warning logic improved
- Enhancements to thermal profile band and risk MC with respect to flying in
  mountains
- Added option for final glide terrain line to shade terrain outside glide range

Changes from 5.1.7 beta4:
- Airspace display in analysis dialog sped up slightly
- Airspace queries report MSL referenced height as MSL instead of "Alt"

Changes from 5.1.7 beta2:

- Task speed instantaneous improvements
- Fixed bug in start height reference in dialogs
- Added terrain height to barograph in analysis dialog
- Pressing ENTER on Mc value in task calculator sets it to time-averaged
  climb rate from circling
- Support for AGL airspace, now tested
- Bug fix in parsing airspace "M"/"MSL"
- Some graphical cleanups
- Pressing ENTER on range value in task calculator does optimise
- Auto Mc (final glide) won't wind down to zero the first time final
  glide is achieved.  It will wind down to zero after that though.
- Energy height used in achieved speed, cruise efficiency calcs
- When off-course by more than 10 degrees, shows distance penalty
  in % for that leg along track line on map.
- Cruise efficiency stays at user-set value; if the field is selected and press ENTER, then the value will be calculated (and set to that value).
- Fixed minor bug in energy height compensation of thermal stats
- Minor improvements to analysis dialog
- Improvements to task speed instantaneous (new, more robust algorithm)
- Airspace AGL supported (not tested), will add terrain height at center of airspace to base.
- Analysis dialog shows mc speed, sink rate on glide polar page
- Analysis dialog shows terrain height in airspace page
- Allow auto mc to function when no task defined
- Added task rules dialog from task start point
- Added height reference for Start max height rule (allows MSL or AGL)
- Increased accuracy of terrain footprint
- Added LS6-15 polar
- Cruise efficiency displayed and adjustable in task calculator.  The cruise efficiency
  is the increased average speed of the glider in cruise, due to dolphining or flying in
  rising air.  It is calculated and displayed in the task calculator.
  If the value is edited, then it will be used subsequently in arrival time calculations.
- Added g load estimation when acceleromter not connected
- Added experimental distance vario infobox.
  This is the the difference in height required to complete the task divided by the time step.
- Improved task speed instantaneous
- Hour glass used in nearestairspace input event, since this can take a few
  seconds.
- White bold (a la Google maps) on task waypoint labels
- Added input event "GotoLookup" which allows a single menu item to bring up the waypoint select
  dialog, and if a waypoint is selected, it will Goto and clear task.
  See pc.xci for example (it replaces the "Task Save" button)
- Fixed situation where auto Mc can wind down after task start due to manoeuvering near start
- When logger is started, if the task hasn't been saved, it is saved to the default task.

Changes from 5.1.7 beta1:
- Vario gauge shows thick red/blue line for sink/lift
- Last thermal stats only used if thermal gain > 0 and
  thermal time > 45 seconds.  This prevents spurious entries for ignored
  thermals, or for quick pullups in thermals without sustained turns.
- Not just airports but landpoints can now have "airfield" details

Changes from 5.1.6:
- Map scale display for non-metric units
- Fixed initialisation of AAT properties when adding waypoints from
  waypoint dialog

-------------------------------------------------------

Changes from 5.1.5 beta 6:
- Snail trail rendering improvements:
  -- removed 'wobble' of snail trail from long time ago
  -- don't crop partially visible lines
- Bug fix in AAT sector detection when start angle > end angle
- "Speed remaining" in status dialog renamed to "Speed estimated" as
  it gives the estimated final speed of the task
- Increased size of up/down arrows in FLARM gauge
- In target dialog, can move target up/down/left/right on Altair with
    DISP/CFG/F5/F6 keys, on PC with 2/3/6/7 keys
- Added blue line of constant distance arc in AAT sectors
- Fixed bug in LD vario and LD GPS calculations
- Added LX sentance (LXWP0) to support Condor
- Fixed bug in auto mc
- Task speed stats reset on task start/restart.

Changes from 5.1.5 beta 5:
- In target dialog, north up and north track modes cause screen orientation
  to be north-up
- Calculations in the target dialog is based on a timer now rather than triggered
  on change, to prevent calculations slowing down the refresh.

Changes from 5.1.5 beta 4:
- Infoboxes (AA Time, Task Time To Go, Next Time To Go,
             Task Arrival Time, AA Delta Time)
  now use consistent color format:
     black/white: AAT est > min time
     blue: AAT est turning now > min time
     red: AAT est < min time
- Task editor/overview page shows file name of task in caption, and shows '*'
   if task is edited and not saved.
- Bug fixes to tasman instruments vario
- Text entry dialog uses larger font
- Flight logger can use short file name, if "Logger short file" is true.
- Flight logger gets ID from 3-letter logger ID
  in System config, if not set this defaults to 'AAA'.
- AAT zero range (nominal) task is displayed thin green dashed,
  target task is displayed in thick green dashed
- Added new infobox "Thermal All / TC All" for gps vario averaged across
  all time spent in circling mode.
- Speedups and bug fixes to effective/achieved Mc calculations.
  achieved Mc is no longer influenced by gliding off high starts.
- AAT optimiser more accurate for setting range to 5 mins over min time,
  faster, and more robust.
- Prevented re-start of snail trail on minimum height if OLC disabled
- Full snail trail (OLC) data thinning bug fixes

Changes from 5.1.5 beta 3:
- "Smart averager", averager resets on cruise/climb transition
- Display AAT sizes next to waypoints in task edit
- Set AAT default size from sector size setting
- Target radial setting can wrap around
- "Target locked" is in target dialog now
- Improved robustness of AAT optimise buttons etc
- "Target" instead of "Mark Location" on default menu of Altair/PC
- Snail trail color scale fixes
- Target details cleared when changing a turnpoint
- AAT nominal task is displayed thick green dashed,
  target task is displayed in thin green dashed

Changes from 5.1.5 beta 2:
- Task speed statistics reset on task restart
- Draw vertical lines on analysis dialog barograph and task speed
  where legs started
- Locked targets are unlocked as soon as the AAT area is entered

Changes from 5.1.5 beta 1:
- Changed ExternalTriggerCruise to enum, so it can be off,
    "flap", or "SC" (speed command).
  Existing value of true is equivalent to "flap".
- Draw centroid/'bmw' symbol at targets in AAT task
- Calculate AAT time to go if turning now while in sector, then
   going to remaining targets after this.
- AA dT infobox goes blue if task time > AAT time + 5 minutes when in sector
   and pilot turns now.
  Therefore, particularly in last AAT sector, when AA dT is blue,
  it is reasonably safe to turn now, even if the target is deeper in the
  sector.  (only if color infoboxes are on)
- Set waypoint bearing and best cruise track to first leg bearing
  when in start sector, so blue arrow points to first target, and
  so does screen orientation.

Changes from 5.1.4:
- Target dialog steps in 2% and 2 degrees instead of 5.
- AAT target direction and best cruise track arrow (blue) extends
  towards task line from previous target through aircraft when advancing
  the target (aircraft is going past target)
- Less wandering of AAT target while in sector due to shift along track
- AAT delta T goes red when going under time
- Failure to load a task keeps old start/finish/aat properties

Changes from 5.1.3 beta9:
- Cleaned up portrait waypoint select and airspace select/control dialogs.
- When circling and in target dialog, orient towards waypoint
- Cleaned up compilation warnings for include files that aren't used
- Added display of 30s average glide angle to airspace page of analysis dialog
- Added labels "h" and "D" to airspace page of analysis dialog
- Added E/W, N/S fields to waypoint edit dialog
- Task editor asks whether added waypoints are the finish points,
  means user doesn't need to go back into AAT turnpoints after adding them
- Reorganised fields in task editor waypoint properties for more intuitive
  ordering.
- When adding waypoints from task editor, don't show misc buttons in turnpoint
  dialog (e.g. details, move up/down, select, remove) since they're not
  required here.
- Task editor, removed move down/up buttons when at extremities of task
- Added 2 more airspace patterns
- Added AA delta T infobox
- Fixed bug where North/Track method was not being saved
- Increased status message delay time for default messages to 2.5 seconds

Changes from 5.1.3 beta8:
- Added support for declaration to EW MicroRecorder
- Added instantaneous task speed to analysis dialog
- Fixed instantaneous task speed calc


Changes from 5.1.3 beta7:
- Cleaner startup and shutdown
- Task calculator and target pages from analysis dialog hides analysis dialog
- Fixed some ranges and units in configuration dialogs
- Fixed greying out of previous waypoint menu
- Fixed hang on exit on PPC2000/PPC2002 platforms
- Cleaned up display of waypoint and task list columns
- Fixed netto vario calculation when not flying or very slow
- Added TE probe calibration to vega configuration
- OLC handicap factor limited to values between 50 and 150 %
- Task overview dialog hides when launching calculator and analysis dialog
  so target display works from there.
- Fixed acceleration compensation for netto vario calculation when used
  with a vario that doesn't supply netto but does supply acceleration
- Auto positioning of targets when behind target inside AAT sector is disabled
  when target dialog is open
- TC Avg infobox now shown in red if value < 2/3 of Mc
- Risk Mc used in colored info boxes (TC 30s, TC av) instead of absolute Mc
- Allow negative times in infoboxes and dialogs (in particular for AAT
  time to go)
- AAT time to go infobox can be negative (e.g. in excess of min time)

Changes from 5.1.3 beta6:
- G load factoring for polar etc take absolute value of G, in case
   meter (or aircraft!) is upside down
- Fixed airspace query message when inside airspace area but below/above it

Changes from 5.1.3 beta5:
- Fix to target dialog when active waypoint changes while dialog is active
- Fixed help on infoboxes final glide and auxiliary page
- Added highlighting of selected item in lists etc, to improve
  readability
- Added seconds to infoboxes in comment line
- Added big infobox display mode, activated in Altair/PC via escape then F1.
- Added ASSERTs to xml parsing to check for memory problems
- Fixed some aspects of Vega demo handling
- Cleaned up program exit
- Changes to vega vario config dialog

Changes from beta4:
- Fixed waypoint save when using xcm files
- Added estimated achieved speed and ETE to target dialog
- Moved teamcode button to Info page 2, replaced with target dialog
- Write "No data" on analysis dialog when no data available to display
- Changed progress dialog from TOPMOST to TOP so other dialogs (e.g. error
  dialogs) don't get obscured by it.

Changes from beta3 to beta 4:
- Added delay/protection in launcher to try to prevent XCSoar being
  started twice.
- LD vario was wrong sign (negative down), now fixed.
- Prevent crash on start with xcm files that have oversized tiles
- Circling % takes turn rate into account to prevent bad stats due
  to flap switches and dolphin soaring
- Added relative altitude arrows to FLARM gauge in Bearing mode
- Nearest waypoint in status dialog now working even if waypoint is not
  visible on map
- Climb stats are now calculated relative to total energy height
- File properties are now sorted alphabetically
- Added locking of targets, and target dialog (from task calculator) to
  allow preview of task points and to move targets

Changes from 5.1.2 stable to 5.1.3 beta2
- Fixed bug in waypoint parsing of second file
- Waypoints outside terrain are always loaded if no terrain file
- Marks reset bug fix
- Added condition monitor for start rules
- Changed "V Task" instantaneous to "V Tsk Ins"
- Changed "Speed achieved" to "Speed average" label in status dialog
- Task speed value preserved over reset
- Status dialog allows left/right cursor to change pages
- RASP: Changed wstar color scale, better for strong conditions
- RASP: Sfctemp colour/offset fix
- RASP: only available times are displayed in dialog, half hour times
    supported
- RASP: weather dialog allows "Now" time (auto updated) or set time
- RASP: fixed white-out of display outside RASP range
- RASP: added wblmaxmin (convergence) and blcwbase (Cu cloudbase) to RASP
- Added progress dialog text for initialising terrain tiles (jpg2000)
- "acknowledgment Time" setting was ignored, now correctly used by airspace
  warning manager
- In airspace query status message, top now drawn above base (was the
  other way around)
- Reorganised airspace select and waypoint select dialogs in portrait
  orientation for greater readibility
- Barograph in analysis dialog time axis starts from zero.
- Analysis dialog: sensible output when not valid; remove display of data
   which might be confusing
- Added hourglass cursor for slow events (configuration, airspace lookup,
  OLC optimise, shutdown)
- File xcsoar-startup.log is now proper text file
- Marks files deleted on exit
- Enabled display of battery % for PDAs in status dialog,
  and warning on low battery

---------------------------------------------------------------------

Changes from 5.1.1 beta 7
- Allow for new or edited waypoints if the primary waypoint file is
  in the xcm file or blank ---> generated files become waypoints1.dat
  and waypoints2.dat
- Fixed marks reset
- Start height in status dialog (task rules) is represented as altitude
- Changed "nearest" button in analysis dialog to "warnings"
- Day-acknowledged airspace is always unshaded (outline still drawn)
- Bigger/italic font of labels on analysis page
- Airspace lookup dialog doesn't exit immediately after acknowledging an
  airspace.
- Added dwcrit and wblmaxmin to RASP parameters
- Added "Times" page to status dialog, with separate landing/takeoff/flight times
- Added "Max Height Gain" to status dialog
- Fixed alternate glide bar style in portrait mode

Changes from 5.1.1 beta 6
- Ensure FLARM becomes visible if suppressed and alert level >0
- Added missing port functions for second port
- Prevent 2d fixes from being added to logger buffer
- Bug fixes to port handlers, now task Declaration to external loggers
  stands a chance of working
- Added Volkslogger device
- Added FAI 1000m start rules option
- Thickened green lines in Analysis dialog
- Added display of grid values in Analysis dialog
- Merged status pages into single dialog, and moved weather button to
   where status aircraft used to be.
- New status page "Rules" showing start/finish details
- Fixed minor memory leak in RASP weather loading
- Splash screen on PC works now
- Added COM0 to available ports

Changes from 5.1.1 beta 5
- Preliminary support for RASP overlays
- Task waypoints preserved even if waypoint file is changed
- B50 bug fixes, support now for external cruise/climb switch
- Loads default language file "default.xcl" if it exists and no language
  file is specified.
- Added several missing translations
- Fixed terrain cache method for PDAs with low memory
- Added new polars: Speed Astir, LS-6-18W, LS-8-15, LS-8-18, ASH-26E, ASG29-18, ASW28-18
- Added named tasks
- Added ability to lookup airspaces by name/distance/direction/type
  and acknowledge for whole day.  Access via "Airspace Settings" menu,
  "Lookup" button.

Changes from 5.1.1 beta 4
- Minor bug fix to ballast calculation in B50 vario support
- Fixed baro altitude parser bugs
- Fixed time wrapover with end of month and midnight
- Cleanups of LD limiting functions and filter
- Cleanup of calculation time limits
- Cleanup of calculation code for readability
- Menu translations for waypoint next/previous in abort mode
- Fixed display of FLARM targets beyond 2.5 km
- Display final glide through terrain crosshair on top of everything
  except aircraft.
- Fixed rendering errors at edge of jpg2000 tiles
- Separated Borgelt B50 series devices into their own device (no longer Generic)
- Fixed AAT sector bug
- Force/unforce final glide menu item is hidden if AutoForceFinalGlide is on
- Added some missing translations
- Fixed previous page button bug in waypoint details
- Line drawn from FLARM target to edge of radar display for alert targets,
  makes it easier to see direction to search for traffic.
- Code fixes to device.cpp to prevent crashes with badly written device drivers

Changes from 5.1.1 beta 3:
- Force visibility scan after loading new airspace/topology/waypoints
- Progress bar for jpg2000 loading enabled
- Baro altitude from RMZ/RMA sentences only used if no primary
  baro source from a non-generic device
- Increased string length for parsing waypoints and airspace to 300
- Set GPS position to map center on startup if no home waypoint
- Fixed bug in rendering at very small zoom errors (could lead to crash)
- Rendering is smooth now even for jpg2000 terrain from overview
- Added reset function to MarkLocation event

Changes from 5.1.1 beta 2:
- Consolidated validity checks for info boxes

Changes from 5.1.1 beta 1:
- Fixed terrain shading bands in portrait mode
- Fixed terrain shading near coast boundaries
- Enabled portrait mode for Altair
- Enabled gauge vario in portrait mode for Altair
- Added file size method to zzip
- Added support for loading waypoint files from XCM
- Added support for loading airspace files from XCM (disabled, because too slow)
- Consolidated sizes of strings in ReadString methods
- Airspace parser and bounds fix when airspace goes past 180E

Changes from 5.1.0 beta 3:
- AAT target in sector fixes
- AAT sector/circle radius default value is 500 meters
- AppendTo function bug fix
- Mc Risk bug fix
- Replay finish stats bug fix
- Airspace parser more robust to syntax errors
- % Circling resets on valid start
- Screen unblanked if status message appears
- Terrain color ramp is user configurable (Low lands or mountainous)
- Terrain rendering speedups
- Polygon rendering speedups
- Replay logger bug fix (sometimes gave heading=0)
- New experimental jpeg2000 tiled terrrain loading
- Terrain rendering speedups and improvements
- Task speed unit bitmap fixes
- Fixed problem with declaration time occurring after takeoff time
  due to buffering of pre-takeoff data
- Bigger buttons in landscape mode for non-Altair versions to allow
  room for German translations
- User distance units in waypoint select dialog
- Memory leak in JPG2000 fixed
- Fast sine/cosine speedups
- Terrain rendering speedups
- Additional terrain ramps added (Imhof, ICAO)
- Option in expert configuration to disable the auto start/stop of logger on
  takeoff and landing
- Zip container code added
- "XCM" (XCSoar Map) file format support added
- fixed top line of terrain
- bumped version to 5.1.1beta1
- fixed airspace parser dialog bug


Changes from 5.1.0 beta 2:
- Added code to generate missing translations file on windows PC debug builds
- Grey out of some task specific menu items if in abort mode.
- Style option to draw an arrow body alongwith the arrow head
  under option "Wind Arrow" in Settings->Map Display(Expert)
- Fixed bug in query airspace if inside airspace
- Added gettext() to enumerated parameters

- New notifications: AAT too early, arrival past sunset,
     significant wind change
- Fixed bug in Arm start mode (wasn't advancing)

Changes from 5.1.0 beta 1:
- Speed to fly compensated for risk
- Logger buffered for 60 seconds
- Energy height uses estimated true air speed if no IAS is available
- Support (read-only) for Zander variometer and Tasman Instruments variometer
- Changed scale on final glide bar to +/- 500 meters (was +/- 2000 meters)
- Attempt to resolve slow response with in FLY mode on older PDAs
- Fixed bad line in default.xci

Changes from 5.0.9:
- Added NMEAOut, PosiGraph devices
- Input events for forced cruise/climb displays (etc?)
  (FLARM display forcing)
- Waypoint selection filter by type, and by heading 360 deg
- Smoother scrolling of lists
- Setup dialog for NMEA devices changed.
- If any landable point is visible and reachable, final glide bar goes orange
  if below final glide.
- Menu label macros added: WaypointNext, WaypointPrevious, AdvanceArmed, LoggerActive,
     TerrainTopologyToggleName, SnailTrailToggleName, CheckAirspace, CheckTask,
     CheckWaypointFile, CheckSettingsLockout, CheckReplay, CheckFLARM, CheckTerrain
- Menu labels grey out if actions are unavailable
- Dialog details for AAT vs non-AAT are visible only when AAT is set or not,
  in task calculator, task status, and task waypoint editor
- Fixed restart problems where >10 minutes, still was restarting
- Start/restart now more user friendly.  Auto restart only happens up to first turnpoint
- Fixed bug in ETE calculations when force final glide is on.
- Terrain not rendered in not valid at aircraft
- Fixed bug in waypoint lookup (search by turnpoint)
- Moved some config parameters to "Site" configuration page
- Added advanced vs basic configuration settings
- Added -small startup option for PC
- Fixed bugs in ZigZag wind algorithm, and improved accuracy and response
- Don't draw final glide through terrain icon if no task
- Wind estimate set by user in wind settings dialog (with SAVE button)
  overrides the internal estimate until a new estimate is obtained.
- Minor cleanups of text in dialogs
- Invalid infobox data is greyed out so it doesn't distract user

Changes from 5.0.9 release 1:
- Fixed ETE and final glide calculations for Mc=0, proper compensation
  for wind and unreachable at current Mc etc.
- Fixed task distance rounding to nearest 0.1 units

Changes from 5.0.8:
- Fixed bug in wind initialisation/calculation
- AAT start/finish radials step in 1 degree increments
- Fixes for build on VS2005 (PC)
- Fixed various out of bound bugs for task waypoints
- Fixed display of topology labels
- Fixed AAT distance thread dead lock
- Volkslogger parser fix by Rolf Muller-Nilsen
- Fixed adjustable logger time steps
- Fixed AAT distance bug for final waypoint
- Transparent airspaces are not filled, so airspace below is visible

Changes from 5.0.7:

- FIXED Start arm premature
  messages are confusing though, we don't get notification when re-entering a start
  sector (after arming it), nor when approaching a start line.
- New snail trail mode "Full" which displays entire flight.  In all modes,
  the snail trail is short in circling mode in order to prevent screen clutter.
- New feature: added 'optimise' button to task calculator.  This adjusts the
   range (increases or decreases) so that the estimated task time exceeds the
   assigned task time by less than five minutes.
- FLARM targets on the map are drawn as arrow heads pointing in their track bearing.
- Added missing 'Auto Display Blank' to configuration settings for PDA platform
- Fixed Borgelt B50 sentence parsing (Thanks RMN)
- Bug fix for half hour UTC offsets
- Total energy is calculated from difference in true airspeed to best LD in
  true airspeed
- Task radii expressed in user units
- Bug fix, profile support for PC and PDA restored
- Bug fix, protected use of message in NearestAirspace function with thread lock
- Bug fix, NearestAirspace search array out of bounds due to unsigned int loop
- QNH, Bugs, Ballast and MacCready saved at program exit and restored on startup
- FLARM radar can be selected to display relative altitude or bearing.
- Removed asking whether to delete old log files to make space when logger is started.
  Deleting old log files happens automatically now.

Changes from 5.0.6:
- Max manoeuvering speed set to 300 units in configuration dialog
- System beep and message on task/waypoint advance
- Messages given in arm modes (arm start or arm) as reminders to press arm
  when ready to advance
- Bug fix to waypoint editing (second waypoint file was cleared)
- Warning added to waypoint file save when filtering for
  waypoints outside terrain range is enabled.
- Bug fix, task statistics were not updated after task finish.

Dialogs changed:
- dlgTaskWaypoint.xml
- dlgTaskCalculator.xml
- dlgConfiguration.xml
- dlgConfiguration_L.xml
- dlgTaskOverview_L.xml
- dlgTaskWaypoint_L.xml
- dlgStatusTask.xml
- dlgStatusSystem.xml

Changes from 5.0.0:
- Fixed non-drawing of infobox borders on PPC2002
- Added Declare button on Task Calculator
- Fixed terrain display offset bug in portrait mode
- Map scale increased resolution
- Increased maximum radius/sector size on AAT to 100 km
- "Show gross" vario configuration (default true)
- Color speed chevrons, and larger:
 -- blue pull up (slow down)
 -- red push to earth speed up
- Lightened blue color in infoboxes
- Auto disarm mode message only appears if in arm mode
- Task calculator, shows estimated task speed for remainder of task
- Task calculator, shows effective MacCready
- Task calculator, shows achieved speed
- Task calculator, cancel button restores Mc at entry
- Auto MacCready: climb stats are reset on takeoff
- Previous waypoint selects through all multiple start points
- Bug fix, aat target continuation was only working on first sector
- Autozoom for AAT, distance used in zoom is set by max of
  distance to target and distance to center (so scratch task should
  always be visible in autozoom mode)
- Fixed bug in glide time required (wasn't taking final glide into account)
- AAT areas drawn in reverse sequence so next area is on top,
  previous AAT areas not drawn.
- Zigzag wind disabled if on ground (slow or not flying)
- Wide version of FLARM target display on map (ON/Scaled)
- Achieved MacCready accuracy improvements (was overestimating
  with start circles)
- Achieved maccready, height difference compensation
- AAT projection when in sector
- Task calculator, changed "Range" to "Set range"
- Bug fix, "Nearest airfield changed" problem if two airfields are coincident
- Abort mode bug: multiple waypoints close to home give "nearest airfield
 changed" repeatedly.  Now message is given only if nearest airfield
 is more than 2km from previous one.
- All up Weight is displayed in analysis dialog glide polar page
- Minimum zoom increase in AAT (for autozoom)
- Task speed achieved is average speed dist/time + time
  to climb back to start height.
- Task editor, removing waypoints preserves AAT details of successive
  waypoints
- Fixed TASK_START event
- New infobox for distance to home
- New infobox for speed task achieved
- Added AutoBlank configuration option for PDA versions
- Changed text in task status dialog for clarity
- Changed flap forces cruise to now use landing flap switch, and works
  for switching into cruise and into circling
- Bug fixes to AAT distance calculations
- Added ventus 2cx to polar
- Bug fix, sound volume was set to zero on exit
- Added flap landing to switch dialog
- Added close button to text entry widget on non Altair systems
- Allowed wraparound of letters on text entry dialog
- Minor changes to help text and labels of configuration items for clarity
- Lighter blue/red for inverse mode
- Time/date fix for IGC files (UTC used throughout as per spec)
- North/track up display orientation
- Waypoint select on add-waypoint in task editor
- Arm advance to work outside AAT sector if already been in that sector
- Prevent landing/takeoff detection when GPS is disconnected
- Configuration of lat/lon units
- Changed 'aircraft rego' to 'competition ID' to be consistent with IGC
- Improved cropping of polygons
- Minor bugfixes

Dialogs changed:
 dlgConfiguration.xml
 dlgStartPoint.xml
 dlgTaskWaypoint.xml
 dlgTeamCode.xml
 dlgTextEntry.xml
 dlgWayPointDetails.xml
 dlgWindSettings.xml

Changes from 4.7.7:
- Make terrain file loader check file size, to improve robustness if
  bad file.
- Added text entry dialog
- Added pilot name, aircraft type and rego to configuration dialog
- Added support for team code
- Map zoom improvements
- Fixed bug: Waypoints label in abort
- Fixed bug: Default task at startup if no task defined
- Fixed bug in altair.xci, nearest waypoint details were pan-relative
- Minor UI cleanups (cosmetics)
- Logger inactive when in IGC replay mode
- Circling wind estimator won't update if less than one fix every 2
  seconds.
- Zigzag wind estimate inactive when in IGC replay mode
- Analysis dialog: base/ceiling estimation improvements
- Task speed now altitude compensated
- New task speed instantaneous
- All flight statistics retained when exiting XCSoar and loaded at startup,
   so previous flight can be reviewed later.
- Task is saved when exiting XCSoar and loaded at startup.
  (Default.tsk)
- Removed unused/default processor definitions,
  NEWINFOBOX, NEWAIRSPACEWARNING as this is default now.
- Added support for alternate start points
-  All file paths are now converted to/from local path for that machine
  so registry files can be transferred between PC and PDA/Altair.
-  PC and PDA version all data files now in "My Documents/XCSoarData".
- Thermal locator improvements
- UI change: All reachable landable points arrival heights are shown on map in
   all waypoint label display modes
- Average task speed improvements: compensation for altitude,
      now computes task speed accurately for achieved scorable AAT distance.
- Task page on analysis dialog shows in thick red dashed line the scorable
  AAT paths.
- Fixed bug, task finish detection was previously disabled
- Fixed bug, stats for finished task after reset were not displayed correctly
- Fixed bug, waypoint details dialog arrival height was relative to sea
  level not ground.
- Waypoint details altitude arrival, removed "alt diff mc safety"
- Removed unused menu and dialogs from PC version.
- CatMul-Rom interpolator used for logger replay now, provides better
  reconstructed paths and wind estimates when used with low logging rate.
- Thermal markers shown in cruise mode only at close zoom scales,
  to avoid clutter.
- When infobox colors are enabled, the thermal last 30 second average
  is red when the average is less than 0.5*MACCREADY.  This can be used
  to clearly show when it is time to leave a thermal.
- AAT max/min/target speeds in infoboxes show '---' if minimum time
  remaining is zero.
- Minimum zoom level in autozoom set to reasonable level (1.5km) to
  prevent zooming in too close when going past a turnpoint.
- List items in dialog can be selected with mouse/touchscreen.  Touch twice
  to emulate return key.
- Added configuration option to adjust snail trail width
- Fixed bug, made airfield details parser robust to wrong files.
- Fixed bug, nearest waypoint details did not work for first waypoint
- Fixed bug, airspace warning dialog was not shown from
  'nearest airspace' menu when there was an active acknowledgement
- Fixed bug, PC version crashed if exit via close button and a dialog was
   still open
- Home waypoint always added to abort task list if reachable
- 'Clear' button added to task dialog in landscape mode
- Team Code dialog updates dynamically
- Fixed bug, range/bearing was incorrect sometimes
- Improved rendering of distance to airspace in airspace warning dialog
- Fixed bug, portrait mode text in analysis dialog (some items were cropped)
- Infobox border fixup in portrait mode
- Fixed bug, hang on nearest airspace
- Bearing to target shown in great circle arc
- Fixed bug, in abort mode (introduced just 2 days ago)
- Fixed bug, sound volume was set to zero
- Updates to menu, default.xci for PDA
- Return key now toggles suppression of FLARM radar.  If new traffic appears,
   the suppression is turned off again.
- Fixed bug in PPC2002 infobox selector graphics
- Fixed bug in abort mode (possible cause of crash/hang)
- Task calculator range increments in 5%
- Added infobox for 'Home Distance'
- Auto QNH only activated when not flying for more than 10 seconds
- Button menu fixes for PDA, PC
- (Feature request 1281639) Editing/saving waypoints
- Protected task edit from buffer overruns
- Fixed bug, increased text size for airspace parser
- Disabled CDI gauge as it has no control in the configuration settings and hasn't
  been updated
- Fixed bug, FAI finish sector was incorrect


Dialogs changed:
 ALL dialogs
 dlgHelp.xml

Changes from 4.7.5:
- Added small histeresis to instantenous LD vario
- Airspace parser updates
- Added Cambridge GPS NAV device
- Added option to force cruise on neutral/negative flap (for Vega)
   (Flap forces cruise)
- Terrain contrast/shading improvements
- Snail trail now drawn with outline to improve visibility over terrain
- Added V TAS infobox
- Improvements to wind estimator algorithm
- Vario gauge unit bitmap for knots
- Vega configuration, added page for audio schemes
- Vega configuration, added missing parameter (BaudRateA)
- Altitude AGL uses baro altitude if "Nav by baro altitude"
- New units for task speed (separate from airspeed/wind/ground speed units)
- Added FAI 90 start/finish type
- Added thermal locator (shows centroid of lift when circling), option 'Lift center'
   in configuration options.
- Fixed minor bug, auto macready by average was not working when no
  task was defined.
- Modified least squares algorithm to handle weighted least squares.
- Add 'Append' waypoint function, so users can create a task by selecting
    waypoints from the map in sequence
- Task waypoint move up/down in task waypoint pages.
- Terrain database loaded into memory if sufficient RAM + 5 Meg free
- New smooth shading of terrain, major improvement
- New landscape progress dialog hides screen for cleaner startup
- Default task to home if no task loaded at startup
- Added labels to climb and temperature trace analysis pages
- Added help system.  Press enter for 2 seconds on a dialog property
  to display help text.
- Fixed minor bug, landable points were not always visible for some
  label modes.
- Fixed minor bug, baro altitude set by GPS for IGC replay.
- Online Contest optimisation (analysis page, configuration settings,
   three rule sets available)
- Analysis pages now each have a context-sensitive 'action' button.
- Added handicap to glide polar page for OLC scoring
- Fixed GDI resource leak in animateRectangles
- Fixed memory leak from com port threads not having handles released
- Fixed airspace warning dialog losing focus of previous dialog if opened
- Fixed memory leaks in new airspace warning dialog
  when another dialog is already open.
- Online contest "in progress"
- Added 'Declutter Labels' inputevent and menu item
- Fixed GDI resource leak in WindowControls
- Refinements to screen lat/lon bounds calculations
- Refinements to thread locking (separate LockTaskData from LockFlightData)
- GCE/NMEA queue blocking bug fix
- Added check for 500kb free space on IGC destination, asks user to
  delete old IGC files as required to free up space.
- OLC work (rule interpretations, in-progress only valid if flying)
- Added tab style for infobox border
- Added double buffer for infobox rendering to reduce flicker
- Topology bounds area used for pre-filtering of visibility to improve rendering time
- Toggle terrain map labels button (DeclutterLabels)
- Thread locking improvements to reduce latency
- Computed arrival height AGL at Mc0 Mc safety Mc current
- Startup/shutdown messages saved in xcsoar-startup.log
- Fixed bug, short task duration estimates when Mc=0 or unreachable
  in cruise at current Mc setting due to drift.
- Fixed bug, spurious touchscreen detect when pressing menu buttons
- (Feature request 1463308) Auto-mark thermal
- (Feature request 1444335) configurable max/min zoom --> better zoom
   levels available now.

Dialogs changed:
 dlgConfiguration.xml
 dlgWindSettings.xml
 dlgVario.xml
 dlgAirspaceWarning.xml
 dlgWaypointOutOfTerrain.xml
 dlgAirspaceWarning.xml

Changes from 4.7.4:
- Fixed total energy compensation (final glide) when on ground
- Fixed minor bug, silly ETE values were presented when Mc=0 in AAT
  in Task Calculator
- AutoMc disabled if in abort mode
- Fixed: Thermal profile showing distortion (negative values?)
- Fixed: Mc=0 Est task time on task calculator
- Fixed: Trail hang
- Fixed: PC registry not recognising all registry values correctly!
- Auto Mc modes: final glide, set to average, both
- Vario gauge averager should switch to netto averager if not in circling mode
- sam's bug fixes and new features
  --> legbearing bug
  --> New airspace dialog
  --> Waypoints out of terrain
- Fixed: AAT radius display in analysis page shows distortion
- Fixed: Waypoint infobox shows bearing to waypoint, not to target (for AAT)
- Fixed: Vario gauge chevrons not always appearing when they should,
  now chevrons always drawn if vario is in non-circling mode
- Fixed: Averager jumps around too much
- Added configuration setting to determine whether to ask/exclude/include
  waypoints out of terrain range.
- Added LD vario infobox

Changes from 4.7.3:
- Added Auto QNH function
- Minor improvements to robustness
- Added preliminary support for vega voice
- Limits on altitude/speed for start, altitude for finish
  (Feature request 1444340)
- Changed AutoWind from bool to enum: Manual, Circling, ZigZag, Both
- Added zig zag wind estimator
- Added option to use of barometric altitude for all nav functions
- ** (Feature request 1403702) Configuration option for logger timestep
- FLARM gauge, show colors for threat levels
- Fixed bug, Start/Finish radius drawn half size
- Fixed bug, v task calculations if selecting a previous waypoint after
    starting
- Added detection of valid start, now in task status dialog if
    start wasn't valid, the start time shows "INVALID"
- Added safety McReady for use in calculating reachable fields and
   display of arrival heights, and in abort mode.  Option to use
   current Mc value for safety McReady when in abort mode.
- (Feature request 1278082) Ellipsoid error correction.  Now
  detects if ellipsoid/geoid offset is produced by GPS.  If not,
  it applies geoid correction.
- Added basic support for Cambridge GPS-NAV as a GPS source only

Changes from 4.7.2:
- Fixed bug: Disabling of airspace warnings by individual types was
   ignored.  Now working correctly.
- Proper handling of PGRMZ with respect to QNH and when altimeter
   also available from variometer

Changes from 4.7.0:
- Changed "Bugs" to "Clean" in basic settings so meaning is clearer
- Changed "Device 1" etc to "Device A" in configuration settings so meaning
  is clearer
- Fixed (Bug 1388996) Airspace outline black option ignored
- (Feature request 1370449) Configuration of autozoom at startup
- (Feature request 1430326) configuration of sys time set by GPS
- Force final glide mode, input event
- Auto force final glide mode option, forces final glide as soon as
  you are above final glide.
- Startup reliability fixes
- Terrain offset fixes
- FLARM gauge minor fixes (draws aircraft beyond 2km at 2km)
- Added Ventus2C polar
- Added missing vega configuration parameters
- Fixed PGRMZ parsing to set BaroAltitude, not Altitude
- Airspace warnings etc uses baro altitude if available
- Removed dead code in parser.cpp
- Removed "stall" from switch dialog
- Changed "airbrake extended" to "airbrake locked" in switch dialog
- Added devices for Vega and AltairPro

Changes from 4.6 to 4.7:
- Ballast also shown as volume in liters in basic settings dialog
- Vario 30 s averager uses vario if available, otherwise altitude.
- IGC file date is system date, should be reset to GPS time on first lock
- FLARM radar limits range to 2k limit (shows aircraft beyond 2k as at 2k)
- Log file renamed "xcsoar-debug.log"


Changes from 4.5 to HEAD:

- Statistics/flight reset on takeoff
- Major speed improvements to rendering, synchronisation between threads,
  final glide through terrain calculations, snail trail
- Display "AUX" on screen when in auxiliary infobox mode
- Warning if attempting to change a task once it is declared.
- Added glide computer event for final glide through terrain
- Added german sector type
- Task-alterations are queried if already declared to external device
- All MessageBoxes now use new dialog system (when available)
- Redundancy (dropout) and handling multiple GPS sources,
  better autodetection of Vega.
- Improvements to labels in map display, so we don't get so many
  waypoint labels writing over each other.
- Gauge vario hides on fullscreen.
- Option to lock out configuration settings in flight
- Minor speedups to map drawing (removed several redundant floating point operations)
- Added finish line and finish area detection, this does nothing other
  than bring up a status message currently.
- Configuration option for user defined menu/button timeout
- Added Airspace Settings to input events, allows user to switch on/off
   display and warnings for each airspace type
- Warn the user when changing input, language, status files that they need to
  restart (in new dialog system)
- "Arm start" option
- Added user defined checklist text dialog (and corresponding inputevent)
- Waypoint advancing can now be manual, automatic (as before), or requiring
   'arming' each waypoint to be advanced.
- Text in airspace details has scrolling
- New Waypointselect dialog allows scrolling in list box
- Added option for autozoom optionally on at startup
  (in new config dialog)
- Added option for speed command driven by dolphin speed or block maccready
  (in new config dialog), this is shown in VOpt infobox
- Added in new dialog system a vario configuration page for Vega
- Added UTC offset configuration parameter for Altair
- Added task status dialog
- Added drawing of task in analysis dialog
- 'Target' offset for each AAT waypoint
- 'Run' inputevent so people can execute another program from XCSoar.  Program
  must exit before XCSoar continues
- Added 'autoadvance' option (default true) to allow disabling of
  automatic waypoint advances
- AAT sectors now drawn as shaded segments
- Total energy height compensation for kinetic energy in final glide
- Name in task display also shows names of landpoints/airports
- Added LoadProfile to inputevents, so we can have menu buttons
   trigger pilot/region specific settings
- Windows PC port using Visual studio 6.
- When terrain file is valid, only waypoints within terrain area are loaded
- All waypoint labels shown when in pan mode
- Added 'pan' to nearestWaypoint inputevent, to return item nearest to
    center of screen if in pan mode.
- Force redraw of map if not redrawn for 5 seconds (due to gps not connected)
- FLARM status, FLARM aircraft display on map
- Added FLARM TRAFFIC and FLARM NOTRAFFIC glide computer events
- Added basic FLARM status support in parser and Status dialog
- Filter out "Railway station" as miscpop label
- Added infoboxes to support temperature acquisition and traces
- Added atmospheric analysis (temperature trace, convection estimation)
- Snail trail uses netto vario if available
- Added NMEA processing and NE (NMEA Events) into InputEvents
- Minor terrain rendering fixes at close zoom levels
- Improvements to topology polygon rendering
- Added ETA infoboxes (as distinct from ETE)
- Default task (Default.tsk) file may be loaded automatically at startup
   if present (through InputEvent TaskLoad on STARTUP_REAL/STARTUP_SIMULATOR)
- Chevrons only on if airspeed available

- Fixed bug 1467530 Installation to Storage Card
- Fixed bug 1457674 Airspace Display - Danger Areas Obscured
- Fixed bug 1444806 Final Glide L/D
- Fixed bug 1433504 Start line
- Fixed bug 1433497 AAT-sector areas not being displayed
- Fixed bug 1430954 Waypoints with same name.
- Fixed bug 1420989 AAT not enabled when loading a task
- Fixed bug 1399143 Incorrect lat/long display
- Fixed bug 1395611 AAT Area masks display
- Fixed bug 1389003 Airspace area with many points
- Fixed bug 1382036 Profile Load missing data
- Fixed bug 1376376 Bugs - the six legged kind
- Fixed minor memory leak in shape labels
- Fixed minor memory leak in new dialog system
- Fixed bug, array out of bounds in inputevent
- Fixed bug, strange circling lockout (maybe)
- Fixed bug, airspace visibility (airspace wasn't warning if not visible)
- Fixed bug, superpan with autozoom
- Fixed bug in default.xci "Marginal final glide" now reads "Below final glide"
- Fixed bug in final glide alert, now has low pass filter to prevent
  too many alerts when using Auto Mc.
- Fixed bug in startup, program locks calculation/display before starting up
  to ensure everything is initialised properly.
- Fixed bug in FAI task sector auto advancement
- Fixed bug, start line works now
- Fixed bug in task save/load, also clears task on error when loading
- Fixed bug in wind speed infobox units display (now uses aircraft speed units)
- Fixed bug, AAT Areas were drawn on top of everything, including task lines.
- Fixed bug in profile save routine (bad \r\n encoding)
- Fixed spurious captions in subtitle infoboxes
- Fixed bug, "1m" in baro altitude infobox for alternate user units
- Fixed bug, snail trail was never red in sink, now working properly
- Fixed bug in topology bounds refresh
- Fixed bug BUG 1366197: Second Airspace File now works
- Fixed bug in display of more than 500 airspace areas
- Fixed bug in bringing up WaypointDetails from SelectedWaypoint when not
  using infoboxes
- Fixed bug, temp trace max temperature now relative to ground offset
- Fixed memory leak in new dialog system (bitmap unnecessary)
- Fixed display of airfield details in new dialog
- Fixed bug BUG 1368752: Fix display orientation for square displays e.g. hp 6515 (untested)
- Fixed bug BUG 1305089: Sound restored at exit
- Fixed bug in arrival altitude calculation with respect to bugs
- Fixed bug in local time display
- Fixed daylight savings bug
- Fixed BUG 1366492: Improved landing detection by checking altitude AGL to avoid false
  landings when flying in high winds
- Seeding random NMEA static strings from Input Events
- Triggering events from NMEA substring matches (may be limited to certain
  types due to performance limitations).


Changes from 4.22 to 4.5

- Fix waypoint parsing - make it completely bullet proof
- Package and release fonts (part of standard cab/exe)
- Button & Event mapping - default and legacy
  	legacy = same as version 4.22
	default = changed from 4.22...
		APP1 = Show button menu (was Full Screen)
		APP3 = Full Screen (was Vario Sounds Toggle)
		Take Off = Start logger (was manually)
		Landing = Stop logger (was manually)
		Info Box Control = Show labels (were hidden)
- Allow display of screen mode (Normal, Auxiliary, Full)
- Fix spelling of MacCready (it was McCready).
  (reference: http://www.achievement.org/autodoc/page/mac0bio-1)
- Exit simulator if battery lower than 20% (warning < 30%)
- Fixed crash during Waypoint details, when none selected
- Reduce length of labels where possible
- Change default.xci buttons to stay consistent between modes,
  removed some defatul modes changes
- Added sensible default sounds to play during Glide Computer Events
  (\My Documents\XCSoarData\ - Start_Simulator,Start_Real,Takeoff,Landing,
  FinalGlide,Tiptoe - .wav)
- Default.xci updated to hide Main button and map closely to 4.3 (APP1 does Main/)
- Fixed a number of memory leaks and buffer overruns in parsing data files
- Fixed Input Events label corruption. Fixed associated debug failure when
  comparing uninitialized variables.
- Modified variable names for Language and Status (more sensible)
- Use windows device time instead of GPS time in simulator
- Fixed spurious button press bug
- Status messages can be acknowledged by touching them
- Fixed message disappearing problem after 1 second (when airspace warnings were off)
- RETURN key in default.xci needs to be mapped
- Default set of status messages - now automatically generated from default.xcs
- Enable secondary files clear button
- Arbitrary DLL Load and Function calls from InputEvents
- Config files (input, language and status) now support "\r\n" strings correctly
- PlaySound now supports external WAV files automatically. Also allows WAV files
  to be referenced as Input Events - assumes local resource unless ends in ".wav"
- Automatically lookup localised "My Documents" directory to support multiple
  language releases of Pocket PC
- Version number (build date) is automatically generated for non-released versions
- Added debounce timeout registry setting in settings->interface files
- Added input menu timeout
- Added new status message interface (thread-safe, single window, ability
  to repeat messages and acknowledge)
- Fixed hard-coded screen coordinates in PolygonVisible function
- Airspace warnings now use new message class
- Added method to find nearest airspace boundary (interior or exterior)
- Input event to display info on nearest airspace boundary (interior or exterior)
- Renamed fixed "longditude" and "lattitude" spelling mistakes
- Display speed-to-fly bar only if flying
- Debugging of input events file when in simulator mode
- Added glide computer events for entering and leaving airspace
- Added glide computer events for task start and next waypoint
- Audio vario sound updates
- Allow acknowledgement of individual airspaces, and per-day
- Fix acknowledgement bug when re-entering airspace
- Minor font adjustments
- "GPS 2D fix" changed to "GPS waiting for fix"
- New high-visibility icons for flight modes by Simon Taylor.
- Blinking logger icon when logger is active.
- Code cleanups, eliminated BOOL occurances
- Fixed missing sentances in IGC file, so now loadable by TaskNav
- Added "Logger note blahblah" event to put a pilot note in IGC log file.
- Speed-to-fly climb mode bug fix
- Thermal band mode fix
- Audio vario sound updates
- Fixed waypoint arrival altitude bug
- New airspace parser, faster and more robust
- New language customisation
- New status message customisation
- Wind algorithm improvements especially at low wind speeds
- Analysis dialog now has page for wind at altitude
- Fixed defaulting to cruise mode when no waypoint active
- Miscellaneous dialog cleanups
- Snail trail colour scales to visible range to make colors more vibrant
- Safe recovery from critical errors when loading files
- Fixed bug of polar loading on multiple lines
- Fixed ordering of Menu buttons when using cursor to navigate
- Blanking improvements (prevent timeout advancing when any dialog is active)
- Added Auxiliary infobox display, accessible from APP_KEY1, which now
  toggles through normal (mode-specific) infoboxes, auxiliary infoboxes,
  and fullscreen.
- Settings->Task start line/cylinder labels change dynamically to avoid
  confusion
- AutoMcready improvements, fix for overshoot hunting
- "Reset infobox defaults" button from Settings->Load Profile
- Moved handling of bug degradation to sink model to make it consistent
  everywhere.
- Optimised display of titles in infoboxes to prevent over-use of gettext
- Added units display to AAT settings to avoid confusion
- New functions to save/restore registry from text file
- Save/Load profile uses registry save/restore code
- New button input event system
- Fix infobox reset to defaults
- Allow reset of flight start time when relaunching
- Takeoff/landing events, can be hooked up to autostart logger


Changes from 4.21 to 4.22

- Fixed bug when airspace warning display is not refreshed when another
  window overlaps it.
- New "Analysis" pages showing barograph, thermal history and glide polar
- Fixed bug in snail trail, IGC logger update rate
- Additional waypoint file can be specified for competition waypoints
- Fixed font for message box, status dialog
- Minor bugfixes in vario comms thread processing
- Implemented Borgelt B50 vario parsing (untested)
- Improvements to performance and latency of audio
- Terrain cache updates
- File loading improvements
- New wind vector graphics
- New labels with Mc0 arrival height above safety arrival height for
  reachable airfields
- Updated aircraft graphics
- Proper units display in dialogs.
- All configuration options now can be expressed in custom units
- New Netto vario infobox
- New dolphin speed-to-fly infobox
- Improved audio vario sounds
- Speed-to-fly director chevrons on right of screen when connected to
  vario with ASI source.
- Fixed rare bugs in McCready calculation
- Fixed bug in terrain rendering, where level of detail was previously
   set at default, and didn't change with zoom.
- Airspace parser made faster, so binary airspace loader now disabled


Changes from 4.2 to 4.21

- Better recovery of bluetooth GPS after switching device off and on
- Marked points appended to file 'xcsoar-marks.txt'
- CDI display configurable
- Settings->Display split into two pages
- Sunset time shown in waypoint details
- AAT and airspace areas drawn below waypoints and topology
- Messagebox enhancements
- MODIS Satelite images now co-located with waypoint file
- Launcher now uninstalls/reinstalls properly.
- Proper spelling of McCready (sorry, Paul!)
- Display blanking automatically after one minute of UI inactivity if in
  battery mode, reactivated with key press
- New GPS status icons, less obtrusive.
- Aircraft disappears when GPS is not connected
- New "Status" summary page from main menu, giving aircraft position,
  nearest waypoint range/bearing, local sunset time, GPS status
- Additional airspace file can be specified for NOTAM airspace updates
- Settings->File page split into two (map data separated off)
- Snail trail toggles between no trail, long trail, and short trail


Summary of new features since v4.0

- Fullscreen mode (app button 1 in map mode); app button 2 now
  toggles snail trail
- Terrain shading via phong model, direction set by wind direction
- Wind vectors multiple for 10 knot increments
- Saving/loading wind to registry
- Time aloft infobox (in Waypoint Group)
- New wind calculation method
- Rendering of airspace with cross-hatches and optional black outline
- Added pilot/aircraft information in logger
- Added "Remove" button on waypoint details task page
- Acknowledge airspace warnings
- Audio settings page
- Graduated snail trail color and thickness
- Abort/resume of tasks
- Added netto vario calculations
- Added smart zooming (zooms back out when waypoint changes if in autozoom)
- Added installer and launcher
- Bring up menu with double click on map window
- Can fly in simulator mode by dragging on screen
- Improved colour selector now displays currently chosen colours
- Added calculation of glider heading from bearing and wind
- Added infoboxes: G-load, time of flight, UTC time, local time, LD to next waypoint
- Adjusted infobox descriptions and titles.
- Added infoboxes: Time to next waypoint, time to task completion


Fixed buges and code improvements

- Sound files are now in the code as resources, so no need for Audio directory
- Filtering of files:
   Waypoints [.txt]
   Airspace [.txt]
   Terrain [.dat]
   Topology [.tpl]
   Polars [.plr]
- Reduced extraneous refresh of navboxes
- Font size improvements
- Second COMM port disabled if set equal to port 1
- Audio thread is suspended when quiet
- Auto McReady now working again
- Improvements to topology handling
- Better terrain color map
- Terrain shading works with elevation files of any resolution.
- Terrain at sea level or below is rendered as water.
- Minor improvements to thread safety
- Larger Menu page buttons
- Fixed McReady speed calculation with zero distance
- Fixed bugs: Samuel Gisiger (Airspace not displaying, extraneous
  selection of waypoints at zoom levels)
- Improved map window responsiveness (only re-drawn when necessary, avoiding
  CPU waste of unnecessary re-draws).
- Many hard-wired constants relocated to Sizes.h file
- Waypoint labels have white background so not obscured by terrain
- Labels of topological features now supported
- Fast loading of airspace at startup using binary file
- Wind calculation more reliable
- Fast loading of all startup files<|MERGE_RESOLUTION|>--- conflicted
+++ resolved
@@ -1,4 +1,3 @@
-<<<<<<< HEAD
 Version 7.0 - not yet released
 * LUA scripting
 * user interface
@@ -72,9 +71,8 @@
   - support Kobo Glo HD
 * Raspberry Pi
   - resizable mouse cursor
-=======
+
 Version 6.8.17 - not yet released
->>>>>>> d5e88cd2
 
 Version 6.8.16 - 2020/07/26
 * input events
