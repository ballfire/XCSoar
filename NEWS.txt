--- conflicted
+++ resolved
@@ -1,4 +1,3 @@
-<<<<<<< HEAD
 Version 7.0 - not yet released
 * LUA scripting
 * user interface
@@ -53,7 +52,7 @@
   - drop support for ARMv6 CPUs
 * Kobo
   - support Kobo Glo HD
-=======
+
 Version 6.8.6 - not yet released
 * calculations
   - show takeoff time after landing (#3786)
@@ -69,7 +68,6 @@
   - increase upper limit of the number of waypoint labels displayed
 * Android
   - fix crash due to Bluetooth LE connect failure
->>>>>>> f167e6e5
 
 Version 6.8.5 - 2016/06/12
 * calculations
