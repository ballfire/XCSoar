--- conflicted
+++ resolved
@@ -1,4 +1,3 @@
-<<<<<<< HEAD
 Version 7.0 - not yet released
 * LUA scripting
 * user interface
@@ -58,10 +57,7 @@
 * Kobo
   - support Kobo Glo HD
 
-Version 6.8.11 - not yet releases
-=======
 Version 6.8.11 - 2018/08/18
->>>>>>> 32fb6e37
 * terrain
   - fix yet another crash bug (libJasper)
 * Android
