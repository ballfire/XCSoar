Version 7.19 - not yet released
* data files
  - fix bug in OpenAir arc parser
  - fix crash bug in terrain loader
* user interface
  - consistent progress bar during startup
* Android
  - fix crash with USB serial adapter
  - add WCH CH9102F into the list of accepted USB serial adapters

Version 7.18 - 2021/09/10
* data files
  - load terrain while XCSoar is running
* devices
  - TCP Client: fix crash bug
* tracking
  - SkyLines: fix "Show nearby traffic" setting
* user interface
  - add 3x5 InfoBoxes layout
* Android
  - fix opening waypoint pictures

Version 7.17 - 2021/09/04
* map display
  - fix airspace display bug
* user interface
  - add 8x3 InfoBoxes portrait layout
* weather
  - update RASP provider list
* task management
  - add option to score start on entry
* Android
  - fix startup crash bug
  - use native text entry dialog
* Linux text mode console
  - fix program termination for some DRI drivers, e.g. VMWare
    in full-screen mode without Window manager.
* Cubieboard
  - Mali: Support for old Linux-Sunxi EGL headers, and new Bootlin EGL headers
  - Support for KMS/DRI and Lima instead of closed source Mali blob.

Version 7.16 - 2021/08/27
* user interface
  - don't draw "---" over graphical InfoBoxes
* Android
  - fix deadlock bug with Bluetooth sensors and the internal GPS

Version 7.15 - 2021/08/23
* user interface
  - fix crash in Config/System
  - fix overlapping axes labels in cross section
  - fix graphics error (vertical black lines) in cross section
  - fix missing labels in cross section on high-resolution screens
  - draw small tick every 10 minutes in analysis dialog (instead of 6)
* Android
  - fix crash on Android 5 and 6

Version 7.14 - 2021/08/20
* Android
  - keep screen on, even if not in full-screen mode
  - fix bottom bar background in non-full-screen mode
  - fix touch position in non-full-screen mode

Version 7.13 - 2021/08/19
* fix freeze bug
* fix terrain cache file bug
* task management
  - Use task defaults for start and finish height ref (MSL or AGL) when loading
    tasks from soarscore.com
* Kobo
  - fix crash in Kobo menu
* Android
  - fix GPS time from the Flytec Sensbox
  - support speed, track and acceleration from Flytec Sensbox
  - don't apply Geoid separation to Flytec Sensbox GPS altitude
  - use the 8 Hz vario from Flytec Sensbox GPS altitude instead of 1 Hz
  - restore full-screen mode properly after returning to XCSoar
  - disable full-screen mode in multi-window mode
  - make full-screen mode optional

Version 7.12 - 2021/08/13
* calculations
  - fix the "Height above takeoff" InfoBox
* devices
  - send Pilot Event (PEV) to LXNAV S10x/S8x devices (requires firmware 8.01 or newer)
  - correct Pilot Event (PEV) message for PowerFLARM devices
* Android
  - fix broken GPS date/time from internal GPS
  - various fixes for the Flytec Sensbox driver
* Kobo
  - throttle sensor-triggered screen updates
  - improve performance of graphical InfoBoxes

Version 7.11 - 2021/07/30
* fix crash bug in pc_met viewer
* user interface
  - new vario gauge background
  - fix truncated labels in many dialogs
* Lua scripting
  - add HTTP client
  - prefer Lua gesture handlers
* Android
  - show Bluetooth LE device features
  - support Bluetooth LE heart rate sensors
  - support the Flytec Sensbox
  - add DroidSoar/I2C calibration dialog
  - fix reconnect to Bluetooth LE devices
  - fix distorted colors on some devices
  - detect USB serial adapter disconnect
  - support baud rate switching on USB serial adapters
* Polars
  - new Wassmer WA 26 P Squale polar

Version 7.10 - 2021/07/09
* weather
  - work around connection problems to NOAA server (for METAR/TAF)
* Raspberry Pi
  - fix text input with touch screen
* Android
  - fix crash with reconnected USB serial adapter

Version 7.9 - 2021/07/05
* fix crash bug in terrain renderer
* fix crash bug in IGC file parser
* settings
  - allow LiveTrack24 tracking intervals smaller than 5 seconds
* user interface
  - support for Pilot Event (PEV) start procedure
  - properly update device status in device list dialog
  - add alternate 2 glide ratio infobox
* devices
  - TCP Client: fix automatic reconnect after connection loss
  - GliderLink: fix disappearing configuration
* calculations
  - fix AAT task optimization bug
* Android
  - support USB serial adapters
  - auto-reconnect to IOIO UARTs

Version 7.8 - 2021/06/02
* don't delete old IGC files automatically
* devices
  - TCP: fix error "Address already in use" on reconnect
* Android
  - fix downloads on Android 10 and later
  - fix logging while in background on Android 10 and later

Version 7.7 - 2021/05/14
* user interface
  - fix dialog labels
  - fix freeze bug in waypoint/airspace list dialog
* devices
  - add "Radio" indicator to device list
* Android
  - writing to port times out after 5 seconds (to avoid locking up XCSoar)

Version 7.6 - 2021/05/01
* user interface
  - fix disappearing aircraft symbol
  - fix crash bug in task editor

Version 7.5 - 2021/04/30
* fix crash bug in terrain loader
* fix paths with backslashes
* user interface
  - use different colors to indicate relative traffic altitude
* calculations
  - support for WeGlide distance contests
* Kobo
  - fix touch screen

Version 7.4 - 2021/04/08
* user interface
  - properly save and apply updated settings in the configuration dialog
  - fix overlapping observation zones in the task point list
  - fix text background in the analysis graphs

Version 7.3 - 2021/04/07
* user interface
  - fix crash in waypoint editor
  - fix swapped longitude/latitude in waypoint editor
  - fix "Import" button in waypoint editor
  - fix zoom button label in Traffic Radar View
  - fix the vario trace infobox
* Android
  - fix download progress

Version 7.2 - 2021/04/04
* user interface
  - fix task point editor
  - display goto button in wp details when called from alternate
* data files
  - fix crash bug when loading broken CUP files
* fix crash when loading broken PNG files

Version 7.1 - 2021/03/28
* user interface
  - fix crash when canceling a download
  - fix crash when repository index download failed
* Android
  - handle DownloadManager errors
  - show early initialisation errors
  - store the terrain cache in the Android cache directory

Version 7.0 - 2021/03/25
* LUA scripting
* user interface
  - screen layout with 12 infoboxes on the left, vario+3 infoboxes on right
  - new translations: Bulgarian, Catalan, Traditional Chinese, Telugu
  - new Logger-setting "CoPilot"
  - new setting "Thermal Averager needle"
  - select position of Thermal Assistant
<<<<<<< HEAD
  - new setting "Cruise/Circling mode switch period"
=======
  - search waypoints via short name
>>>>>>> b4d61872
* data files
  - optimise the terrain loader
  - support runway width in CUP files
  - support short name in CUP files
* devices
  - fix deadlock bug
  - parse wind from standard NMEA sentence WMV
  - driver for XC Tracer Vario
  - driver for KRT2 radio
  - driver for Air Control Display altimeter
  - show detailed error message in device list
  - FLARM/OGN - make it possible to set/download registered device database
  - device manager: show flag if device provides data from
      environmental sensors (temperature, humidity)
  - combine traffic from all FLARM devices (support both FLARM and OGN devices on board)
  - GliderLink: new driver
  - AirControlDisplay: read radio frequencies from PAAVS,COM sentence
  - driver for LXNano modified, so declaration contains copilot
* weather
  - merge all weather data in one dialog
  - allow showing both terrain and RASP
  - RASP download from various well-known providers
  - show satellite images from pc_met (Deutscher Wetterdienst)
  - show wave forecast from pc_met (Deutscher Wetterdienst)
* calculations
  - merge redundant waves
  - task restart
* tracking
  - use DNS to resolve SkyLines server IP (#2604)
  - enable SkyLines traffic display on Windows
  - add option to show SkyLines traffic names on the map
  - show thermals obtained from the XCSoar Cloud server
* analysis
  - enhanced graphics: minor tics, color scheme, layout
  - key labels drawn on lines in several pages
  - task turnpoint label drawn on relevant pages
  - barogram: improved working band ceiling and floor calculation
  - climb history: new display uses time of climb as width of bars
  - new page: vario histogram in climb and cruise mode
  - new page: maccready cross-country speed
  - glide polar: dolphin speed line drawn on polar
* map display
  - new display: glide range line drawn to working floor
  - per page zoom state
* thermal band
  - new algorithm, with improved statistics
  - separate active climb and encounter-averaged bands
* infoboxes
  - improved formula for the title font size
  - added ":1" unit for gradient type displays
  - new infobox: % time non-circling climb
  - new infobox: % climb chart showing proportions of time spent circling climb (gray), cruise,
      climbing cruise (green), circling non-climb (orange)
  - improved auto-scaling of vario-like graphical infoboxes
  - new infobox: "Number Of Satellites"
  - new infoboxes for radio frequencies, including setting the frequencies
* Windows
  - drop support for Windows CE
  - require Windows Vista or later
  - allow starting multiple XCSoar instances
* Linux
  - drop support for SDL 1.2
  - display rotation
* Android
  - drop support for ARMv6 and MIPS CPUs
  - support devices with aspect ratio greater than 16:9
* Kobo
  - support Kobo Glo HD
* Raspberry Pi
  - resizable mouse cursor
  - autodetect display orientation

Version 6.8.17 - 2020/09/22
* tracking
  - SkyLines: update tracking IP address
* terrain
  - fix several crash bugs (JasPer)

Version 6.8.16 - 2020/07/26
* input events
  - fix two crash bugs with malformed files
* user interface
  - fix crash bug in waypoint editor
* devices
  - added ports 8880, 8881, 8882 to tcp-client
* glide computer
  - fix crash bug
* terrain
  - fix several crash bugs (JasPer)
* Android
  - fix several crash bugs
  - fix rendering errors on very wide text lines

Version 6.8.15 - 2020/06/13
* user interface
  - vario: fix overlapping text lines
* tracking
  - SkyLines: update tracking IP address
* support for long-form `DTE` header in IGC files
* Windows
  - fix buffer overflow causing crashes in the waypoint dialog
* Raspberry Pi
  - support 64 bit kernels
  - Raspberry Pi 4 support
  - detect display dimensions and scale user interface accordingly
* macOS
  - add macOS Catalina font path

Version 6.8.14 - 2020/05/14
* user interface
  - fix average needle color in inverted mode
* Android
  - compatibility with Android 9
  - request all permissions without manual restarts
  - fix crash bug
* Kobo
  - fix crash bug

Version 6.8.13 - 2020/04/08
* devices
  - LX: fix buffer overflow
  - LX: support downloading flights from LX7000 Pro IGC
* Android
  - use the full screen on very narrow/wide displays
* Kobo
  - fix build failure with GCC 9
  - switch from glibc to Musl
* WinCE
  - build with GCC 9
* allow the hyphen in XCI files

Version 6.8.12 - 2019/04/30
* weather
  - update source URLs for METARs and TAFs (https://)
* Android
  - increase targetSdkVersion to 26 (required by Google Play)
  - request storage and GPS permissions on Android 6+
  - fix crash when permission to use GPS is revoked
  - fix notification on Android 8+
* Task Editor
  - fixed task editor crashes (Ticket 3930).
* devices
  - IMI: raise max payload size to 2kB
* fix IGC logger crash when no date is available

Version 6.8.11 - 2018/08/18
* terrain
  - fix yet another crash bug (libJasper)
* Android
  - fix crash on Android 8 due to overzealous seccomp filter

Version 6.8.10 - 2017/10/07
* terrain
  - fix crash bug (6.8.9 regression)

Version 6.8.9 - 2017/10/05
* terrain
  - fix several crash bugs
* fix two crash bugs
* Kobo
  - fix internet access (#3869)
  - support for Kobo Glo HD Refurbished

Version 6.8.8 - 2017/09/09
* data files
  - support "GSEC" in OpenAir files
* weather
  - update source URLs for METARs and TAFs
* devices
  - CAI302: fix waypoint download (#3830)
  - IMI: fix PGRMZ parsing (was interpreted as altitude, now is pressure altitude)
  - LX: fix Nano 3 task declaration (#3858)
* Kobo
  - support for Kobo Aura Edition 2
  - support for Kobo Glo Refurbished
  - fix Wi-Fi on recent Kobo firmware releases (#3850)
  - fix USB storage compatibility with Windows 10
* Raspberry Pi
  - fix Raspbian Stretch compatibility
* Raspberry Pi / Cubieboard
  - fix for freeze on shutdown (#3679)

Version 6.8.7 - 2016/08/12
* data files
  - fix freeze after loading malformed topography file
* tracking
  - SkyLines: fix SkyLines tracking on non-Android
  - SkyLines: fix two buffer overflow bugs
  - new client for the experimental "XCSoar Cloud"
* Android
  - remove the deprecated crash dumper

Version 6.8.6 - 2016/07/22
* calculations
  - show takeoff time after landing (#3786)
* user interface
  - fix graphics error on FLARM gauge
  - fix crash in waypoint label renderer (#3781)
  - fix several crashes in waypoint editor (#3553, #3784)
  - fix crash in task manager
  - use task speed unit for OLC speed InfoBox (#3785)
* devices
  - EW: use first 6 characters of turn point names (was: 3)
  - EW: fix broken umlauts in turn point names
  - LX: fix Nano 3 firmware 2.0 compatibility (#3764)
* settings
  - adjust range and step size of terrain/arrival safety height settings
* map
  - increase upper limit of the number of waypoint labels displayed
* Android
  - fix crash due to Bluetooth LE connect failure
* Kobo
  - support USB-OTG for Kobo Glo HD and Kobo Touch 2.0

Version 6.8.5 - 2016/06/12
* calculations
  - update circling percentage only when flying
  - fix circling height gain calculation
* user interface
  - fix "kg/m^2" and "lb/ft^2" unit display
  - fix inverse colors in horizon page
  - reduce CPU load of some InfoBoxes (#3757)
* calculations
  - add option to disable external wind (#3693, #3773)
* devices
  - fix crash on malformed NMEA time stamp
* Android
  - improve Bluetooth LE compatibility (#3745)
* Kobo
  - reduce ghosting on old Kobo models; regression due to screen
    flashing fix in 6.8.4 (#3756)

Version 6.8.4 - 2016/05/18
* airspace cross-section
  - use airspace visibility configuration (#3751)
* data files
  - accept "Military Aerodrome Traffic Zone" (MATZ) airspaces in
    OpenAir files (#3732)
* devices
  - CAI302: fix "airspace" marker in waypoint uploader (#3750)
* calculations
  - improve landing detection at high wind speeds (#3748)
* logger
  - fix crash in NMEA logger
* user interface
  - Australian units for weight are kg
* Windows
  - fix terrain loader (#3747)
* Android
  - fix crash bug in IOIO driver (#3744)
  - fix crash bug on Android 1.6 (#3742)
* Kobo
  - eliminate screen flashing on Kobo Glo HD, Kobo Touch 2.0
  - support battery status on Kobo Glo HD, Kobo Touch 2.0

Version 6.8.3 - 2016/03/09
* map
  - fix distorted terrain when zoomed out
  - fix missing airspaces in cross section (#3537)
* calculations
  - update SIS-AT to 2016 scoring rules
  - fix landing time display (#3690)
  - fix AAT range display
* data files
  - use correct "comment" field for OziExplorer files
  - relax file format detection for OziExplorer files
  - fix bogus arrival heights on watched waypoints when GPS unavailable
  - fix crash in airspace parser
  - fix crash in XML parser
  - save user.cup after edit (#3701)
* devices
  - GTAltimeter: remove unmaintained driver (#3661)
* Kobo
  - support Kobo Glo HD, Kobo Touch 2.0
* fix crash in SkyLines tracking

Version 6.8.2 - 2015/09/19
* Rubik R-26S polar
* user interface
  - save settings after copy&pasting an InfoBox set (#3649)
* map
  - fix crash in the topography renderer
* calculations
  - fix task progress display after finish achieved (#3657)
* devices
  - fix wrong baud rate after task declaration (#3654)
* Android
  - support the "escape" key (#3647)
  - fix all RS232 permissions on Android (#3648)
* Kobo
  - fix wrong IP address display (#3650)
* Raspberry Pi / Cubieboard
  - support digit and letter keys (#3611)

Version 6.8.1 - 2015/08/27
* fix freeze bug when starting without GPS fix
* fix crash with empty xcsoar-checklist.txt file
* devices
  - fix TCP port on Windows (#3428)
* Windows
  - fix the airspace file parser (#3633)
* Kobo
  - fix overlapping text (#3634)
* Android
  - fix USB-RS232-OTG permissions on Android

Version 6.8 - 2015/08/18
* data files
  - optimise the topography loader
  - faster RASP map change
  - show all RASP maps
  - fix comments in TNP files
  - ignore trailing whitespace in airspace files (#3546)
  - store user-edited waypoints and markers in "user.cup"
* devices
  - remove option "Ignore checksum"
  - CAI302: add sink tone configuration
  - LX: implement LXNAV Nano3 task declaration (#3295)
  - LX: remove support for LX1600 pass-through mode
  - ATR833: new driver
  - Volkslogger: support DAeC keyhole declaration
  - Westerboer VW921: remove buggy driver (#3215)
  - added TCP port 2000 to portlist (part of #3326)
  - support LXNAV V7 pass-through mode (#1913, #2808, #2919)
* calculations
  - wave assistant
  - use maximum speed configured in plane setup as limit for calculations
  - use WGS84 earth ellipsoid for distance calculations (#2809)
  - remove setting "Prefer external wind"
  - reduce EKF wind latency
  - fix bogus value in "Nearest Airspace H" InfoBox (#3589)
  - obey the maximum start speed (#2841)
* airspace cross-section
  - sync map & cross-section view zoom setting (#2913)
* infoboxes
  - add "Fin MC0 AltD" infobox (#2824)
  - add "Next arrow" infobox (#3128)
* task editor
  - added one-click task reversal (#1730)
  - show name of loaded/saved tasks in dialog title (#1924)
  - support large legs in the FAI triangle renderer (#3413)
  - task calculator moved to "Status" dialog
  - markers can be used in tasks and for "goto"
* map
  - allow "Mark Drop" while panning
  - airspace labels
* user interface
  - allow horizontal speeds in m/s
  - allow mass in lb, wing loading in lb/ft^2
  - download data files from site configuration
  - remove support for custom status files
  - merge airspace warning buttons "ACK Warn" and "ACK Space" (#1086)
  - show airspace warning at bottom (#1378, #2628, #3275)
  - profile manager
  - password-protected profiles (#851)
  - checklist remembers last opened list (#3110)
  - use configured coordinate format in waypoint editor
  - remove custom font support, replaced with global "text size" setting
  - improved font sizes
  - improved font renderer
  - display rotation for Raspberry Pi and Cubieboard (#3238)
  - use /dev/input/event* on Raspberry Pi and Cubieboard (#3179)
  - support mouse wheel on Raspberry Pi and Cubieboard
  - scale touchscreen coordinates to screen size
  - bigger icons on high-dpi screens (#2795, #3267, #3397, #3540)
  - improved keypad support (#3281)
  - new translation: Simplified Chinese
* tracking
  - new option disables tracking while roaming on the cell network
  - queue SkyLines tracking fixes while data connection is unavailable
  - fix SkyLines traffic display on southern hemisphere (#3601)
  - show SkyLines traffic even if we have no GPS fix yet
  - show nearby waypoint in SkyLines traffic list
  - show altitude in list (#3606)
  - show all nearby traffic (#2814)
  - pass vehicle name to LiveTrack24
* Linux
  - Wayland support
* Android
  - fix IOIO connection on Android 4.x (#2959, #3260)
  - support IOIO-OTG with the Android device in USB host mode
  - support IOIO over Bluetooth
  - support Bluetooth LE
  - timeout for the HTTP client (e.g. LiveTrack24)
* Kobo
  - menu button
  - add UI allowing the start of external scripts to KoboMenu (#3194)
  - support Wifi with WEP (#3138)
  - support open Wifi networks (#3391)
  - support USB-OTG
  - export data partition via USB storage
  - support the Kobo Aura screen (#3490)

Version 6.7.9 - 2015/07/03
* user interface
  - fix crash in task editor
  - fix crash while panning the map
  - improved font renderer
* data files
  - fix comments in TNP files
* calculations
  - faster triangle score calculation
  - fix crash in triangle score calculation (#3576)
* Android
  - timeout for the HTTP client (e.g. LiveTrack24)
* Kobo
  - enable crash dumps in XCSoarData/crash/

Version 6.7.8 - 2015-05-22
* user interface
  - draw gray title bar on inactive dialogs
  - improved dialog button placement
  - fix missing buttons in terrain configuration (#3421)
* task
  - support large legs in the FAI triangle renderer (#3413)
  - make "Cruise efficiency" read-only
* devices
  - fix crash when downloading flight without "logs" folder
* Linux
  - support Raspberry Pi 2
  - show ports renamed by udev

Version 6.7.7 - 2015/02/20
* airspace
  - accept airspaces of class RMZ in OpenAir format files (#3437)
  - fix wrong AGL height due to longitude east/west wraparound (#3468)
* infoboxes
  - fix data for OLC infoboxes if "OLC League" is used (#3461)
* calculations
  - fix handicap factor for "OLC League" scores
  - fix reach calculation problems at border of map (#3239)
  - simplified EKF wind algorithm (#3062)
* input events
  - allow '_' character in event identifiers (#3464)
* replay
  - fix replay progress while replay is paused (#3446)

Version 6.7.6 - 2014/10/18
* tracking
  - updated SkyLines server IP
* user interface
  - fix crash when switching pages with cross section (#3012, #3231, #3395)
* devices
  - LX: relax download timeout (#3199)
  - OpenVario: new device driver
  - Vaulter: new device driver
* replay
  - accept "$GNRMC" in replay of NMEA files
* calculations
  - improve circling detection when using some external NMEA devices (#3360, #3372)
* configuration
  - report missing plane configuration file in log file

Version 6.7.5 - 2014/06/09
* fix crash in task manager (#3305)
* work around crash on Windows (PC) (#3284)
* devices
  - fixed attitude data handling
  - properly detect LXNAV Nano 3
  - FLARM: fix declaration with asterisk in task point name (#3323)
* airspace
  - assume all airspaces are active if day of week is not known
  - restore "Repetitive Sound" setting on startup (#3308)
* Android
  - fix crash when opening IOIO port (#3309)
  - allow reconnecting IOIO sensors
* tasks
  - fix loading of some tasks from .cup files

Version 6.7.4 - 2014/04/11
* map
  - fix topography rendering for polygon shapes (#3245)
  - fix SDL clipped polygon rendering algorithm (#3250)
* devices
  - Westerboer: ignore implausible values from buggy devices
* logger
  - create "logs" directory automatically for external flight downloads
* user interface
  - show status message when switching to next turnpoint (#3270)
* airspace
  - relax parsing of TNP airspace files (#3272)
* infoboxes
  - don't use depreciated content in default configuration (#3278)

Version 6.7.3 - 2014/01/22
* tracking
  - changed host for DHV tracking server (#3208)
* user interface
  - fix missing battery info in status panels
* map
  - fix disappearing observation zones at left/top screen border (#3212)
  - fix RASP display
* devices
  - LX: improved logger handshake (#3199)
  - LX: auto-retry after errors during IGC download
* Android
  - load XCSoarData from external SD card if available (#3198)
* Kobo
  - fix touch screen bug (#3195, #3204, #3211)

Version 6.7.2 - 2013/12/19
* user interface
  - fix crash in alternates list (#3146)
  - new translation: Slovenian
* infoboxes
  - fix "Fin Dist" infobox for GOTO tasks (#3152)
* configuration
  - increase upper limit for plane wing area (#3154)
  - fix saving of custom polars (#3173)
* waypoints
  - correctly handle S latitudes and W longitudes in waypoint editor (#3155)
  - fix saving waypoints to cup format files from waypoint editor
* devices
  - auto-reconnect TCP client (#3127)
  - handle time warps in NMEA replay
  - another midnight wraparound bug fix (#2973)
* Android
  - enable Vivante workaround for GC600 (#3184)
  - faster map renderer (#3124)
  - improved font quality
  - enable cursor key navigation in dialogs (#3133)
* Kobo
  - fix misassigned passphrase in WiFi dialog (#3151)
  - work around Kobo Touch N905B kernel crash in display driver (#3145)
  - work around Kobo Touch N905B touch screen bug
  - the "Home" button opens the menu
  - mount /dev/pts for telnetd (#3135)
  - fix crash in file manager and METAR/TAF dialog (#3078)

Version 6.7.1 - 2013/10/11
* replay
  - fix crash replaying an IGC file with no B record extensions (#3107)
* data files
  - save the previous log file in "xcsoar-old.log"
* user interface
  - new translation: Lithuanian
* devices
  - CAI302: work around transmission errors during IGC file download (#3074)
* Android
  - fix crash in "credits" dialog on Android 4 (#3106)
  - work around Vivante GPU texture bugs (#1995, #2228, #2990, #2998, #3105)
* Kobo
  - fix passphrase entry in WiFi setup (#3053)
  - fix compatibility with old Kobo firmware

Version 6.7 - 2013/09/30
* new target: Kobo e-book readers
* user interface
  - resizable main window
  - added AutoZoom gesture (up-down)
  - obsolete configuration pages "devices", "polar", "logger info" removed
  - new page: "horizon" (#1592)
  - default page gesture changed right/left sense according to other xc ui interaction pattern
  - pressing the Escape key in task manager switches to "Close" tab (#2877)
  - separate font for dialogs (#723, #2806)
  - repetitive airspace warning sound (#2952)
  - never close dialogs due to display rotation
  - disable custom fonts on Altair
  - improve small dialog font on Altair
  - fix loading translations on Linux (#2041)
* map
  - terrain countour lines (#2451)
  - continue loading terrain/topography without GPS fix (#2723)
  - suppress drawing duplicate topography labels
  - draw projected path when turning
  - additional zoom levels (#3037)
  - global "don't fill airspace" setting (#3047)
  - fix rendering errors when some airspaces have no border (#3045)
  - fix distinct page zoom in conjunction with circling zoom (#2907)
* infoboxes
  - new content "Speed task last hour"
  - new content "Next distance (nominal)"
  - new content "Takeoff distance" (#3059)
  - new panel for "Team code" provides quick access to team code settings (#2899)
  - new content "OLC speed" (#2352)
* tasks
  - custom "start requires arm" setting (#2782)
  - new option to disable OLC optimisation
  - MAT: ask user whether to add turn points while flying over it
  - update the calculator without a GPS fix (#2876)
  - fix task speed and time estimates before task start (#2876, #2906)
  - show "arm advance" button when manual arming is necessary (#1729)
  - support the OLC/DMSt 500km triangle threshold (#2963)
  - render finish point as achieved when task is finished (#2140)
  - subtract start/finish cylinder radius from task distance (#2308)
  - fix parsing of .cup task files
* route planner
  - ignore inactive and acknowledged airspaces (#2866)
* calculations
  - add more weight to zig-zag wind compared to circling wind
  - enable circling wind calculation in IGC replay (#2672)
  - fix OLC triangle display (#2775)
* waypoint editor
  - delete waypoint implemented
  - CUP file support added
* devices
  - enabling/disabling devices on-the-fly
  - "debug" button
  - more robust midnight wraparound handling (#2857)
  - new driver from Cambridge L-Nav
  - support TCP client connection
* Android
  - support IOIO via OpenAccessory (Android 4.x)
  - support USB host mode and USB-RS232 adapters on the Nook (#2886)
  - show Bluetooth name instead of MAC address in device list
  - enable fast refresh mode on Nook Simple Touch
* Analysis
  - a retrospective task is compiled that summarises waypoints the aircraft has 
    visited (within 15km radius).  These waypoints are drawn on OLC page of analysis dialog.
* data files
  - default profile is called "default.prf" instead of "xcsoar-registry.prf"
  - log file is called "xcsoar.log" instead of "xcsoar-startup.log"
  - fix name truncation when saving a waypoint file on Windows (#3096)

Version 6.6.5 - 2013/08/21
* user interface
  - reduce flickering in system configuration
* map
  - reduce CPU usage of airspace and topography renderer
* tasks
  - remove keyhole from the BGA start sector zone
* devices
  - enable Nook's internal GPS for mock locations (#2999)
* configuration
  - fix loading home waypoint on longitudes bigger than 90 degrees

Version 6.6.4 - 2013/07/11
* map
  - fix stuttering terrain on Windows CE
  - fix multi-touch pan gesture (#2684)
* calculations
  - improve robustness of the zig-zag wind algorithm (#2961)
* devices
  - FLARM: work around a Garrecht TRX-1090 firmware bug (#2745, #2749)
  - LX: faster LXNAV Nano detection over Bluetooth (#2819)
  - Volkslogger: increase timeout to calculate security (#2910)
  - fix bogus error message after pressing "Cancel"
  - show Bluetooth name instead of MAC address in device list

Version 6.6.3 - 2013/07/02
* map
  - fill FAI triangle areas on Windows
* devices
  - FLARM: improve task declaration reliability
  - LX: support Nano firmware 2.10 (#2819)
* Android
  - fix compatibility issue with Android 2.2
  - detect when internal GPS is lost on Android 2.3 and older (#2929)
* user interface
  - fix unit display for pressure in flight setup dialog (#2933)
* data files
  - added "Pilatus B4" polar

Version 6.6.2 - 2013/06/12
* map
  - fix misplaced topography labels (#2564)
  - fix keyboard panning with track up (#2908)
* infoboxes
  - ensure that the unit symbol is visible
  - fix ballast display in vario gauge (#2911)
* tasks
  - update all settings after task type change
* devices
  - Volkslogger: fix IGC file download on Windows CE
  - EWmicroRecorder: fix corrupt task declaration (#2921)
  - fix potential crash when garbage is received from device
  - fix IOIO reconnect
  - generate G record even when first device has no GPS (#2849)
* cross section
  - also display unknown airspace types (#2884)
* Raspberry Pi
  - fix instant crash (#2922)
* Altair
  - never override data path (#2509)
* Android
  - faster startup

Version 6.6.1 - 2013/05/08
* cross section
  - fix airspace display after display rotation (#2825)
* user interface
  - fix malformed name in airspace warning dialog (#2813)
  - don't lost focus to waypoint list on Altair (#2835)
  - don't forget map zoom when returning to map (#2805)
* devices
  - indicate duplicate devices in list
  - allow using more than one TCP/UDP device
  - fix spurious errors after IOIO baud rate change (#2733, #2754)
  - K6Bt: fix configured baud rate setup on Android (#2836)
  - work around Android 2.3 Bluetooth crash bug
* tasks
  - prevent moving target out of the cylinder (#2794)
* configuration
  - fix regression with polar configuration (#2803)
* support gcc 4.8

Version 6.6 - 2013/04/23
* map
  - optional distinct map zoom on each page (#1603)
  - add label selection "Task waypoints & airfields"
  - allow configuration of "Final glide bar" display (#2554)
  - new snail trail option "Vario-scaled dots and lines"
  - topography icons
  - don't draw pan info over north arrow (#2765)
* cross section
  - show airspace names (#1149, #2390)
  - use glide polar instead of current glide ratio (#2687)
* infoboxes
  - green InfoBox distance when inside observation zone (#2560)
  - limit the InfoBox aspect ratio
  - new InfoBox styles "Shaded" (#1852), "Glass" (#2466)
  - waypoint details button in target dialog (#1967)
  - show distance in radial InfoBox comment (#2577)
  - new InfoBox "ATC radial" with distance in nautical miles (#2269, #2706)
  - improved wind edit panel (#2770)
* user interface
  - replay fast-forward
  - new waypoint location editor (#343)
  - show required glide ratio in waypoint details (#1573)
  - add airspace ack button to map item list (#2139)
  - additionally show airspace altitude in feet (#2379)
  - show more files in replay file picker (#2582)
  - clicking with Ctrl key pressed moves the simulator (#199)
  - vario bar at the right edge of the map
* tasks
  - MAT tasks (#563)
  - custom symmetric quadrant (#2125)
  - AAT keyhole (#1687)
  - add AST point option "Score exit" (#2544)
  - optimise start point
  - allow up to 30 turn points in racing tasks
  - local time for task start open/close time (#2645)
  - enforce the task start open/close time (#2678)
  - fix start auto-advance
* calculations
  - improve the circling wind algorithm (#2690)
* devices
  - Volkslogger: support IGC file download (#1972)
  - Volkslogger: declaration no longer erases waypoint database from logger
  - CAI302: support uploading all waypoint file types (#2054)
  - V7: support for QNH synchronization to V7 vario
* Android
  - faster map renderer on some Android devices
* other
  - new polars for two G 102 Astir variants (#2701)
  - new option "auto bugs" increases bug setting every hour (#1526)
* configuration
  - fix saving of configuration values in non-metric setups (#2771)

Version 6.5.4 - 2013/04/10
* devices
  - Volkslogger: increase timeout for reading flight list
  - V7: fix QNH change
* logger
  - fix failing IGC logger (#2658, #2735, #2736, #2746, #2751)

Version 6.5.3 - 2013/03/26
* user interface
  - eliminate flickering in the cross section on Windows
  - fix wrong radial display in target dialog
  - start at terrain center when there's no GPS fix and no home location
* task
  - fix line OZ rounding error (#2599)
* devices
  - FLARM: fix IGC file download on firmware 5.09 (#2619)
* Android
  - fix crash with Hebrew language
* Mac OS X
  - fix crash on startup (#2607, #2667)
  - show missing serial ports, hide internal devices (#2668)
* infoboxes
  - fix rendering of thermal assistant aircraft symbol (#2702)

Version 6.5.2 - 2013/03/15
* user interface
  - fix hang during startup (#2662, #2663)
  - fix freeze in dialogs (#2664)
  - automatically re-enable manual wind controls (#2336)
  - fix crash after connecting FLARM (#2669)

Version 6.5.1 - 2013/03/12
* infoboxes
  - fix MacCready adjustment for non-metric units (#2654)
* user interface
  - fix bogus "restart XCSoar" messages
  - fix cross section render error on some OpenGL chips (#2631, #2661)
  - allow gestures in cross section (#2655)
* devices
  - fix crash in Android Bluetooth driver (#2636, #2656)
  - fix NMEA input on Android Bluetooth Server
* data files
  - use the terrain cache even when the system clock is wrong
  - fix G record regression (#2657)

Version 6.5 - 2013/03/08
* map
  - lower zoom levels possible while circling (#1120)
  - draw FAI triangle areas (#1563)
  - optimise the terrain renderer
  - added "Wind Up" display orientation
  - high-resolution terrain renderer (Android/Linux only)
  - kinetic panning (Android/Linux only)
  - new terrain color ramp "Gaudy"
* calculations
  - don't detect landing while climbing in a wave (#1330, #2289, #2406)
  - basic support for the contest "DMSt" (#2208)
* tasks
  - add task start countdown (#136, #1080)
  - optimise racing tasks for minimum distance
  - allow observation zone sizes up to 200km (#2401)
  - always use "arrival safety height" when calculating arrival heights
    for intermediate task turnpoints
* devices
  - LX: support flight download from LXNAV Nano (#2085)
  - LX: support flight download from LX5000/LX7000 pro IGC
  - LX: read bugs setting from the LX160 vario (#2167)
  - Android/IOIO: support BMP085 sensor (DroidSoar V2)
  - Android/IOIO: support MS5611 pressure sensor
  - added driver for Levil AHRS device
  - Leonardo: read indicated airspeed from PDGFTL1 sentence
  - C-Probe: read IAS/TAS from the device
  - K6Bt: fix baud rate switching with various drivers
  - K6Bt: fix configured baud rate setup on Android
* data files
  - added MATZ airspace class (#2530)
  - integrated handicaps from DAEC 2012
* logger
  - auto-flush IGC logger after every fix
* user interface
  - preselect first item with details in map item list for
    faster access (#2069, #2207)
  - non-modal FLARM radar (with InfoBoxes and menu)
  - show FAI triangle sectors in task manager
  - can drag modal dialogs
  - short click opens InfoBox dialog
  - support keyboard input on desktop computer
  - improved angle input (e.g. wind direction, sector radials)
  - faster map initialisation during startup
  - reduce audio vario latency
  - better bold fonts on Linux
  - add page option to show cross section below map
  - allow pages with FLARM radar and thermal assistant
  - double click on vario opens main menu
  - allow opening main menu while panning
  - new translations: Hebrew, Vietnamese
* infoboxes
  - added thermal assistant infobox
  - inverse colors for wind arrow infobox and flarm gauge (#2337)
* track friends via internet connection (SkyLines live tracking)
* SkyLines tracking enabled on Windows CE
* Android
  - check if external storage is mounted
* Documentation
  - started a French translation of the manual
  - included an almost complete German translation of the manual

Version 6.4.6 - 2013/01/23
* devices
  - Leonardo: fixed vario parser for the $c sentence
  - C-Probe: fixed temperature offset bug
  - GTAltimeter: fixed vario parser
  - SerialPort: fixed lockup/hang problem when closing for some CE devices (#2515)
* user interface
  - sort airspaces properly in the airspace list dialog (#2528)
* infoboxes
  - fixes broken wind arrow display in some situations (#2295)
  - fix font scaling on screen rotation change (Android/Linux OpenGL)
* data files
  - fixed arc airspace approximation threshold handling (#2360)
* configuration
  - save waypoint label display configuration changed from menu (#2548)

Version 6.4.5 - 2012/12/14
* calculations
  - fix rounding error in convex boundary calculation (#2477)
* devices
  - Vega: fix MacCready setting feedback loop (#1218, #2490)
* user interface
  - faster gesture drawing
  - fix crash in InfoBox page setup (#2122)
  - allow scrolling the check list on Altair (#1289)
* map
  - fix crash in terrain renderer with broken map file (#2478)
* data files
  - added "LAK-12" polar

Version 6.4.4 - 2012/11/15
* devices
  - CAI302: longer timeout for "CLEAR LOG"
* user interface
  - fix font preview in configuration dialog
  - fix the Escape key on Altair
  - fix wind InfoBox dialog layout (#2192)
  - add missing "Switch InfoBox" button (#2246)
* Android
  - fix text rendering on some PowerVR GPUs
* Windows
  - fix garbled screen area in task manager (#2272)

Version 6.4.3 - 2012/11/01
* devices
  - fix freeze bug on device reconnect
  - LXNAV Nano: fix crash in Nano configuration dialog
  - LXNAV V7: fix NMEA setup over Bluetooth
  - Colibri/LX20: fix LXN/FIL to IGC conversion (#2262)
* user interface
  - fix the download manager on Samsung phones

Version 6.4.2 - 2012/10/17
* calculations
  - contest: relax altitude difference check (#2348)
  - improve take-off and landing detection (#2391)
* devices
  - CAI302, B800: fix ballast command (#2387)
  - IOIO: fix baud rate switching, fixes LXNAV V7 and Volkslogger (#2277)
* data files
  - added polar of "Ka 6E" and corrected the "Ka 6CR" one (#2327)
  - added polars of "AK-8" and "Blanik L13-AC" (#2329)
* map
  - suspend the map renderer while thermal assistant is shown
* user interface
  - closing the XCSoar window cancels the current modal dialog (was
    broken on Windows)
  - fix off-by-one bug in combo list (#2382)
  - fix map updates in replay/simulator on Linux (#2236)
  - fix file manager on new XCSoarData directory
  - fix excess error messages in file manager (#2395)
  - validate UTF-8 in xcsoar-checklist.txt (#2396)

Version 6.4.1 - 2012/08/30
* calculations
  - fix "final GR" calculation (#2256)
  - improved great circle vector calculation precision
* map
  - new option to disable the wind arrow
* data files
  - increased arc airspace resolution for large radiuses
* devices
  - fix potential crash in I/O thread
  - fix date/time parsing in Flytec device driver
  - Volkslogger: fix task declaration over Bluetooth
  - CAI GPS-NAV: work around timing problem
  - LX: fix Colibri/LX20 declaration problems
  - Westerboer: support for smaller steps in MC value setting
  - improved Bluetooth support on Windows CE
  - work around Windows CE serial port driver bug, fixes freeze during
    Nano task declaration (#2255)
* user interface
  - remove duplicate "trail drift" setting (#2252)
  - fix flarm teamcolor saving (#2291)
  - fix flarm targets in map item list (#2267)
* logger
  - IGC B record is invalid ("V") with just 2D fix
  - log pressure altitude in IGC files
* fix crash on low battery in simulator mode (#2306)

Version 6.4 - 2012/07/31
* calculations
  - Contest: add FFVV NetCoupe (#1648)
  - Contest: optionally include next task point in OLC classic/plus
    score calculation (#1561)
* devices
  - support up to 6 devices
  - buffered serial port I/O
  - FLARM: new FLARM setup dialog
  - added drivers for GliderTools GT Altimeter and Compass C-Probe
  - LXNAV V7 and Nano configuration dialog
* data files
  - removed support for separate terrain/topography files, now XCM only
* map
  - configurable airspace rendering (#1847)
  - "dots for sink" trail styles
  - weather stations on the map (#1487)
* user interface
  - added "Airspace On/Off" menu button
  - save Flarm team mates in the profile (#1997)
  - added para- and hang glider and aircraft symbols (#1626)
  - audio vario (#1576)
  - improved airspace list rendering
  - configurable map item list (#1936)
  - "GoTo" button in map item list (#2069)
  - show corresponding waypoint file in waypoint details dialog (#1624)
  - show gesture path while dragging
  - file manager, can download data files
  - new option to disable the "final glide" display mode
* infoboxes
  - added automatic altitude infobox (baro. altitude with GPS fallback)
  - added wind arrow infobox (#1598)
* Android
  - support x86 and MIPS CPUs
  - Bluetooth server for NMEA out

Version 6.3.11 - 2012/07/27
* calculations
  - fix freeze in glide solver
  - fix transition in small cylinder for key hole observation zones
    (e.g. BGA, #2229)
  - fix AAT buttons in new tasks (#2183)
* data files
  - fix crash in CUP task loader
* map
  - fix rounding error in annulus renderer (#2221)
  - redraw map after target was moved (#2216)
  - fix bogus "around terrain: -1" map element (#2205)
  - fix waypoint label style when no map is loaded

Version 6.3.10 - 2012/07/20
* calculations
  - fix rounding error in sector angle calculation (#2102, #2209)

Version 6.3.9 - 2012/07/18
* calculations
  - show AAT/target info before the first GPS fix (#2183)
* data files
  - fix crash in the "Status File" loader
* devices
  - plausibility tests for NMEA input
  - fixed Westerboer VW921 airspeed reading

Version 6.3.8 - 2012/06/22
* fix broken graphics (#2182, #2184, #2185)

Version 6.3.7 - 2012/06/21
* calculations
  - show altitude difference to target point, not area centre
  - enforce the 150 minutes limit for OLC league (#2174)
  - fix airspace warnings on old ARM CPUs (#2127)
* devices
  - LX: improved LXNav V7 support
  - skip failed devices for task declaration
* replay
  - fix parsing of flight date in IGC files
* Android
  - fix crash during METAR download (#2156)
  - fix map flipping (#2154)

Version 6.3.6 - 2012/06/06
* calculations
  - fix task start arming inconsistency
  - fix crash in thermal locator (#2137)
  - consider head wind in STF only if MacCready setting is zero
* devices
  - fix NMEA out
* data files
  - added "ASW-28 (15m)" polar (#1919)
* user interface
  - ignore double clicks when mouse/finger has moved
  - the "back" key returns focus to map
* Windows
  - check for XCSoarData in the XCSoar.exe directory (#2136)
* Android
  - fix crash on IOIO reconnect (#2130)
  - fix interference of two or more IOIO UARTs (#2107)
  - eliminate delay from IOIO connect

Version 6.3.5 - 2012/05/31
* calculations
  - fix rounding error in task minimum search for finish lines (#2102)
* devices
  - fix crash on connection failure during flight download (#2107)
* map
  - fix horizontal terrain stripes (#1745)
* Android
  - fix compatibility with Android 1.6
  - fix hanging IOIO/Bluetooth connection
  - fix crash in FLARMNet dialog
  - save crash dumps in directory "XCSoarData/crash/";
    this requires the Android permission "READ_LOGS"

Version 6.3.4 - 2012/05/24
* calculations
  - fix overflow in ETE/ETA calculations on big tasks (#2066)
  - fix bogus landing detection right after takeoff (#2081)
* task manager
  - fix FAI start/finish line length (#2079)
* devices
  - CAI302: fix connection lost after MacCready update (#2029)
* user interface
  - increase double click interval to 500ms (#2088)
  - fix UTC offset preview (#2082)
* map
  - sanitise map scale (#2086)
  - fix crash on topography triangulation failure (#2089)
* Android
  - fix profile path on Samsung devices with external SD card (#2051)

Version 6.3.3 - 2012/05/05
* calculations
  - use arrival height instead of terrain safety height for MC0 Alt.D
    (#1991, #1992)
  - fix arrival heights on map when no terrain is available (#2018)
* user interface
  - refresh the device list automatically
* Android
  - fix crash after too many network failures (#1957)
  - improve the pressure sensor's Kalman filter
  - fix Bluetooth/IOIO receive data truncation
  - reduce the risk of getting killed by the Android Activity Manager
* logger
  - Fix logging of "start" events
  - Fix logging of "before takeoff position fixes" in IGC logs (#2052)

Version 6.3.2 - 2012/04/26
* devices
  - FLARM: fix flight download (#2024)
* user interface
  - improved list colors, white text on dark blue background
  - limit form field labels that are too wide (#2025)
* Android
  - apply a Kalman filter to the pressure reading (#1928)

Version 6.3.1 - 2011/04/19
* calculations
  - fix crash with far away task (#1969)
  - fix high speed remaining when wind drift is disabled (#1962)
  - fix crash when scrolling beyond the poles (#2005)
  - fix airspace activity (day of week) calculation
* devices
  - allow standard NMEA sentences to begin with 'P'
  - add missing NMEA checksum verifications
  - Borgelt: send bugs and ballast to the B800 (#1940)
  - Borgelt: read the ballast setting from the B800 (#1940)
  - LX: support the LXNav V7
  - Flymaster: initiate NMEA mode
  - AltairPro: relax timeouts
  - FLARM: relax timeouts
  - fix timeouts on Windows CE (FLARM driver and others) (#1970)
  - ignore garbage at the beginning of NMEA lines
  - fix the NMEA out driver (for Altair double seater and others) (#1982)
* logger
  - fix format of IGC 'C' records for takeoff/landing (ambiguous spec) (#1993)
  - fix landing time in flight logger (#2012)
* map
  - don't fill acked airspaces (#1958)
  - fix display of full-circle annulus (#2000)
* task manager
  - fix rename/delete function for task files (#1985)
  - also clear optional starts with "Clear All" button (#2014)
* waypoints
  - add all examined waypoints to recently used waypoint list (#2009)
* Linux
  - fix HTTP networking bugs
* Android
  - fix hanging shutdown after IOIO connection failure
  - fix saving of airspace colors (workaround for android compiler bug) (#1954)
* Windows
  - fix double key presses on Windows CE / PPC2000
* Altair
  - recover focused dialog control (#1868)

Version 6.3 - 2012/03/29
* calculations
  - real-time OLC score
  - configurable permanent polar degradation
  - finish: allow flight to boundary (reenabled)
* devices
  - COM port monitor
  - fix for TCP port on Windows
  - added separate FLARM driver for declaration and IGC file download
  - FLARM: generate checksums for task declaration
  - added driver for the Westerboer VW921/VW922 devices
  - added driver for the FlyNet variometer
  - allow up to 4 devices
  - LX: support the LX Color Vario
  - LX: send QNH and ballast to device
  - LX: send keep-alives while in flight list
  - LX: support LX1600 pass-through mode
  - send/receive bugs setting to/from device, if driver support it
  - support for K6-Bt baud rate switching
  - CAI302: units editor
  - CAI302: write waypoint database to CAI302
  - CAI302: baud rate switching
  - Flytec: correct airspeed and ground speed factor
* map
  - airspace rendering fixed
  - show new map items list on click
  - reduce map jiggling, improved E Ink display support
  - multi-touch drag triggers pan
  - waypoint labels: support "required glide ratio" instead of
    "arrival height"
* user interface
  - show METAR data in natural language
  - sort METAR stations by name
  - added kinetic scrolling for non-WinCE platforms
  - enable font anti-aliasing on Linux and Mac OS X
  - show airspaces in the task manager
  - larger form rows on touch screens
  - added UTM coordinate format
  - single click in target dialog moves the target
  - dpi-aware dialog layout
  - show units in the analysis dialog
  - optional full-screen mode on Linux
* logger
  - added "Start only" option for auto logger
* data files
  - added support for CompeGPS waypoint files
* internet
  - added LiveTrack24 live tracking
* Windows
  - use XCSoarData folder on removable drives/cards if available
* Android
  - support reverse screen modes for Galaxy Tab
  - support baro sensor
  - fix profile saving bug after initial installation
  - improve Bluetooth and IOIO error handling
* Altair
  - fix configuration dialog navigation
* LX MiniMap
  - support for the hardware buttons

Version 6.2.6 - 2012/02/25
* calculations
  - fix bogus terrain warnings
  - fix incorrect expiration of wind data, e.g. for temporary manually
    overridden automatic wind calculations results
  - fix auto MacCready calculation
* devices:
  - Vega: fix Vega configuration dialog
  - Android: don't auto-reopen the internal GPS periodically
  - Android: fix deadlock when internal GPS is disabled
  - fix rare crash bug during task declaration
* fix parsing of weather station codes read from profile
* Altair:
  - fix a few broken dialog hot keys
* Windows
  - allow configuring the UTC offset on Windows CE

Version 6.2.5 - 2012/01/27
* calculations
  - fix time calculation when goal is above aircraft
  - fix speed to fly when goal is below aircraft
  - fix minor OLC miscalculation
  - enable the logger ID on all platforms
  - prevent spikes and jumps during IGC replay
* infoboxes
  - fix display of "FIN ETE VMG" and "WP ETE VMG"
* user interface
  - enable 5 InfoBoxes on the right in landscape mode
* settings
  - fix handling negative UTC offsets
* devices:
  - fix regression in EW MicroRecorder task declaration
  - EW MicroRecorder: make task declaration cancellable
* Android
  - fix black screen after resume
* Windows
  - fix freeze on the Windows Mobile "Today" screen

Version 6.2.4 - 2011/12/24
* calculations
  - fix arrival altitude calculation when goal is above aircraft
  - take terrain safety height into account for start point
  - calculate final glide MacCready even when no thermal was measured yet
  - fix rare crash in AutoMacCready calculation
  - converge AutoMacCready to zero when goal is unreachable
  - fix crash with far away task
  - fix crash in terrain reach calculator
* devices
  - Borgelt: send MacCready to B800 with CAI302 protocol
  - Flytec: fixed the $FLYSEN parser (more data, including GPS)
* Android
  - fix bogus long InfoBox clicks
  - fix crash after resuming
  - don't reveal InfoBoxes after rotating the display during pan
* Windows
  - work around startup problem on hx4700 with Windows Mobile 5
* Altair
  - fix crash in InfoBox cursor movement
* user interface
  - restore the current menu after rotating the display
  - fix sorting by filename in file selector of task manager
  - allow modification of some additional infobox values with up/down keys
    (or volume keys on android devices).
  - fix crash in the .xci file parser
  - new translation: Korean
* map
  - performance improvements for large maps
  - redraw map after terrain cache update
* settings
  - load configured METAR/TAF stations on startup
  - remember UTC offsets > +12 hours.

Version 6.2.3 - 2011/11/19
* calculations
  - show correct "next distance" even if glide solver fails
  - don't discard manual wind when auto wind is disabled
  - don't discard manual wind until a new estimate is calculated
  - fix memory leak
* user interface
  - reduce menu flickering
  - fix crash in waypoint list dialog when waypoints have large comments
  - prevent waypoint editing if waypoint file is read-only
  - fix clipped task display on wide screens
* map
  - speed up the map renderer
  - reduce memory usage on PPC2000
* data files
  - Automatically try to detect character encoding of airfield details file
  - speed up waypoint/airspace loading
* logger
  - Added competition id to IGC file output
* Linux
  - display error message when fonts could not be loaded
* Mac OS X
  - initial public release, distributed in a DMG package

Version 6.2.2 - 2011/11/04
* devices
  - save the "bulk baud rate" setting
  - don't auto-restart NMEAOut and XCOM760
* calculations
  - fix instant L/D formula
  - fix malformed F records in IGC files
  - minor fix for FLARM stealth calculations
  - fix auto QNH formula
  - fix reach/route arrival calculations with strong wind
* user interface
  - fixed several minor bugs in the plane database dialog
  - fix MacCready steps for knots and ft/min
  - manual and translation updates
  - support "airspace margin" setting for "All below"
  - fix crash in font editor
* data files
  - fixed bugs in TNP airspace file parsing
* Android
  - acquire "Vibrate" permission

Version 6.2.1 - 2011/09/26
* faster METAR and TAF download
* devices
  - FLARM: clear old barometric altitude as soon as FLARM is detected
* user interface
  - show validation errors before task declaration
* Windows / Altair
  - restore the "Enter" key in dialogs (knob click on Altair)
* Android
  - fix hang on quit
  - fix screen corruption when rotating the progress screen
  - fix startup crash with manual display orientation
  - fix memory leak in network code
  - implement timeout in network code
* Mac OS X
  - fix clock query
  - store data in ~/XCSoarData

Version 6.2 - 2011/09/08
* devices
  - Android IOIO
  - Android: support native serial ports and USB-RS232 adapters
  - added task declaration support for the IMI ERIXX logger
  - improved support for the Digifly Leonardo
  - auto-detect serial ports on Windows CE
  - serial port support on UNIX
  - CAI302: fix byte order bug on PC
  - CAI302: IGC file download
  - IMI ERIXX: IGC file download
  - LX/Colibri: IGC file download
  - LX: support baud rate switching
  - Volkslogger: fix task declaration on PC
  - Vega: update vario when there is no GPS fix
  - PosiGraph: task declaration
  - device declaration can be cancelled
  - reconnect individual devices after failure or timeout
  - device manager dialog, with manual reconnect
* calculations
  - dry mass is seperated from the polar reference mass
  - airspace distance miscalculations fixed
  - new wind algorithm "EKF", replacing ZigZag
  - OLC calculation speedup
* user interface
  - added support for reverse portrait/landscape screen orientations
  - multiple flarm team mates and teams possible
  - nearest airspace distance info boxes
  - better font for large info box values
  - airspace warnings: show vertical distance if above/below
  - profiles are not incremental anymore; initial support for editable
    user profiles
  - MacCready InfoBox: scale increments according to user unit
  - METAR and TAF
* map
  - redraw terrain only if needed (saves battery power)
  - airspace rendering optimised
* data files
  - auto-detect the character encoding in waypoint/airspace files
* tasks
  - allow finish height in MSL or AGL

Version 6.1.5 - 2011/08/20
* data files
  - fixed arcs in TNP airspace files
* devices
  - fixed temperature reading from Altair/Vega and Westerboer devices
* calculations
  - airspace distance miscalculations fixed
  - fixed builtin polars with points above 200 km/h
* Android
  - fix timer crash

Version 6.1.4 - 2011/07/30
* memory leaks fixed
* calculations
  - fix miscalculation in start point chooser
  - finish: revert "allow flight to boundary" for now
* map
  - fix for the aircraft symbol
  - airspace rendering optimised
  - disable huge topography files on PPC2000 and Altair
* Android
  - fix text rendering on Adreno GPUs
  - fix another suspend/resume crash
  - clip the unit symbol in info boxes
  - smooth CPU usage info box
* Altair:
  - fix upside down screen

Version 6.1.3 - 2011/07/14
* devices
  - fix task declaration on PC
  - LX: correct byte alignment for task declaration
* calculations
  - reduce memory usage
  - finish: allow flight to boundary
  - Racing task, FAI Task: allow 11 turnpoints
  - task: support AGL maximum start height
* user interface
  - translation updates
  - new translations: Japanese, Ukrainian
  - support mouse wheel on Linux
  - fix duplicate text input in edit controls on PC
  - update info boxes after leaving full-screen
  - fix PNA model type
* map
  - fix map location when all devices fail
* Android
  - support hardware keyboard in custom XCI files
  - clip text in the "credits" dialog
  - catch Java exceptions in the text renderer
  - reduce texture memory usage on newer GPUs
  - fix terrain rendering on Mali-400 (Samsung Galaxy S II)

Version 6.1.2 - 2011/06/28
* devices
  - workaround for GPGGA/GPRMC clock difference
* calculations
  - reduce memory usage further
  - fix boundary routine of the key hole zone
  - set system clock only from a real GPS fix
  - set system clock again after device reconnect
  - MacCready setting defaults to safety MacCready on startup
* user interface
  - change low battery thresholds
  - manual and translation updates
  - fix UTC offset setting
  - fix overlapped InfoBox text
  - translation updates
* map
  - fixed coast line display (areas below zero no longer flooded)
* Linux
  - fix broken textures on GPUs with power-of-two dimensions
* Android
  - enable sound effects on task start, arm turn, GPS connection
  - continue calculations while airspace warning is displayed
* Altair
  - the Escape button saves dialogs (such as InfoBox setup)

Version 6.1.1 - 2011/06/01
* calculations
  - fix arrival heights which are below the safety height
  - reduce memory usage
  - fixed several bugs in the teamcode calculation and display
* user interface
  - new option for large glider symbol
  - re-enable the team bearing diff InfoBox
  - fix crash in the waypoint editor
* Windows
  - workaround for PPC2000 bug that caused lockups
* Android
  - fix crash bug after orientation change and resume
  - support non-standard SD card mount points
* Altair
  - fix UI lag
  - fix default task on startup
  - optionally load XCSoarData from USB drive
  - swap "ACK Warn" / "ACK Space" hot keys
  - disallow the on-screen keyboard
  - fix clipped cursor in text entry dialog
  - fix default font for "important topology"

Version 6.1 - 2011/05/19
* devices
  - CAI302: read QNH setting
  - Vega: send configured QNH to Vega
  - allow disabling a device explicitly
  - listen for NMEA on TCP port
  - automatically restart FLARM after declaration
  - Stealth mode detection of other FLARM targets
* user interface
  - "pan to" button in waypoint dialog
  - waypoint selection screen shows last used waypoints if no filter is set
  - change the info box geometry without restarting XCSoar
  - change the display orientation without restarting XCSoar
  - tabbed Task dialog with icons or text on tabs per settings
  - new InfoBox configuration dialog
  - configurable aircraft symbol
  - new translations: Danish, Norwegian Bokmal, Romanian
* route planning
  - new optional minimum-time route planning around airspace and terrain.  
    - allows avoidance or terrain, airspace or both
    - takes final glide and cruise-climb portions of flight into account
  - Configuration in Route Planner page of settings.  
    - Feature is by default disabled.
    - See settings help text for configuration options
  - Limitations of current version:
    - does not update the final glide bar, task times etc for any obstacle deviations
    - does not handle aircraft or destination location inside airspace
    - does not allow paths with course deviations greater than 90 degrees each leg.
    - some "jumping" of the solution may be experienced as altitude/location changes.
* reach (glide terrain footprint)
    - new engine for calculating the where the glider can fly in final glide,
      formerly known as the glide terrain footprint, now referred to as 'reach'.
    - this can calculate the reach around terrain obstacles
    - landable waypoints visible on the map are marked according to whether they are
      reachable
    - the reach calculation is configurable, turning search can be disabled if
      running on low-powered devices.
* map
  - north arrow is automatically hidden in north-up mode
  - added configurable slope shading (off/fixed/wind/sun)
  - autozoom uses stepless zooming and has configurable upper distance bound
  - "north up" map orientation now respects "glider position offset"
    by configuring a "shifting axis", i.e.
    - shifting based on bearing to target (i.e. North orientated "target up")
    - shifting based on average of recent ground track
      (i.e. North orientated "track up")
  - the estimated thermal position is now used as map center during circling
  - a selection of which waypoint labels are displayed is now possible
    (All, Task & Landables, Task and None).
  - different rendering of roads based on importance (major, normal, minor)
  - a different font is used for rendering important topology labels (i.e. big cities)
  - landables can be displayed with runway heading and proportional length if the
    necessary data is contained in the waypoint files
  - glide terrain range line more detailed, uses 50 radial points rather than 20
  - added option to display track bearing line in map
  - optional transparent airspace rendering
  - terrain ramp auto-scaling disabled
* data files
  - support for SeeYou .CUP task files in the task manager
  - support for GPSDump/FS FormatGEO and FormatUTM waypoint files (.wpt)
  - support for OziExplorer/CompeGPS waypoint files (.wpt)
  - added airspace class G
  - wing area field is read from extended polar files if available
  - zander files: description field is used for additional airport detection
  - added frequency parsing for airspace files
    - TNP: RADIO field
    - OpenAir: AR command
  - the frequency and runway heading/length given in cup files are now displayed
  - use runway heading and length contained in cup waypoint files
  - for WELT2000 generated winpilot waypoint files (.dat) use runway heading
* task
  - new Task Manager and calculator dialogs
  - FAI Triangle filter when adding turnpoints
  - added BGA start point sector
  - added AAT inner radius sector
  - configurable alternate sorting 
    - by arrival altitude
    - along task direction
    - along home direction
  - "long-click" in task turnpoint zone displays Target dialog
  - "arm advance" menu buttons removed.  Next/previous buttons function as normal
    for turnpoints (including startpoints) not requiring arming, for those that do
    require arm, "next" reads and functions as "arm" on first press and once armed,
    reads and functions as "next".  "previous" reads and functions as "previous" if
    not armed, "disarm" if armed.
  - time margin of AAT optimisation is configurable under "Default task turnpoints" page, expert mode
    as "Optimisation Margin" option.
  - auto goto task: when no task is defined then on takeoff, if there is a waypoint
    within 1km of the takeoff location, a goto task pointing back to this location
    is automatically created.
* infoboxes
  - new graphical infoboxes
    - barogram
    - vario trace
    - netto vario trace
    - thermal circling trace
    - thermal band
    - task progress
  - new infoboxes:
    - time below maximum task start height
    - wp and task ETE assuming ground speed is maintained
* Android
  - support landscape/portrait switching
* Dialog updates
  - Analysis dialog shows multiple contest (OLC etc) results
  - Analysis dialog includes a thermal band graph
  - Waypoint select dialog allows filtering by start/finish
  - Airspace warning dialog only shows buttons suitable for the respective airspace item, 

Version 6.0.10 - 2011-04-29
* fix crash in flarm teammate setting
* user interface
  - enable gestures by default
  - show the primary data directory in the configuration dialog
* calculations
  - fix wind direction on glide terrain line
  - enable warnings for GND airspaces when AGL altitude is negative
* Android
  - fix two crash bugs on sound effect
* Altair
  - correct key handling behaviour in Lists
  - prevent wraparound of cursor navigation

Version 6.0.9 - 2011-04-06
* devices
  - work around iPaq Bluetooth driver bug
* map
  - fix for hanging map on slow hardware
* Windows
  - fix setting the system time from GPS
  - PPC2000: major performance improvement
  - more backslash path fixes on Windows CE
* Android
  - don't require GPS and Bluetooth on Android Market
  - implement the battery InfoBox
  - internal GPS: show "waiting for fix" until location is obtained
  - allow SD card installation
  - "Droid Sans" is the default Android font
  - enable font preview
  - dead hardware keys fixed
  - implement sound effects

Version 6.0.8 - 2011/03/23
* don't estimate thermal source for skewed thermals
* devices
  - CAI302: fix task declaration on Android
  - EW microRecorder: minor task declaration fix
* configuration
  - Units: fix "feet per minute" support
  - save the "Auto Logger" setting
* Windows
  - use backslash for paths on Windows CE
* Android
  - calculate WGS84 to real altitude (internal GPS)
  - fix incorrect airspace warning repetitions
  - auto-reconnect to Bluetooth GPS after timeout
  - support the acceleration sensor
* Linux
  - more dialog improvements
  - fix bold font rendering
  - case insensitive file name matching

Version 6.0.7 - 2011/03/12
* devices
  - EW microRecorder: timeout during connect
  - EW microRecorder: increase RX timeout
  - EW microRecorder: insert new declaration into old EW-USER.TXT
* map
  - Airspace: support alternative OpenAir coordinate format
  - allow zooming in to 1 km
* replay: don't execute recorded input events
* Windows
  - hide the task bar on Windows CE Core
* Android
  - disable auto-restart on various Android configuration events
  - import time from internal GPS correctly
  - read internal GPS accuracy
  - the "back" hardware key cancels dialogs
  - map the volume keys to cursor up/down
* Linux
  - improved button and checkbox rendering
  - dialog keyboard navigation implemented
  - enable keyboard repeat

Version 6.0.6 - 2011/03/04
* devices:
  - fix declaration crash in Volkslogger, EW, CAI302, CAI GPS NAV
  - EW: remove duplicate newline in declaration output
* map
  - Airspace: add option to re-enable stencil buffer on PPC2000
* other
  - select waypoint: update heading filter only on large changes
  - reduce dialog memory usage
* Windows
  - compile vali-xcs.exe as console application
* Android
  - fix crash due to invalid UTF-8 labels
  - more pause/resume crash fixes
  - take advantage of ARMv7 CPUs
  - dialogs are modal now
* Linux
  - implement the serial port

Version 6.0.5 - 2011/02/26
* devices:
  - EWMicroRecorder: fix hang during task declaration
  - FLARM: parse PGRMZ as altitude above 1013.25 hPa
* user interface
  - scale the "Today Screen" buttons on large screens
  - fix page numbers in satellite image renderer
  - generate satellite file name from original waypoint id
* map
  - terrain: permanently disable failed tiles
  - terrain: fix "unexpected marker segment type" error
  - AAT: don't draw "dead zone" on ancient hardware (PPC2000)
  - Airspace: disable stencil buffer on ancient hardware (PPC2000)
* Android
  - fix bitmap loading on Samsung Galaxy Tab
  - show Bluetooth device names in configuration dialog
  - larger default fonts
  - improved airspace rendering
* Altair
  - fix dialog hot keys
  - task editor: bind F5/F6 to move up/down

Version 6.0.4 - 2011/02/19
* devices
  - EWMicroRecorder: parse PGRMZ as altitude above 1013.25 hPa
  - FlymasterF1: convert pressure to altitude
  - FlymasterF1: don't override the baro altitude of the primary device
  - LX: parse LXWP0 as altitude above 1013.25 hPa
  - Zander: PZAN1 contains QNH altitude
  - Zander: verify checksum
  - don't force cruise mode when no Vega/B50 is present
* user interface
  - prevent potential crash while using flarm radar dialogs
  - improve behaviour if "circling zoom" is disabled
  - vario: fix circling mode display
* map
  - enable terrain and topology by default
  - Terrain: load fewer raster tiles on Altair
* task
  - abort: for non-final glide options, don't prefer airports
  - task manager: reduce memory usage
  - olc: DHV-XC contest optimisation
  - olc: SIS-AT 2011 contest optimisation
* configuration
  - don't forget the home airport after a configuration change
* Android
  - device: support NMEA over Bluetooth RFCOMM
  - more pause/resume crash fixes
  - don't process hardware keys twice
  - fix bitmap loading on Android 2.3

Version 6.0.3 - 2011/02/02
* devices
  - EW, Volkslogger: restart I/O thread after declaration failure
  - CAI302: check for I/O errors during declaration
  - Volkslogger: enable task declaration
  - Condor: fixed wind direction processing
* user interface
  - Language: translation updates
  - Auto zoom: don't disable in circling mode
  - more airspace rendering fixes for Android
* map
  - Terrain: load more raster tiles on modern devices (second try)
* Android
  - keep display backlight on, don't suspend
  - support extra large displays (tablets)
  - allow task switching
  - disallow multiple instances of XCSoar
  - show notification icon while running
  - implement "Quit" properly
  - enable cruise/climb mode switching
  - use the external SD card on Samsung Galaxy
  - show on-screen keyboard buttons
  - fix profile breakage
  - show flarm and thermal assistant gauge
  - show text in splash screen

Version 6.0.2 - 2011/01/20
* devices
  - more robust NMEA checksum parser
  - CAI302: restart I/O thread after declaration failure
  - CAI302: parse PCAID baro altitude if "!w" unavailable
  - Condor: read wind from LXWP0
* user interface
  - Language: translation updates
  - Language: add Spanish translation
  - Language: add Russian translation
  - Language: translations Czech, Greek, Croatian, Italian, Serbian,
    Swedish imported from LK8000
  - Window: disable sunken window edges on HP31x
  - Target: adjust map layout
* map
  - Waypoints: more reliable waypoint decluttering
  - Topology: fix rendering bug
  - Terrain: reduce slope shading artefacts
  - Terrain: load more raster tiles on modern devices
  - Task: fix crash when drawing deformed sectors
* data files
  - Fixed potential crash while reading airfields files
  - Added more polars (Hang gliders, DG1000, Blanik, Jantar, ...)
* Android / Linux / OpenGL
  - enable translations
  - fix dialog titles
  - support big displays (tablets)
  - implement check boxes (for enabling "Expert" mode)
  - fix airspace rendering

Version 6.0.1 - 2010/12/26
* map
  - task, glide terrain: fix rendering bugs
* user interface
  - Language: translation updates
  - Language: always fall back to resource data
  - Language: enable translation on PPC2000/PPC2003
  - dialog "Switches": portrait mode layout fixed
  - dialog "Statistics": draw trace on task page
* terrain / topology
  - minor memory leak fixed
* glide computer
  - new built-in polars: IS28B2 and SZD30

Version 6.0 - 2010/12/19
* build system
  - compile with gcc / mingw32 / mingw32ce instead of Visual C++
* data files
  - support for SeeYou and Zander waypoint files
  - support for TNP airspace files
  - when started from SD card, XCSoarData is stored on SD card, too
  - when a XCSoarData directory exists on SD card, it is preferred
* devices
  - Altair Pro: task declaration
  - new drivers:
    - Flymaster F1
    - Flytec
    - ILEC SN10
    - Leonardo
  - NMEA logger and NMEA replay
* terrain / topology
  - cached terrain load during startup (faster)
  - incremental (faster) terrain/topology updates
  - faster terrain/topology rendering
  - slope shading can be turned off
  - auto-scale terrain colors
* user interface
  - mouse gestures
  - translation compatible with gettext / libintl
  - language auto-detection
  - configurable temperature unit (Fahrenheit)
  - configurable trail colors
* gauges
  - new FLARM radar screen
  - thermal assistant
* task
  - full rewrite of the engine, new task editor
  - support more task types
  - saved tasks are XML
  - alternates list
  - instant OLC score
  - OLC plus rules
  - instant AAT optimization

Changes from 5.2.2:
PAOLO:
- colorful vario gauge by Paolo (for FIVV only)
- (minor) infobox config layout in configuration
TOBIAS:
- ballast dump works outside task calculator
- start task info
ROB DUNNING:
- Font editing patch
- Allow DebugStore to use varargs and convert all ca
- Allow StartupStore to use varargs and convert all.patch
- Fix font in checklist dialog
- Allow synce pcp to be overridden via make

JMW:
- Added Condor device

Changes from 5.1.9beta9:
- Fixed bug in tasman vario gauge display
- Clearer display of flarm target climb rate
- renamed variables to improve readibility
- Added option to enable/disable FLARM radar separately from map
- Removed option to display trapezoidal relative altitude on FLARM radar
- Fixed LDNext bug
- Compatibility for widescreen displays courtesy of Rob Dunning
- PNA port work courtesy of Paul Coolwind
- Fixed SZD55 polar (more accurate) courtesy Luke Szczepaniak
- Added DG-300 polar courtesy Paul Coolwind

Changes from 5.1.9beta8:
- Info on persist load/save in startup log
- Clear logs if not enough space for persist
- Persist save of cruise efficiency
- Fixed mc speed bug when cruise efficiency modified

Changes from 5.1.9beta7:
- Draggable targets on touchscreen version
- Cursor toggle mode in landscape target dialog
- AAT Time to go resets to zero on cleared task
- AAT Time to go never negative
- Fixed bug in waypoint exclude outside terrain checking
- Fixed bug in time calculations with short final legs in task
  (final glide around multiple points).

Changes from 5.1.9beta6:
- added clear button to task editor dialog in portrait mode,
  courtesy Jacques Fournier
- added missing infobox copy/paste buttons in portrait mode
- added display of wing loadings for built in polars
- added GRecord stuff to Altair
- updated copyright text to source code
- moved close button in basic settings to left to improve usability on PNA
- FLARM targets display of average climb rate courtesy Lars H
- Team code position shown on map courtesy Lars H
- GRecord updates for Altair, PNA
- FLARM on-map display updates
- Button labels update for PNA
- Fixed minor bugs in calculator re ete (energy height not used in fractional calculations)
- Restart time now one hour
- Fixed bug in display of start in analysis page (barograph)
- Selective fine control of float attributes
- Added LAK17-15, Lak17-18, ASG29-15 (mod from ASW27-W)
- Display weight info on glide polar page
- FLARM declaration bug fix

Changes from 5.1.9beta2:
- Alternate text entry methods
- Can now use flarm database, courtesy Lars H
- Added copy/paste to infoboxes in configuration dialog
- Flymaster F1 bug fix (vario units)
- Porting to cegcc with Russell King
- Task/leg times to go etc only shown if task is completeable at current Mc
- Infobox selector has items sorted alphabetically
- Multiple start points ensure the current start is in the list.
- Draw cross in final glide bar if unreachable at current MC
- Initial support for XCOM760 radio
- Added input event to add temporary landable waypoint
- Goto function now allows tasks to be resumed
- Bug fix in DD.dddd waypoint edit format
- enabled use of flarmnet ids in flarm display (courtesy Lars H)
- Added input event to switch orientation modes
- added support for declarations to IGC approved FLARM devices
- added missing help for new infoboxes
- added control of circling zoom to input events
- battery voltage infobox for Altair (others to follow)
- added Ventus CM17.6 polar
- added duo discus XT polars courtesy Derrek Ruddock
- added option to set 800x480 resolution for ipaq 310 testing
- mods to allow configuration of Vega in portrait mode
- robustness enhancements (avoid buffer overrun in long waypoint comments)
- build script
- version bump
- More porting to cegcc; allow O3 optimisation, variable initialisation

Changes from 5.1.9beta1:
- Added Flymaster F1 device
- Fixed bug in AutoQNH
- Finer units in task rules dialog

Changes from 5.1.8:
- Draw red line on thermal band at start height when there's a start
  height limit and on start waypoint
- Touching list forms in the scrollbar area moves to that position in the list
- Don't display meters in airspace altitudes as well as feet unless meters is
  the user altitude unit.
- FL altitudes rounded to nearest 10 units to ease readability
- Zander support split off into its own device
- Fixed IAS of Zander (km/h -> m/s)
- Fixed bug in declaration to EW micro
- Added ASG29E-18 polar

--------------------


Changes from 5.1.7 beta6:
- Projected track line in AAT mode when track from last turn >10 degrees off target
- Allow start through top of start sector
- Bug fix, baro and GNSS altitude in log files swapped
- Fixed lockup on auto shutdown in simulator mode when out of batteries
- Higher colour contrast snail trail
- Changed "Ack for day?" to YES/NO/CANCEL
  (NO unacknowledges for day)
- Airspaces drawn closed if open
- Added UNL (unlimited) airspace top as used in wgc08
- Fixed lock/unlocking of targets in portrait mode
- Fixed direction of arrows on task line in AAT mode

Changes from 5.1.7 beta6:
- Energy height referenced to Mc speed to fly
- Fixes to airspace rendering in analysis dialog
- DMS/DMmmm/DDdddd units in waypoint edit
- Added proper dialog for airspace queries
- Prevent log points > 500 m from being added to snail trail or OLC store
- Minor Auto Mc improvements
- Ballast in basic settings has a timer, activated/deactivated
  by pressing ENTER, which progressively reduces ballast according to
  the rate set in the configuration settings (dump time).  Timer is only
  active while the basic settings dialog is open.
- AAT/FAI Sector rendering on screen now more accurate
- Bug fixes and cosmetic cleanups to airspace warning dialog
- Final glide through terrain status message warning logic improved
- Enhancements to thermal profile band and risk MC with respect to flying in
  mountains
- Added option for final glide terrain line to shade terrain outside glide range

Changes from 5.1.7 beta4:
- Airspace display in analysis dialog sped up slightly
- Airspace queries report MSL referenced height as MSL instead of "Alt"

Changes from 5.1.7 beta2:

- Task speed instantaneous improvements
- Fixed bug in start height reference in dialogs
- Added terrain height to barograph in analysis dialog
- Pressing ENTER on Mc value in task calculator sets it to time-averaged
  climb rate from circling
- Support for AGL airspace, now tested
- Bug fix in parsing airspace "M"/"MSL"
- Some graphical cleanups
- Pressing ENTER on range value in task calculator does optimise
- Auto Mc (final glide) won't wind down to zero the first time final
  glide is achieved.  It will wind down to zero after that though.
- Energy height used in achieved speed, cruise efficiency calcs
- When off-course by more than 10 degrees, shows distance penalty
  in % for that leg along track line on map.
- Cruise efficiency stays at user-set value; if the field is selected and press ENTER, then the value will be calculated (and set to that value).
- Fixed minor bug in energy height compensation of thermal stats
- Minor improvements to analysis dialog
- Improvements to task speed instantaneous (new, more robust algorithm)
- Airspace AGL supported (not tested), will add terrain height at center of airspace to base.
- Analysis dialog shows mc speed, sink rate on glide polar page
- Analysis dialog shows terrain height in airspace page
- Allow auto mc to function when no task defined
- Added task rules dialog from task start point
- Added height reference for Start max height rule (allows MSL or AGL)
- Increased accuracy of terrain footprint
- Added LS6-15 polar
- Cruise efficiency displayed and adjustable in task calculator.  The cruise efficiency
  is the increased average speed of the glider in cruise, due to dolphining or flying in
  rising air.  It is calculated and displayed in the task calculator.
  If the value is edited, then it will be used subsequently in arrival time calculations.
- Added g load estimation when acceleromter not connected
- Added experimental distance vario infobox.
  This is the the difference in height required to complete the task divided by the time step.
- Improved task speed instantaneous
- Hour glass used in nearestairspace input event, since this can take a few
  seconds.
- White bold (a la Google maps) on task waypoint labels
- Added input event "GotoLookup" which allows a single menu item to bring up the waypoint select
  dialog, and if a waypoint is selected, it will Goto and clear task.
  See pc.xci for example (it replaces the "Task Save" button)
- Fixed situation where auto Mc can wind down after task start due to manoeuvering near start
- When logger is started, if the task hasn't been saved, it is saved to the default task.

Changes from 5.1.7 beta1:
- Vario gauge shows thick red/blue line for sink/lift
- Last thermal stats only used if thermal gain > 0 and
  thermal time > 45 seconds.  This prevents spurious entries for ignored
  thermals, or for quick pullups in thermals without sustained turns.
- Not just airports but landpoints can now have "airfield" details

Changes from 5.1.6:
- Map scale display for non-metric units
- Fixed initialisation of AAT properties when adding waypoints from
  waypoint dialog

-------------------------------------------------------

Changes from 5.1.5 beta 6:
- Snail trail rendering improvements:
  -- removed 'wobble' of snail trail from long time ago
  -- don't crop partially visible lines
- Bug fix in AAT sector detection when start angle > end angle
- "Speed remaining" in status dialog renamed to "Speed estimated" as
  it gives the estimated final speed of the task
- Increased size of up/down arrows in FLARM gauge
- In target dialog, can move target up/down/left/right on Altair with
    DISP/CFG/F5/F6 keys, on PC with 2/3/6/7 keys
- Added blue line of constant distance arc in AAT sectors
- Fixed bug in LD vario and LD GPS calculations
- Added LX sentance (LXWP0) to support Condor
- Fixed bug in auto mc
- Task speed stats reset on task start/restart.

Changes from 5.1.5 beta 5:
- In target dialog, north up and north track modes cause screen orientation
  to be north-up
- Calculations in the target dialog is based on a timer now rather than triggered
  on change, to prevent calculations slowing down the refresh.

Changes from 5.1.5 beta 4:
- Infoboxes (AA Time, Task Time To Go, Next Time To Go,
             Task Arrival Time, AA Delta Time)
  now use consistent color format:
     black/white: AAT est > min time
     blue: AAT est turning now > min time
     red: AAT est < min time
- Task editor/overview page shows file name of task in caption, and shows '*'
   if task is edited and not saved.
- Bug fixes to tasman instruments vario
- Text entry dialog uses larger font
- Flight logger can use short file name, if "Logger short file" is true.
- Flight logger gets ID from 3-letter logger ID
  in System config, if not set this defaults to 'AAA'.
- AAT zero range (nominal) task is displayed thin green dashed,
  target task is displayed in thick green dashed
- Added new infobox "Thermal All / TC All" for gps vario averaged across
  all time spent in circling mode.
- Speedups and bug fixes to effective/achieved Mc calculations.
  achieved Mc is no longer influenced by gliding off high starts.
- AAT optimiser more accurate for setting range to 5 mins over min time,
  faster, and more robust.
- Prevented re-start of snail trail on minimum height if OLC disabled
- Full snail trail (OLC) data thinning bug fixes

Changes from 5.1.5 beta 3:
- "Smart averager", averager resets on cruise/climb transition
- Display AAT sizes next to waypoints in task edit
- Set AAT default size from sector size setting
- Target radial setting can wrap around
- "Target locked" is in target dialog now
- Improved robustness of AAT optimise buttons etc
- "Target" instead of "Mark Location" on default menu of Altair/PC
- Snail trail color scale fixes
- Target details cleared when changing a turnpoint
- AAT nominal task is displayed thick green dashed,
  target task is displayed in thin green dashed

Changes from 5.1.5 beta 2:
- Task speed statistics reset on task restart
- Draw vertical lines on analysis dialog barograph and task speed
  where legs started
- Locked targets are unlocked as soon as the AAT area is entered

Changes from 5.1.5 beta 1:
- Changed ExternalTriggerCruise to enum, so it can be off,
    "flap", or "SC" (speed command).
  Existing value of true is equivalent to "flap".
- Draw centroid/'bmw' symbol at targets in AAT task
- Calculate AAT time to go if turning now while in sector, then
   going to remaining targets after this.
- AA dT infobox goes blue if task time > AAT time + 5 minutes when in sector
   and pilot turns now.
  Therefore, particularly in last AAT sector, when AA dT is blue,
  it is reasonably safe to turn now, even if the target is deeper in the
  sector.  (only if color infoboxes are on)
- Set waypoint bearing and best cruise track to first leg bearing
  when in start sector, so blue arrow points to first target, and
  so does screen orientation.

Changes from 5.1.4:
- Target dialog steps in 2% and 2 degrees instead of 5.
- AAT target direction and best cruise track arrow (blue) extends
  towards task line from previous target through aircraft when advancing
  the target (aircraft is going past target)
- Less wandering of AAT target while in sector due to shift along track
- AAT delta T goes red when going under time
- Failure to load a task keeps old start/finish/aat properties

Changes from 5.1.3 beta9:
- Cleaned up portrait waypoint select and airspace select/control dialogs.
- When circling and in target dialog, orient towards waypoint
- Cleaned up compilation warnings for include files that aren't used
- Added display of 30s average glide angle to airspace page of analysis dialog
- Added labels "h" and "D" to airspace page of analysis dialog
- Added E/W, N/S fields to waypoint edit dialog
- Task editor asks whether added waypoints are the finish points,
  means user doesn't need to go back into AAT turnpoints after adding them
- Reorganised fields in task editor waypoint properties for more intuitive
  ordering.
- When adding waypoints from task editor, don't show misc buttons in turnpoint
  dialog (e.g. details, move up/down, select, remove) since they're not
  required here.
- Task editor, removed move down/up buttons when at extremities of task
- Added 2 more airspace patterns
- Added AA delta T infobox
- Fixed bug where North/Track method was not being saved
- Increased status message delay time for default messages to 2.5 seconds

Changes from 5.1.3 beta8:
- Added support for declaration to EW MicroRecorder
- Added instantaneous task speed to analysis dialog
- Fixed instantaneous task speed calc


Changes from 5.1.3 beta7:
- Cleaner startup and shutdown
- Task calculator and target pages from analysis dialog hides analysis dialog
- Fixed some ranges and units in configuration dialogs
- Fixed greying out of previous waypoint menu
- Fixed hang on exit on PPC2000/PPC2002 platforms
- Cleaned up display of waypoint and task list columns
- Fixed netto vario calculation when not flying or very slow
- Added TE probe calibration to vega configuration
- OLC handicap factor limited to values between 50 and 150 %
- Task overview dialog hides when launching calculator and analysis dialog
  so target display works from there.
- Fixed acceleration compensation for netto vario calculation when used
  with a vario that doesn't supply netto but does supply acceleration
- Auto positioning of targets when behind target inside AAT sector is disabled
  when target dialog is open
- TC Avg infobox now shown in red if value < 2/3 of Mc
- Risk Mc used in colored info boxes (TC 30s, TC av) instead of absolute Mc
- Allow negative times in infoboxes and dialogs (in particular for AAT
  time to go)
- AAT time to go infobox can be negative (e.g. in excess of min time)

Changes from 5.1.3 beta6:
- G load factoring for polar etc take absolute value of G, in case
   meter (or aircraft!) is upside down
- Fixed airspace query message when inside airspace area but below/above it

Changes from 5.1.3 beta5:
- Fix to target dialog when active waypoint changes while dialog is active
- Fixed help on infoboxes final glide and auxiliary page
- Added highlighting of selected item in lists etc, to improve
  readability
- Added seconds to infoboxes in comment line
- Added big infobox display mode, activated in Altair/PC via escape then F1.
- Added ASSERTs to xml parsing to check for memory problems
- Fixed some aspects of Vega demo handling
- Cleaned up program exit
- Changes to vega vario config dialog

Changes from beta4:
- Fixed waypoint save when using xcm files
- Added estimated achieved speed and ETE to target dialog
- Moved teamcode button to Info page 2, replaced with target dialog
- Write "No data" on analysis dialog when no data available to display
- Changed progress dialog from TOPMOST to TOP so other dialogs (e.g. error
  dialogs) don't get obscured by it.

Changes from beta3 to beta 4:
- Added delay/protection in launcher to try to prevent XCSoar being
  started twice.
- LD vario was wrong sign (negative down), now fixed.
- Prevent crash on start with xcm files that have oversized tiles
- Circling % takes turn rate into account to prevent bad stats due
  to flap switches and dolphin soaring
- Added relative altitude arrows to FLARM gauge in Bearing mode
- Nearest waypoint in status dialog now working even if waypoint is not
  visible on map
- Climb stats are now calculated relative to total energy height
- File properties are now sorted alphabetically
- Added locking of targets, and target dialog (from task calculator) to
  allow preview of task points and to move targets

Changes from 5.1.2 stable to 5.1.3 beta2
- Fixed bug in waypoint parsing of second file
- Waypoints outside terrain are always loaded if no terrain file
- Marks reset bug fix
- Added condition monitor for start rules
- Changed "V Task" instantaneous to "V Tsk Ins"
- Changed "Speed achieved" to "Speed average" label in status dialog
- Task speed value preserved over reset
- Status dialog allows left/right cursor to change pages
- RASP: Changed wstar color scale, better for strong conditions
- RASP: Sfctemp colour/offset fix
- RASP: only available times are displayed in dialog, half hour times
    supported
- RASP: weather dialog allows "Now" time (auto updated) or set time
- RASP: fixed white-out of display outside RASP range
- RASP: added wblmaxmin (convergence) and blcwbase (Cu cloudbase) to RASP
- Added progress dialog text for initialising terrain tiles (jpg2000)
- "acknowledgment Time" setting was ignored, now correctly used by airspace
  warning manager
- In airspace query status message, top now drawn above base (was the
  other way around)
- Reorganised airspace select and waypoint select dialogs in portrait
  orientation for greater readibility
- Barograph in analysis dialog time axis starts from zero.
- Analysis dialog: sensible output when not valid; remove display of data
   which might be confusing
- Added hourglass cursor for slow events (configuration, airspace lookup,
  OLC optimise, shutdown)
- File xcsoar-startup.log is now proper text file
- Marks files deleted on exit
- Enabled display of battery % for PDAs in status dialog,
  and warning on low battery

---------------------------------------------------------------------

Changes from 5.1.1 beta 7
- Allow for new or edited waypoints if the primary waypoint file is
  in the xcm file or blank ---> generated files become waypoints1.dat
  and waypoints2.dat
- Fixed marks reset
- Start height in status dialog (task rules) is represented as altitude
- Changed "nearest" button in analysis dialog to "warnings"
- Day-acknowledged airspace is always unshaded (outline still drawn)
- Bigger/italic font of labels on analysis page
- Airspace lookup dialog doesn't exit immediately after acknowledging an
  airspace.
- Added dwcrit and wblmaxmin to RASP parameters
- Added "Times" page to status dialog, with separate landing/takeoff/flight times
- Added "Max Height Gain" to status dialog
- Fixed alternate glide bar style in portrait mode

Changes from 5.1.1 beta 6
- Ensure FLARM becomes visible if suppressed and alert level >0
- Added missing port functions for second port
- Prevent 2d fixes from being added to logger buffer
- Bug fixes to port handlers, now task Declaration to external loggers
  stands a chance of working
- Added Volkslogger device
- Added FAI 1000m start rules option
- Thickened green lines in Analysis dialog
- Added display of grid values in Analysis dialog
- Merged status pages into single dialog, and moved weather button to
   where status aircraft used to be.
- New status page "Rules" showing start/finish details
- Fixed minor memory leak in RASP weather loading
- Splash screen on PC works now
- Added COM0 to available ports

Changes from 5.1.1 beta 5
- Preliminary support for RASP overlays
- Task waypoints preserved even if waypoint file is changed
- B50 bug fixes, support now for external cruise/climb switch
- Loads default language file "default.xcl" if it exists and no language
  file is specified.
- Added several missing translations
- Fixed terrain cache method for PDAs with low memory
- Added new polars: Speed Astir, LS-6-18W, LS-8-15, LS-8-18, ASH-26E, ASG29-18, ASW28-18
- Added named tasks
- Added ability to lookup airspaces by name/distance/direction/type
  and acknowledge for whole day.  Access via "Airspace Settings" menu,
  "Lookup" button.

Changes from 5.1.1 beta 4
- Minor bug fix to ballast calculation in B50 vario support
- Fixed baro altitude parser bugs
- Fixed time wrapover with end of month and midnight
- Cleanups of LD limiting functions and filter
- Cleanup of calculation time limits
- Cleanup of calculation code for readability
- Menu translations for waypoint next/previous in abort mode
- Fixed display of FLARM targets beyond 2.5 km
- Display final glide through terrain crosshair on top of everything
  except aircraft.
- Fixed rendering errors at edge of jpg2000 tiles
- Separated Borgelt B50 series devices into their own device (no longer Generic)
- Fixed AAT sector bug
- Force/unforce final glide menu item is hidden if AutoForceFinalGlide is on
- Added some missing translations
- Fixed previous page button bug in waypoint details
- Line drawn from FLARM target to edge of radar display for alert targets,
  makes it easier to see direction to search for traffic.
- Code fixes to device.cpp to prevent crashes with badly written device drivers

Changes from 5.1.1 beta 3:
- Force visibility scan after loading new airspace/topology/waypoints
- Progress bar for jpg2000 loading enabled
- Baro altitude from RMZ/RMA sentences only used if no primary
  baro source from a non-generic device
- Increased string length for parsing waypoints and airspace to 300
- Set GPS position to map center on startup if no home waypoint
- Fixed bug in rendering at very small zoom errors (could lead to crash)
- Rendering is smooth now even for jpg2000 terrain from overview
- Added reset function to MarkLocation event

Changes from 5.1.1 beta 2:
- Consolidated validity checks for info boxes

Changes from 5.1.1 beta 1:
- Fixed terrain shading bands in portrait mode
- Fixed terrain shading near coast boundaries
- Enabled portrait mode for Altair
- Enabled gauge vario in portrait mode for Altair
- Added file size method to zzip
- Added support for loading waypoint files from XCM
- Added support for loading airspace files from XCM (disabled, because too slow)
- Consolidated sizes of strings in ReadString methods
- Airspace parser and bounds fix when airspace goes past 180E

Changes from 5.1.0 beta 3:
- AAT target in sector fixes
- AAT sector/circle radius default value is 500 meters
- AppendTo function bug fix
- Mc Risk bug fix
- Replay finish stats bug fix
- Airspace parser more robust to syntax errors
- % Circling resets on valid start
- Screen unblanked if status message appears
- Terrain color ramp is user configurable (Low lands or mountainous)
- Terrain rendering speedups
- Polygon rendering speedups
- Replay logger bug fix (sometimes gave heading=0)
- New experimental jpeg2000 tiled terrrain loading
- Terrain rendering speedups and improvements
- Task speed unit bitmap fixes
- Fixed problem with declaration time occurring after takeoff time
  due to buffering of pre-takeoff data
- Bigger buttons in landscape mode for non-Altair versions to allow
  room for German translations
- User distance units in waypoint select dialog
- Memory leak in JPG2000 fixed
- Fast sine/cosine speedups
- Terrain rendering speedups
- Additional terrain ramps added (Imhof, ICAO)
- Option in expert configuration to disable the auto start/stop of logger on
  takeoff and landing
- Zip container code added
- "XCM" (XCSoar Map) file format support added
- fixed top line of terrain
- bumped version to 5.1.1beta1
- fixed airspace parser dialog bug


Changes from 5.1.0 beta 2:
- Added code to generate missing translations file on windows PC debug builds
- Grey out of some task specific menu items if in abort mode.
- Style option to draw an arrow body alongwith the arrow head
  under option "Wind Arrow" in Settings->Map Display(Expert)
- Fixed bug in query airspace if inside airspace
- Added gettext() to enumerated parameters

- New notifications: AAT too early, arrival past sunset,
     significant wind change
- Fixed bug in Arm start mode (wasn't advancing)

Changes from 5.1.0 beta 1:
- Speed to fly compensated for risk
- Logger buffered for 60 seconds
- Energy height uses estimated true air speed if no IAS is available
- Support (read-only) for Zander variometer and Tasman Instruments variometer
- Changed scale on final glide bar to +/- 500 meters (was +/- 2000 meters)
- Attempt to resolve slow response with in FLY mode on older PDAs
- Fixed bad line in default.xci

Changes from 5.0.9:
- Added NMEAOut, PosiGraph devices
- Input events for forced cruise/climb displays (etc?)
  (FLARM display forcing)
- Waypoint selection filter by type, and by heading 360 deg
- Smoother scrolling of lists
- Setup dialog for NMEA devices changed.
- If any landable point is visible and reachable, final glide bar goes orange
  if below final glide.
- Menu label macros added: WaypointNext, WaypointPrevious, AdvanceArmed, LoggerActive,
     TerrainTopologyToggleName, SnailTrailToggleName, CheckAirspace, CheckTask,
     CheckWaypointFile, CheckSettingsLockout, CheckReplay, CheckFLARM, CheckTerrain
- Menu labels grey out if actions are unavailable
- Dialog details for AAT vs non-AAT are visible only when AAT is set or not,
  in task calculator, task status, and task waypoint editor
- Fixed restart problems where >10 minutes, still was restarting
- Start/restart now more user friendly.  Auto restart only happens up to first turnpoint
- Fixed bug in ETE calculations when force final glide is on.
- Terrain not rendered in not valid at aircraft
- Fixed bug in waypoint lookup (search by turnpoint)
- Moved some config parameters to "Site" configuration page
- Added advanced vs basic configuration settings
- Added -small startup option for PC
- Fixed bugs in ZigZag wind algorithm, and improved accuracy and response
- Don't draw final glide through terrain icon if no task
- Wind estimate set by user in wind settings dialog (with SAVE button)
  overrides the internal estimate until a new estimate is obtained.
- Minor cleanups of text in dialogs
- Invalid infobox data is greyed out so it doesn't distract user

Changes from 5.0.9 release 1:
- Fixed ETE and final glide calculations for Mc=0, proper compensation
  for wind and unreachable at current Mc etc.
- Fixed task distance rounding to nearest 0.1 units

Changes from 5.0.8:
- Fixed bug in wind initialisation/calculation
- AAT start/finish radials step in 1 degree increments
- Fixes for build on VS2005 (PC)
- Fixed various out of bound bugs for task waypoints
- Fixed display of topology labels
- Fixed AAT distance thread dead lock
- Volkslogger parser fix by Rolf Muller-Nilsen
- Fixed adjustable logger time steps
- Fixed AAT distance bug for final waypoint
- Transparent airspaces are not filled, so airspace below is visible

Changes from 5.0.7:

- FIXED Start arm premature
  messages are confusing though, we don't get notification when re-entering a start
  sector (after arming it), nor when approaching a start line.
- New snail trail mode "Full" which displays entire flight.  In all modes,
  the snail trail is short in circling mode in order to prevent screen clutter.
- New feature: added 'optimise' button to task calculator.  This adjusts the
   range (increases or decreases) so that the estimated task time exceeds the
   assigned task time by less than five minutes.
- FLARM targets on the map are drawn as arrow heads pointing in their track bearing.
- Added missing 'Auto Display Blank' to configuration settings for PDA platform
- Fixed Borgelt B50 sentence parsing (Thanks RMN)
- Bug fix for half hour UTC offsets
- Total energy is calculated from difference in true airspeed to best LD in
  true airspeed
- Task radii expressed in user units
- Bug fix, profile support for PC and PDA restored
- Bug fix, protected use of message in NearestAirspace function with thread lock
- Bug fix, NearestAirspace search array out of bounds due to unsigned int loop
- QNH, Bugs, Ballast and MacCready saved at program exit and restored on startup
- FLARM radar can be selected to display relative altitude or bearing.
- Removed asking whether to delete old log files to make space when logger is started.
  Deleting old log files happens automatically now.

Changes from 5.0.6:
- Max manoeuvering speed set to 300 units in configuration dialog
- System beep and message on task/waypoint advance
- Messages given in arm modes (arm start or arm) as reminders to press arm
  when ready to advance
- Bug fix to waypoint editing (second waypoint file was cleared)
- Warning added to waypoint file save when filtering for
  waypoints outside terrain range is enabled.
- Bug fix, task statistics were not updated after task finish.

Dialogs changed:
- dlgTaskWaypoint.xml
- dlgTaskCalculator.xml
- dlgConfiguration.xml
- dlgConfiguration_L.xml
- dlgTaskOverview_L.xml
- dlgTaskWaypoint_L.xml
- dlgStatusTask.xml
- dlgStatusSystem.xml

Changes from 5.0.0:
- Fixed non-drawing of infobox borders on PPC2002
- Added Declare button on Task Calculator
- Fixed terrain display offset bug in portrait mode
- Map scale increased resolution
- Increased maximum radius/sector size on AAT to 100 km
- "Show gross" vario configuration (default true)
- Color speed chevrons, and larger:
 -- blue pull up (slow down)
 -- red push to earth speed up
- Lightened blue color in infoboxes
- Auto disarm mode message only appears if in arm mode
- Task calculator, shows estimated task speed for remainder of task
- Task calculator, shows effective MacCready
- Task calculator, shows achieved speed
- Task calculator, cancel button restores Mc at entry
- Auto MacCready: climb stats are reset on takeoff
- Previous waypoint selects through all multiple start points
- Bug fix, aat target continuation was only working on first sector
- Autozoom for AAT, distance used in zoom is set by max of
  distance to target and distance to center (so scratch task should
  always be visible in autozoom mode)
- Fixed bug in glide time required (wasn't taking final glide into account)
- AAT areas drawn in reverse sequence so next area is on top,
  previous AAT areas not drawn.
- Zigzag wind disabled if on ground (slow or not flying)
- Wide version of FLARM target display on map (ON/Scaled)
- Achieved MacCready accuracy improvements (was overestimating
  with start circles)
- Achieved maccready, height difference compensation
- AAT projection when in sector
- Task calculator, changed "Range" to "Set range"
- Bug fix, "Nearest airfield changed" problem if two airfields are coincident
- Abort mode bug: multiple waypoints close to home give "nearest airfield
 changed" repeatedly.  Now message is given only if nearest airfield
 is more than 2km from previous one.
- All up Weight is displayed in analysis dialog glide polar page
- Minimum zoom increase in AAT (for autozoom)
- Task speed achieved is average speed dist/time + time
  to climb back to start height.
- Task editor, removing waypoints preserves AAT details of successive
  waypoints
- Fixed TASK_START event
- New infobox for distance to home
- New infobox for speed task achieved
- Added AutoBlank configuration option for PDA versions
- Changed text in task status dialog for clarity
- Changed flap forces cruise to now use landing flap switch, and works
  for switching into cruise and into circling
- Bug fixes to AAT distance calculations
- Added ventus 2cx to polar
- Bug fix, sound volume was set to zero on exit
- Added flap landing to switch dialog
- Added close button to text entry widget on non Altair systems
- Allowed wraparound of letters on text entry dialog
- Minor changes to help text and labels of configuration items for clarity
- Lighter blue/red for inverse mode
- Time/date fix for IGC files (UTC used throughout as per spec)
- North/track up display orientation
- Waypoint select on add-waypoint in task editor
- Arm advance to work outside AAT sector if already been in that sector
- Prevent landing/takeoff detection when GPS is disconnected
- Configuration of lat/lon units
- Changed 'aircraft rego' to 'competition ID' to be consistent with IGC
- Improved cropping of polygons
- Minor bugfixes

Dialogs changed:
 dlgConfiguration.xml
 dlgStartPoint.xml
 dlgTaskWaypoint.xml
 dlgTeamCode.xml
 dlgTextEntry.xml
 dlgWayPointDetails.xml
 dlgWindSettings.xml

Changes from 4.7.7:
- Make terrain file loader check file size, to improve robustness if
  bad file.
- Added text entry dialog
- Added pilot name, aircraft type and rego to configuration dialog
- Added support for team code
- Map zoom improvements
- Fixed bug: Waypoints label in abort
- Fixed bug: Default task at startup if no task defined
- Fixed bug in altair.xci, nearest waypoint details were pan-relative
- Minor UI cleanups (cosmetics)
- Logger inactive when in IGC replay mode
- Circling wind estimator won't update if less than one fix every 2
  seconds.
- Zigzag wind estimate inactive when in IGC replay mode
- Analysis dialog: base/ceiling estimation improvements
- Task speed now altitude compensated
- New task speed instantaneous
- All flight statistics retained when exiting XCSoar and loaded at startup,
   so previous flight can be reviewed later.
- Task is saved when exiting XCSoar and loaded at startup.
  (Default.tsk)
- Removed unused/default processor definitions,
  NEWINFOBOX, NEWAIRSPACEWARNING as this is default now.
- Added support for alternate start points
-  All file paths are now converted to/from local path for that machine
  so registry files can be transferred between PC and PDA/Altair.
-  PC and PDA version all data files now in "My Documents/XCSoarData".
- Thermal locator improvements
- UI change: All reachable landable points arrival heights are shown on map in
   all waypoint label display modes
- Average task speed improvements: compensation for altitude,
      now computes task speed accurately for achieved scorable AAT distance.
- Task page on analysis dialog shows in thick red dashed line the scorable
  AAT paths.
- Fixed bug, task finish detection was previously disabled
- Fixed bug, stats for finished task after reset were not displayed correctly
- Fixed bug, waypoint details dialog arrival height was relative to sea
  level not ground.
- Waypoint details altitude arrival, removed "alt diff mc safety"
- Removed unused menu and dialogs from PC version.
- CatMul-Rom interpolator used for logger replay now, provides better
  reconstructed paths and wind estimates when used with low logging rate.
- Thermal markers shown in cruise mode only at close zoom scales,
  to avoid clutter.
- When infobox colors are enabled, the thermal last 30 second average
  is red when the average is less than 0.5*MACCREADY.  This can be used
  to clearly show when it is time to leave a thermal.
- AAT max/min/target speeds in infoboxes show '---' if minimum time
  remaining is zero.
- Minimum zoom level in autozoom set to reasonable level (1.5km) to
  prevent zooming in too close when going past a turnpoint.
- List items in dialog can be selected with mouse/touchscreen.  Touch twice
  to emulate return key.
- Added configuration option to adjust snail trail width
- Fixed bug, made airfield details parser robust to wrong files.
- Fixed bug, nearest waypoint details did not work for first waypoint
- Fixed bug, airspace warning dialog was not shown from
  'nearest airspace' menu when there was an active acknowledgement
- Fixed bug, PC version crashed if exit via close button and a dialog was
   still open
- Home waypoint always added to abort task list if reachable
- 'Clear' button added to task dialog in landscape mode
- Team Code dialog updates dynamically
- Fixed bug, range/bearing was incorrect sometimes
- Improved rendering of distance to airspace in airspace warning dialog
- Fixed bug, portrait mode text in analysis dialog (some items were cropped)
- Infobox border fixup in portrait mode
- Fixed bug, hang on nearest airspace
- Bearing to target shown in great circle arc
- Fixed bug, in abort mode (introduced just 2 days ago)
- Fixed bug, sound volume was set to zero
- Updates to menu, default.xci for PDA
- Return key now toggles suppression of FLARM radar.  If new traffic appears,
   the suppression is turned off again.
- Fixed bug in PPC2002 infobox selector graphics
- Fixed bug in abort mode (possible cause of crash/hang)
- Task calculator range increments in 5%
- Added infobox for 'Home Distance'
- Auto QNH only activated when not flying for more than 10 seconds
- Button menu fixes for PDA, PC
- (Feature request 1281639) Editing/saving waypoints
- Protected task edit from buffer overruns
- Fixed bug, increased text size for airspace parser
- Disabled CDI gauge as it has no control in the configuration settings and hasn't
  been updated
- Fixed bug, FAI finish sector was incorrect


Dialogs changed:
 ALL dialogs
 dlgHelp.xml

Changes from 4.7.5:
- Added small histeresis to instantenous LD vario
- Airspace parser updates
- Added Cambridge GPS NAV device
- Added option to force cruise on neutral/negative flap (for Vega)
   (Flap forces cruise)
- Terrain contrast/shading improvements
- Snail trail now drawn with outline to improve visibility over terrain
- Added V TAS infobox
- Improvements to wind estimator algorithm
- Vario gauge unit bitmap for knots
- Vega configuration, added page for audio schemes
- Vega configuration, added missing parameter (BaudRateA)
- Altitude AGL uses baro altitude if "Nav by baro altitude"
- New units for task speed (separate from airspeed/wind/ground speed units)
- Added FAI 90 start/finish type
- Added thermal locator (shows centroid of lift when circling), option 'Lift center'
   in configuration options.
- Fixed minor bug, auto macready by average was not working when no
  task was defined.
- Modified least squares algorithm to handle weighted least squares.
- Add 'Append' waypoint function, so users can create a task by selecting
    waypoints from the map in sequence
- Task waypoint move up/down in task waypoint pages.
- Terrain database loaded into memory if sufficient RAM + 5 Meg free
- New smooth shading of terrain, major improvement
- New landscape progress dialog hides screen for cleaner startup
- Default task to home if no task loaded at startup
- Added labels to climb and temperature trace analysis pages
- Added help system.  Press enter for 2 seconds on a dialog property
  to display help text.
- Fixed minor bug, landable points were not always visible for some
  label modes.
- Fixed minor bug, baro altitude set by GPS for IGC replay.
- Online Contest optimisation (analysis page, configuration settings,
   three rule sets available)
- Analysis pages now each have a context-sensitive 'action' button.
- Added handicap to glide polar page for OLC scoring
- Fixed GDI resource leak in animateRectangles
- Fixed memory leak from com port threads not having handles released
- Fixed airspace warning dialog losing focus of previous dialog if opened
- Fixed memory leaks in new airspace warning dialog
  when another dialog is already open.
- Online contest "in progress"
- Added 'Declutter Labels' inputevent and menu item
- Fixed GDI resource leak in WindowControls
- Refinements to screen lat/lon bounds calculations
- Refinements to thread locking (separate LockTaskData from LockFlightData)
- GCE/NMEA queue blocking bug fix
- Added check for 500kb free space on IGC destination, asks user to
  delete old IGC files as required to free up space.
- OLC work (rule interpretations, in-progress only valid if flying)
- Added tab style for infobox border
- Added double buffer for infobox rendering to reduce flicker
- Topology bounds area used for pre-filtering of visibility to improve rendering time
- Toggle terrain map labels button (DeclutterLabels)
- Thread locking improvements to reduce latency
- Computed arrival height AGL at Mc0 Mc safety Mc current
- Startup/shutdown messages saved in xcsoar-startup.log
- Fixed bug, short task duration estimates when Mc=0 or unreachable
  in cruise at current Mc setting due to drift.
- Fixed bug, spurious touchscreen detect when pressing menu buttons
- (Feature request 1463308) Auto-mark thermal
- (Feature request 1444335) configurable max/min zoom --> better zoom
   levels available now.

Dialogs changed:
 dlgConfiguration.xml
 dlgWindSettings.xml
 dlgVario.xml
 dlgAirspaceWarning.xml
 dlgWaypointOutOfTerrain.xml
 dlgAirspaceWarning.xml

Changes from 4.7.4:
- Fixed total energy compensation (final glide) when on ground
- Fixed minor bug, silly ETE values were presented when Mc=0 in AAT
  in Task Calculator
- AutoMc disabled if in abort mode
- Fixed: Thermal profile showing distortion (negative values?)
- Fixed: Mc=0 Est task time on task calculator
- Fixed: Trail hang
- Fixed: PC registry not recognising all registry values correctly!
- Auto Mc modes: final glide, set to average, both
- Vario gauge averager should switch to netto averager if not in circling mode
- sam's bug fixes and new features
  --> legbearing bug
  --> New airspace dialog
  --> Waypoints out of terrain
- Fixed: AAT radius display in analysis page shows distortion
- Fixed: Waypoint infobox shows bearing to waypoint, not to target (for AAT)
- Fixed: Vario gauge chevrons not always appearing when they should,
  now chevrons always drawn if vario is in non-circling mode
- Fixed: Averager jumps around too much
- Added configuration setting to determine whether to ask/exclude/include
  waypoints out of terrain range.
- Added LD vario infobox

Changes from 4.7.3:
- Added Auto QNH function
- Minor improvements to robustness
- Added preliminary support for vega voice
- Limits on altitude/speed for start, altitude for finish
  (Feature request 1444340)
- Changed AutoWind from bool to enum: Manual, Circling, ZigZag, Both
- Added zig zag wind estimator
- Added option to use of barometric altitude for all nav functions
- ** (Feature request 1403702) Configuration option for logger timestep
- FLARM gauge, show colors for threat levels
- Fixed bug, Start/Finish radius drawn half size
- Fixed bug, v task calculations if selecting a previous waypoint after
    starting
- Added detection of valid start, now in task status dialog if
    start wasn't valid, the start time shows "INVALID"
- Added safety McReady for use in calculating reachable fields and
   display of arrival heights, and in abort mode.  Option to use
   current Mc value for safety McReady when in abort mode.
- (Feature request 1278082) Ellipsoid error correction.  Now
  detects if ellipsoid/geoid offset is produced by GPS.  If not,
  it applies geoid correction.
- Added basic support for Cambridge GPS-NAV as a GPS source only

Changes from 4.7.2:
- Fixed bug: Disabling of airspace warnings by individual types was
   ignored.  Now working correctly.
- Proper handling of PGRMZ with respect to QNH and when altimeter
   also available from variometer

Changes from 4.7.0:
- Changed "Bugs" to "Clean" in basic settings so meaning is clearer
- Changed "Device 1" etc to "Device A" in configuration settings so meaning
  is clearer
- Fixed (Bug 1388996) Airspace outline black option ignored
- (Feature request 1370449) Configuration of autozoom at startup
- (Feature request 1430326) configuration of sys time set by GPS
- Force final glide mode, input event
- Auto force final glide mode option, forces final glide as soon as
  you are above final glide.
- Startup reliability fixes
- Terrain offset fixes
- FLARM gauge minor fixes (draws aircraft beyond 2km at 2km)
- Added Ventus2C polar
- Added missing vega configuration parameters
- Fixed PGRMZ parsing to set BaroAltitude, not Altitude
- Airspace warnings etc uses baro altitude if available
- Removed dead code in parser.cpp
- Removed "stall" from switch dialog
- Changed "airbrake extended" to "airbrake locked" in switch dialog
- Added devices for Vega and AltairPro

Changes from 4.6 to 4.7:
- Ballast also shown as volume in liters in basic settings dialog
- Vario 30 s averager uses vario if available, otherwise altitude.
- IGC file date is system date, should be reset to GPS time on first lock
- FLARM radar limits range to 2k limit (shows aircraft beyond 2k as at 2k)
- Log file renamed "xcsoar-debug.log"


Changes from 4.5 to HEAD:

- Statistics/flight reset on takeoff
- Major speed improvements to rendering, synchronisation between threads,
  final glide through terrain calculations, snail trail
- Display "AUX" on screen when in auxiliary infobox mode
- Warning if attempting to change a task once it is declared.
- Added glide computer event for final glide through terrain
- Added german sector type
- Task-alterations are queried if already declared to external device
- All MessageBoxes now use new dialog system (when available)
- Redundancy (dropout) and handling multiple GPS sources,
  better autodetection of Vega.
- Improvements to labels in map display, so we don't get so many
  waypoint labels writing over each other.
- Gauge vario hides on fullscreen.
- Option to lock out configuration settings in flight
- Minor speedups to map drawing (removed several redundant floating point operations)
- Added finish line and finish area detection, this does nothing other
  than bring up a status message currently.
- Configuration option for user defined menu/button timeout
- Added Airspace Settings to input events, allows user to switch on/off
   display and warnings for each airspace type
- Warn the user when changing input, language, status files that they need to
  restart (in new dialog system)
- "Arm start" option
- Added user defined checklist text dialog (and corresponding inputevent)
- Waypoint advancing can now be manual, automatic (as before), or requiring
   'arming' each waypoint to be advanced.
- Text in airspace details has scrolling
- New Waypointselect dialog allows scrolling in list box
- Added option for autozoom optionally on at startup
  (in new config dialog)
- Added option for speed command driven by dolphin speed or block maccready
  (in new config dialog), this is shown in VOpt infobox
- Added in new dialog system a vario configuration page for Vega
- Added UTC offset configuration parameter for Altair
- Added task status dialog
- Added drawing of task in analysis dialog
- 'Target' offset for each AAT waypoint
- 'Run' inputevent so people can execute another program from XCSoar.  Program
  must exit before XCSoar continues
- Added 'autoadvance' option (default true) to allow disabling of
  automatic waypoint advances
- AAT sectors now drawn as shaded segments
- Total energy height compensation for kinetic energy in final glide
- Name in task display also shows names of landpoints/airports
- Added LoadProfile to inputevents, so we can have menu buttons
   trigger pilot/region specific settings
- Windows PC port using Visual studio 6.
- When terrain file is valid, only waypoints within terrain area are loaded
- All waypoint labels shown when in pan mode
- Added 'pan' to nearestWaypoint inputevent, to return item nearest to
    center of screen if in pan mode.
- Force redraw of map if not redrawn for 5 seconds (due to gps not connected)
- FLARM status, FLARM aircraft display on map
- Added FLARM TRAFFIC and FLARM NOTRAFFIC glide computer events
- Added basic FLARM status support in parser and Status dialog
- Filter out "Railway station" as miscpop label
- Added infoboxes to support temperature acquisition and traces
- Added atmospheric analysis (temperature trace, convection estimation)
- Snail trail uses netto vario if available
- Added NMEA processing and NE (NMEA Events) into InputEvents
- Minor terrain rendering fixes at close zoom levels
- Improvements to topology polygon rendering
- Added ETA infoboxes (as distinct from ETE)
- Default task (Default.tsk) file may be loaded automatically at startup
   if present (through InputEvent TaskLoad on STARTUP_REAL/STARTUP_SIMULATOR)
- Chevrons only on if airspeed available

- Fixed bug 1467530 Installation to Storage Card
- Fixed bug 1457674 Airspace Display - Danger Areas Obscured
- Fixed bug 1444806 Final Glide L/D
- Fixed bug 1433504 Start line
- Fixed bug 1433497 AAT-sector areas not being displayed
- Fixed bug 1430954 Waypoints with same name.
- Fixed bug 1420989 AAT not enabled when loading a task
- Fixed bug 1399143 Incorrect lat/long display
- Fixed bug 1395611 AAT Area masks display
- Fixed bug 1389003 Airspace area with many points
- Fixed bug 1382036 Profile Load missing data
- Fixed bug 1376376 Bugs - the six legged kind
- Fixed minor memory leak in shape labels
- Fixed minor memory leak in new dialog system
- Fixed bug, array out of bounds in inputevent
- Fixed bug, strange circling lockout (maybe)
- Fixed bug, airspace visibility (airspace wasn't warning if not visible)
- Fixed bug, superpan with autozoom
- Fixed bug in default.xci "Marginal final glide" now reads "Below final glide"
- Fixed bug in final glide alert, now has low pass filter to prevent
  too many alerts when using Auto Mc.
- Fixed bug in startup, program locks calculation/display before starting up
  to ensure everything is initialised properly.
- Fixed bug in FAI task sector auto advancement
- Fixed bug, start line works now
- Fixed bug in task save/load, also clears task on error when loading
- Fixed bug in wind speed infobox units display (now uses aircraft speed units)
- Fixed bug, AAT Areas were drawn on top of everything, including task lines.
- Fixed bug in profile save routine (bad \r\n encoding)
- Fixed spurious captions in subtitle infoboxes
- Fixed bug, "1m" in baro altitude infobox for alternate user units
- Fixed bug, snail trail was never red in sink, now working properly
- Fixed bug in topology bounds refresh
- Fixed bug BUG 1366197: Second Airspace File now works
- Fixed bug in display of more than 500 airspace areas
- Fixed bug in bringing up WaypointDetails from SelectedWaypoint when not
  using infoboxes
- Fixed bug, temp trace max temperature now relative to ground offset
- Fixed memory leak in new dialog system (bitmap unnecessary)
- Fixed display of airfield details in new dialog
- Fixed bug BUG 1368752: Fix display orientation for square displays e.g. hp 6515 (untested)
- Fixed bug BUG 1305089: Sound restored at exit
- Fixed bug in arrival altitude calculation with respect to bugs
- Fixed bug in local time display
- Fixed daylight savings bug
- Fixed BUG 1366492: Improved landing detection by checking altitude AGL to avoid false
  landings when flying in high winds
- Seeding random NMEA static strings from Input Events
- Triggering events from NMEA substring matches (may be limited to certain
  types due to performance limitations).


Changes from 4.22 to 4.5

- Fix waypoint parsing - make it completely bullet proof
- Package and release fonts (part of standard cab/exe)
- Button & Event mapping - default and legacy
  	legacy = same as version 4.22
	default = changed from 4.22...
		APP1 = Show button menu (was Full Screen)
		APP3 = Full Screen (was Vario Sounds Toggle)
		Take Off = Start logger (was manually)
		Landing = Stop logger (was manually)
		Info Box Control = Show labels (were hidden)
- Allow display of screen mode (Normal, Auxiliary, Full)
- Fix spelling of MacCready (it was McCready).
  (reference: http://www.achievement.org/autodoc/page/mac0bio-1)
- Exit simulator if battery lower than 20% (warning < 30%)
- Fixed crash during Waypoint details, when none selected
- Reduce length of labels where possible
- Change default.xci buttons to stay consistent between modes,
  removed some defatul modes changes
- Added sensible default sounds to play during Glide Computer Events
  (\My Documents\XCSoarData\ - Start_Simulator,Start_Real,Takeoff,Landing,
  FinalGlide,Tiptoe - .wav)
- Default.xci updated to hide Main button and map closely to 4.3 (APP1 does Main/)
- Fixed a number of memory leaks and buffer overruns in parsing data files
- Fixed Input Events label corruption. Fixed associated debug failure when
  comparing uninitialized variables.
- Modified variable names for Language and Status (more sensible)
- Use windows device time instead of GPS time in simulator
- Fixed spurious button press bug
- Status messages can be acknowledged by touching them
- Fixed message disappearing problem after 1 second (when airspace warnings were off)
- RETURN key in default.xci needs to be mapped
- Default set of status messages - now automatically generated from default.xcs
- Enable secondary files clear button
- Arbitrary DLL Load and Function calls from InputEvents
- Config files (input, language and status) now support "\r\n" strings correctly
- PlaySound now supports external WAV files automatically. Also allows WAV files
  to be referenced as Input Events - assumes local resource unless ends in ".wav"
- Automatically lookup localised "My Documents" directory to support multiple
  language releases of Pocket PC
- Version number (build date) is automatically generated for non-released versions
- Added debounce timeout registry setting in settings->interface files
- Added input menu timeout
- Added new status message interface (thread-safe, single window, ability
  to repeat messages and acknowledge)
- Fixed hard-coded screen coordinates in PolygonVisible function
- Airspace warnings now use new message class
- Added method to find nearest airspace boundary (interior or exterior)
- Input event to display info on nearest airspace boundary (interior or exterior)
- Renamed fixed "longditude" and "lattitude" spelling mistakes
- Display speed-to-fly bar only if flying
- Debugging of input events file when in simulator mode
- Added glide computer events for entering and leaving airspace
- Added glide computer events for task start and next waypoint
- Audio vario sound updates
- Allow acknowledgement of individual airspaces, and per-day
- Fix acknowledgement bug when re-entering airspace
- Minor font adjustments
- "GPS 2D fix" changed to "GPS waiting for fix"
- New high-visibility icons for flight modes by Simon Taylor.
- Blinking logger icon when logger is active.
- Code cleanups, eliminated BOOL occurances
- Fixed missing sentances in IGC file, so now loadable by TaskNav
- Added "Logger note blahblah" event to put a pilot note in IGC log file.
- Speed-to-fly climb mode bug fix
- Thermal band mode fix
- Audio vario sound updates
- Fixed waypoint arrival altitude bug
- New airspace parser, faster and more robust
- New language customisation
- New status message customisation
- Wind algorithm improvements especially at low wind speeds
- Analysis dialog now has page for wind at altitude
- Fixed defaulting to cruise mode when no waypoint active
- Miscellaneous dialog cleanups
- Snail trail colour scales to visible range to make colors more vibrant
- Safe recovery from critical errors when loading files
- Fixed bug of polar loading on multiple lines
- Fixed ordering of Menu buttons when using cursor to navigate
- Blanking improvements (prevent timeout advancing when any dialog is active)
- Added Auxiliary infobox display, accessible from APP_KEY1, which now
  toggles through normal (mode-specific) infoboxes, auxiliary infoboxes,
  and fullscreen.
- Settings->Task start line/cylinder labels change dynamically to avoid
  confusion
- AutoMcready improvements, fix for overshoot hunting
- "Reset infobox defaults" button from Settings->Load Profile
- Moved handling of bug degradation to sink model to make it consistent
  everywhere.
- Optimised display of titles in infoboxes to prevent over-use of gettext
- Added units display to AAT settings to avoid confusion
- New functions to save/restore registry from text file
- Save/Load profile uses registry save/restore code
- New button input event system
- Fix infobox reset to defaults
- Allow reset of flight start time when relaunching
- Takeoff/landing events, can be hooked up to autostart logger


Changes from 4.21 to 4.22

- Fixed bug when airspace warning display is not refreshed when another
  window overlaps it.
- New "Analysis" pages showing barograph, thermal history and glide polar
- Fixed bug in snail trail, IGC logger update rate
- Additional waypoint file can be specified for competition waypoints
- Fixed font for message box, status dialog
- Minor bugfixes in vario comms thread processing
- Implemented Borgelt B50 vario parsing (untested)
- Improvements to performance and latency of audio
- Terrain cache updates
- File loading improvements
- New wind vector graphics
- New labels with Mc0 arrival height above safety arrival height for
  reachable airfields
- Updated aircraft graphics
- Proper units display in dialogs.
- All configuration options now can be expressed in custom units
- New Netto vario infobox
- New dolphin speed-to-fly infobox
- Improved audio vario sounds
- Speed-to-fly director chevrons on right of screen when connected to
  vario with ASI source.
- Fixed rare bugs in McCready calculation
- Fixed bug in terrain rendering, where level of detail was previously
   set at default, and didn't change with zoom.
- Airspace parser made faster, so binary airspace loader now disabled


Changes from 4.2 to 4.21

- Better recovery of bluetooth GPS after switching device off and on
- Marked points appended to file 'xcsoar-marks.txt'
- CDI display configurable
- Settings->Display split into two pages
- Sunset time shown in waypoint details
- AAT and airspace areas drawn below waypoints and topology
- Messagebox enhancements
- MODIS Satelite images now co-located with waypoint file
- Launcher now uninstalls/reinstalls properly.
- Proper spelling of McCready (sorry, Paul!)
- Display blanking automatically after one minute of UI inactivity if in
  battery mode, reactivated with key press
- New GPS status icons, less obtrusive.
- Aircraft disappears when GPS is not connected
- New "Status" summary page from main menu, giving aircraft position,
  nearest waypoint range/bearing, local sunset time, GPS status
- Additional airspace file can be specified for NOTAM airspace updates
- Settings->File page split into two (map data separated off)
- Snail trail toggles between no trail, long trail, and short trail


Summary of new features since v4.0

- Fullscreen mode (app button 1 in map mode); app button 2 now
  toggles snail trail
- Terrain shading via phong model, direction set by wind direction
- Wind vectors multiple for 10 knot increments
- Saving/loading wind to registry
- Time aloft infobox (in Waypoint Group)
- New wind calculation method
- Rendering of airspace with cross-hatches and optional black outline
- Added pilot/aircraft information in logger
- Added "Remove" button on waypoint details task page
- Acknowledge airspace warnings
- Audio settings page
- Graduated snail trail color and thickness
- Abort/resume of tasks
- Added netto vario calculations
- Added smart zooming (zooms back out when waypoint changes if in autozoom)
- Added installer and launcher
- Bring up menu with double click on map window
- Can fly in simulator mode by dragging on screen
- Improved colour selector now displays currently chosen colours
- Added calculation of glider heading from bearing and wind
- Added infoboxes: G-load, time of flight, UTC time, local time, LD to next waypoint
- Adjusted infobox descriptions and titles.
- Added infoboxes: Time to next waypoint, time to task completion


Fixed buges and code improvements

- Sound files are now in the code as resources, so no need for Audio directory
- Filtering of files:
   Waypoints [.txt]
   Airspace [.txt]
   Terrain [.dat]
   Topology [.tpl]
   Polars [.plr]
- Reduced extraneous refresh of navboxes
- Font size improvements
- Second COMM port disabled if set equal to port 1
- Audio thread is suspended when quiet
- Auto McReady now working again
- Improvements to topology handling
- Better terrain color map
- Terrain shading works with elevation files of any resolution.
- Terrain at sea level or below is rendered as water.
- Minor improvements to thread safety
- Larger Menu page buttons
- Fixed McReady speed calculation with zero distance
- Fixed bugs: Samuel Gisiger (Airspace not displaying, extraneous
  selection of waypoints at zoom levels)
- Improved map window responsiveness (only re-drawn when necessary, avoiding
  CPU waste of unnecessary re-draws).
- Many hard-wired constants relocated to Sizes.h file
- Waypoint labels have white background so not obscured by terrain
- Labels of topological features now supported
- Fast loading of airspace at startup using binary file
- Wind calculation more reliable
- Fast loading of all startup files<|MERGE_RESOLUTION|>--- conflicted
+++ resolved
@@ -2,6 +2,8 @@
 * data files
   - fix bug in OpenAir arc parser
   - fix crash bug in terrain loader
+  - support short name in CUP files
+  - search waypoints via short name
 * user interface
   - consistent progress bar during startup
 * Android
@@ -210,15 +212,10 @@
   - new Logger-setting "CoPilot"
   - new setting "Thermal Averager needle"
   - select position of Thermal Assistant
-<<<<<<< HEAD
   - new setting "Cruise/Circling mode switch period"
-=======
-  - search waypoints via short name
->>>>>>> b4d61872
 * data files
   - optimise the terrain loader
   - support runway width in CUP files
-  - support short name in CUP files
 * devices
   - fix deadlock bug
   - parse wind from standard NMEA sentence WMV
