<<<<<<< HEAD
Version 7.0 - not yet released
* LUA scripting
* user interface
  - screen layout with 12 infoboxes on the left, vario+3 infoboxes on right
* data files
  - optimise the terrain loader
* devices
  - parse wind from standard NMEA sentence WMV
  - driver for XC Tracer Vario
  - driver for KRT2 radio
  - show detailed error message in device list
* weather
  - merge all weather data in one dialog
  - allow showing both terrain and RASP
  - RASP download from various well-known providers
  - show satellite images from pc_met (Deutscher Wetterdienst)
  - show wave forecast from pc_met (Deutscher Wetterdienst)
* calculations
  - merge redundant waves
  - task restart
* tracking
  - use DNS to resolve SkyLines server IP (#2604)
  - enable SkyLines traffic display on Windows
  - show thermals obtained from the XCSoar Cloud server
* analysis
  - enhanced graphics: minor tics, color scheme, layout
  - key labels drawn on lines in several pages
  - task turnpoint label drawn on relevant pages
  - barogram: improved working band ceiling and floor calculation
  - climb history: new display uses time of climb as width of bars
  - new page: vario histogram in climb and cruise mode
  - new page: maccready cross-country speed
  - glide polar: dolphin speed line drawn on polar
* map display
  - new display: glide range line drawn to working floor
* thermal band
  - new algorithm, with improved statistics
  - separate active climb and encounter-averaged bands
* infoboxes
  - added ":1" unit for gradient type displays
  - new infobox: % time non-circling climb
  - new infobox: % climb chart showing proportions of time spent circling climb (gray), cruise,
      climbing cruise (green), circling non-climb (orange)
  - improved auto-scaling of vario-like graphical infoboxes
* Windows
  - drop support for Windows CE
  - require Windows Vista or later
  - allow starting multiple XCSoar instances
* Linux
  - drop support for SDL 1.2
  - display rotation
* Android
  - drop support for ARMv6 CPUs
* Kobo
  - support Kobo Glo HD
=======
Version 6.8.9 - not yet released
* fix two crash bugs
>>>>>>> 6ec18440

Version 6.8.8 - 2017/09/09
* data files
  - support "GSEC" in OpenAir files
* weather
  - update source URLs for METARs and TAFs
* devices
  - CAI302: fix waypoint download (#3830)
  - IMI: fix PGRMZ parsing (was interpreted as altitude, now is pressure altitude)
  - LX: fix Nano 3 task declaration (#3858)
* Kobo
  - support for Kobo Aura Edition 2
  - support for Kobo Glo Refurbished
  - fix Wi-Fi on recent Kobo firmware releases (#3850)
  - fix USB storage compatibility with Windows 10
* Raspberry Pi
  - fix Raspbian Stretch compatibility
* Raspberry Pi / Cubieboard
  - fix for freeze on shutdown (#3679)

Version 6.8.7 - 2016/08/12
* data files
  - fix freeze after loading malformed topography file
* tracking
  - SkyLines: fix SkyLines tracking on non-Android
  - SkyLines: fix two buffer overflow bugs
  - new client for the experimental "XCSoar Cloud"
* Android
  - remove the deprecated crash dumper

Version 6.8.6 - 2016/07/22
* calculations
  - show takeoff time after landing (#3786)
* user interface
  - fix graphics error on FLARM gauge
  - fix crash in waypoint label renderer (#3781)
  - fix several crashes in waypoint editor (#3553, #3784)
  - fix crash in task manager
  - use task speed unit for OLC speed InfoBox (#3785)
* devices
  - EW: use first 6 characters of turn point names (was: 3)
  - EW: fix broken umlauts in turn point names
  - LX: fix Nano 3 firmware 2.0 compatibility (#3764)
* settings
  - adjust range and step size of terrain/arrival safety height settings
* map
  - increase upper limit of the number of waypoint labels displayed
* Android
  - fix crash due to Bluetooth LE connect failure
* Kobo
  - support USB-OTG for Kobo Glo HD and Kobo Touch 2.0

Version 6.8.5 - 2016/06/12
* calculations
  - update circling percentage only when flying
  - fix circling height gain calculation
* user interface
  - fix "kg/m^2" and "lb/ft^2" unit display
  - fix inverse colors in horizon page
  - reduce CPU load of some InfoBoxes (#3757)
* calculations
  - add option to disable external wind (#3693, #3773)
* devices
  - fix crash on malformed NMEA time stamp
* Android
  - improve Bluetooth LE compatibility (#3745)
* Kobo
  - reduce ghosting on old Kobo models; regression due to screen
    flashing fix in 6.8.4 (#3756)

Version 6.8.4 - 2016/05/18
* airspace cross-section
  - use airspace visibility configuration (#3751)
* data files
  - accept "Military Aerodrome Traffic Zone" (MATZ) airspaces in
    OpenAir files (#3732)
* devices
  - CAI302: fix "airspace" marker in waypoint uploader (#3750)
* calculations
  - improve landing detection at high wind speeds (#3748)
* logger
  - fix crash in NMEA logger
* user interface
  - Australian units for weight are kg
* Windows
  - fix terrain loader (#3747)
* Android
  - fix crash bug in IOIO driver (#3744)
  - fix crash bug on Android 1.6 (#3742)
* Kobo
  - eliminate screen flashing on Kobo Glo HD, Kobo Touch 2.0
  - support battery status on Kobo Glo HD, Kobo Touch 2.0

Version 6.8.3 - 2016/03/09
* map
  - fix distorted terrain when zoomed out
  - fix missing airspaces in cross section (#3537)
* calculations
  - update SIS-AT to 2016 scoring rules
  - fix landing time display (#3690)
  - fix AAT range display
* data files
  - use correct "comment" field for OziExplorer files
  - relax file format detection for OziExplorer files
  - fix bogus arrival heights on watched waypoints when GPS unavailable
  - fix crash in airspace parser
  - fix crash in XML parser
  - save user.cup after edit (#3701)
* devices
  - GTAltimeter: remove unmaintained driver (#3661)
* Kobo
  - support Kobo Glo HD, Kobo Touch 2.0
* fix crash in SkyLines tracking

Version 6.8.2 - 2015/09/19
* Rubik R-26S polar
* user interface
  - save settings after copy&pasting an InfoBox set (#3649)
* map
  - fix crash in the topography renderer
* calculations
  - fix task progress display after finish achieved (#3657)
* devices
  - fix wrong baud rate after task declaration (#3654)
* Android
  - support the "escape" key (#3647)
  - fix all RS232 permissions on Android (#3648)
* Kobo
  - fix wrong IP address display (#3650)
* Raspberry Pi / Cubieboard
  - support digit and letter keys (#3611)

Version 6.8.1 - 2015/08/27
* fix freeze bug when starting without GPS fix
* fix crash with empty xcsoar-checklist.txt file
* devices
  - fix TCP port on Windows (#3428)
* Windows
  - fix the airspace file parser (#3633)
* Kobo
  - fix overlapping text (#3634)
* Android
  - fix USB-RS232-OTG permissions on Android

Version 6.8 - 2015/08/18
* data files
  - optimise the topography loader
  - faster RASP map change
  - show all RASP maps
  - fix comments in TNP files
  - ignore trailing whitespace in airspace files (#3546)
  - store user-edited waypoints and markers in "user.cup"
* devices
  - remove option "Ignore checksum"
  - CAI302: add sink tone configuration
  - LX: implement LXNAV Nano3 task declaration (#3295)
  - LX: remove support for LX1600 pass-through mode
  - ATR833: new driver
  - Volkslogger: support DAeC keyhole declaration
  - Westerboer VW921: remove buggy driver (#3215)
  - added TCP port 2000 to portlist (part of #3326)
  - support LXNAV V7 pass-through mode (#1913, #2808, #2919)
* calculations
  - wave assistant
  - use maximum speed configured in plane setup as limit for calculations
  - use WGS84 earth ellipsoid for distance calculations (#2809)
  - remove setting "Prefer external wind"
  - reduce EKF wind latency
  - fix bogus value in "Nearest Airspace H" InfoBox (#3589)
  - obey the maximum start speed (#2841)
* airspace cross-section
  - sync map & cross-section view zoom setting (#2913)
* infoboxes
  - add "Fin MC0 AltD" infobox (#2824)
  - add "Next arrow" infobox (#3128)
* task editor
  - added one-click task reversal (#1730)
  - show name of loaded/saved tasks in dialog title (#1924)
  - support large legs in the FAI triangle renderer (#3413)
  - task calculator moved to "Status" dialog
  - markers can be used in tasks and for "goto"
* map
  - allow "Mark Drop" while panning
  - airspace labels
* user interface
  - allow horizontal speeds in m/s
  - allow mass in lb, wing loading in lb/ft^2
  - download data files from site configuration
  - remove support for custom status files
  - merge airspace warning buttons "ACK Warn" and "ACK Space" (#1086)
  - show airspace warning at bottom (#1378, #2628, #3275)
  - profile manager
  - password-protected profiles (#851)
  - checklist remembers last opened list (#3110)
  - use configured coordinate format in waypoint editor
  - remove custom font support, replaced with global "text size" setting
  - improved font sizes
  - improved font renderer
  - display rotation for Raspberry Pi and Cubieboard (#3238)
  - use /dev/input/event* on Raspberry Pi and Cubieboard (#3179)
  - support mouse wheel on Raspberry Pi and Cubieboard
  - scale touchscreen coordinates to screen size
  - bigger icons on high-dpi screens (#2795, #3267, #3397, #3540)
  - improved keypad support (#3281)
  - new translation: Simplified Chinese
* tracking
  - new option disables tracking while roaming on the cell network
  - queue SkyLines tracking fixes while data connection is unavailable
  - fix SkyLines traffic display on southern hemisphere (#3601)
  - show SkyLines traffic even if we have no GPS fix yet
  - show nearby waypoint in SkyLines traffic list
  - show altitude in list (#3606)
  - show all nearby traffic (#2814)
  - pass vehicle name to LiveTrack24
* Linux
  - Wayland support
* Android
  - fix IOIO connection on Android 4.x (#2959, #3260)
  - support IOIO-OTG with the Android device in USB host mode
  - support IOIO over Bluetooth
  - support Bluetooth LE
  - timeout for the HTTP client (e.g. LiveTrack24)
* Kobo
  - menu button
  - add UI allowing the start of external scripts to KoboMenu (#3194)
  - support Wifi with WEP (#3138)
  - support open Wifi networks (#3391)
  - support USB-OTG
  - export data partition via USB storage
  - support the Kobo Aura screen (#3490)

Version 6.7.9 - 2015/07/03
* user interface
  - fix crash in task editor
  - fix crash while panning the map
  - improved font renderer
* data files
  - fix comments in TNP files
* calculations
  - faster triangle score calculation
  - fix crash in triangle score calculation (#3576)
* Android
  - timeout for the HTTP client (e.g. LiveTrack24)
* Kobo
  - enable crash dumps in XCSoarData/crash/

Version 6.7.8 - 2015-05-22
* user interface
  - draw gray title bar on inactive dialogs
  - improved dialog button placement
  - fix missing buttons in terrain configuration (#3421)
* task
  - support large legs in the FAI triangle renderer (#3413)
  - make "Cruise efficiency" read-only
* devices
  - fix crash when downloading flight without "logs" folder
* Linux
  - support Raspberry Pi 2
  - show ports renamed by udev

Version 6.7.7 - 2015/02/20
* airspace
  - accept airspaces of class RMZ in OpenAir format files (#3437)
  - fix wrong AGL height due to longitude east/west wraparound (#3468)
* infoboxes
  - fix data for OLC infoboxes if "OLC League" is used (#3461)
* calculations
  - fix handicap factor for "OLC League" scores
  - fix reach calculation problems at border of map (#3239)
  - simplified EKF wind algorithm (#3062)
* input events
  - allow '_' character in event identifiers (#3464)
* replay
  - fix replay progress while replay is paused (#3446)

Version 6.7.6 - 2014/10/18
* tracking
  - updated SkyLines server IP
* user interface
  - fix crash when switching pages with cross section (#3012, #3231, #3395)
* devices
  - LX: relax download timeout (#3199)
  - OpenVario: new device driver
  - Vaulter: new device driver
* replay
  - accept "$GNRMC" in replay of NMEA files
* calculations
  - improve circling detection when using some external NMEA devices (#3360, #3372)
* configuration
  - report missing plane configuration file in log file

Version 6.7.5 - 2014/06/09
* fix crash in task manager (#3305)
* work around crash on Windows (PC) (#3284)
* devices
  - fixed attitude data handling
  - properly detect LXNAV Nano 3
  - FLARM: fix declaration with asterisk in task point name (#3323)
* airspace
  - assume all airspaces are active if day of week is not known
  - restore "Repetitive Sound" setting on startup (#3308)
* Android
  - fix crash when opening IOIO port (#3309)
  - allow reconnecting IOIO sensors
* tasks
  - fix loading of some tasks from .cup files

Version 6.7.4 - 2014/04/11
* map
  - fix topography rendering for polygon shapes (#3245)
  - fix SDL clipped polygon rendering algorithm (#3250)
* devices
  - Westerboer: ignore implausible values from buggy devices
* logger
  - create "logs" directory automatically for external flight downloads
* user interface
  - show status message when switching to next turnpoint (#3270)
* airspace
  - relax parsing of TNP airspace files (#3272)
* infoboxes
  - don't use depreciated content in default configuration (#3278)

Version 6.7.3 - 2014/01/22
* tracking
  - changed host for DHV tracking server (#3208)
* user interface
  - fix missing battery info in status panels
* map
  - fix disappearing observation zones at left/top screen border (#3212)
  - fix RASP display
* devices
  - LX: improved logger handshake (#3199)
  - LX: auto-retry after errors during IGC download
* Android
  - load XCSoarData from external SD card if available (#3198)
* Kobo
  - fix touch screen bug (#3195, #3204, #3211)

Version 6.7.2 - 2013/12/19
* user interface
  - fix crash in alternates list (#3146)
  - new translation: Slovenian
* infoboxes
  - fix "Fin Dist" infobox for GOTO tasks (#3152)
* configuration
  - increase upper limit for plane wing area (#3154)
  - fix saving of custom polars (#3173)
* waypoints
  - correctly handle S latitudes and W longitudes in waypoint editor (#3155)
  - fix saving waypoints to cup format files from waypoint editor
* devices
  - auto-reconnect TCP client (#3127)
  - handle time warps in NMEA replay
  - another midnight wraparound bug fix (#2973)
* Android
  - enable Vivante workaround for GC600 (#3184)
  - faster map renderer (#3124)
  - improved font quality
  - enable cursor key navigation in dialogs (#3133)
* Kobo
  - fix misassigned passphrase in WiFi dialog (#3151)
  - work around Kobo Touch N905B kernel crash in display driver (#3145)
  - work around Kobo Touch N905B touch screen bug
  - the "Home" button opens the menu
  - mount /dev/pts for telnetd (#3135)
  - fix crash in file manager and METAR/TAF dialog (#3078)

Version 6.7.1 - 2013/10/11
* replay
  - fix crash replaying an IGC file with no B record extensions (#3107)
* data files
  - save the previous log file in "xcsoar-old.log"
* user interface
  - new translation: Lithuanian
* devices
  - CAI302: work around transmission errors during IGC file download (#3074)
* Android
  - fix crash in "credits" dialog on Android 4 (#3106)
  - work around Vivante GPU texture bugs (#1995, #2228, #2990, #2998, #3105)
* Kobo
  - fix passphrase entry in WiFi setup (#3053)
  - fix compatibility with old Kobo firmware

Version 6.7 - 2013/09/30
* new target: Kobo e-book readers
* user interface
  - resizable main window
  - added AutoZoom gesture (up-down)
  - obsolete configuration pages "devices", "polar", "logger info" removed
  - new page: "horizon" (#1592)
  - default page gesture changed right/left sense according to other xc ui interaction pattern
  - pressing the Escape key in task manager switches to "Close" tab (#2877)
  - separate font for dialogs (#723, #2806)
  - repetitive airspace warning sound (#2952)
  - never close dialogs due to display rotation
  - disable custom fonts on Altair
  - improve small dialog font on Altair
  - fix loading translations on Linux (#2041)
* map
  - terrain countour lines (#2451)
  - continue loading terrain/topography without GPS fix (#2723)
  - suppress drawing duplicate topography labels
  - draw projected path when turning
  - additional zoom levels (#3037)
  - global "don't fill airspace" setting (#3047)
  - fix rendering errors when some airspaces have no border (#3045)
  - fix distinct page zoom in conjunction with circling zoom (#2907)
* infoboxes
  - new content "Speed task last hour"
  - new content "Next distance (nominal)"
  - new content "Takeoff distance" (#3059)
  - new panel for "Team code" provides quick access to team code settings (#2899)
  - new content "OLC speed" (#2352)
* tasks
  - custom "start requires arm" setting (#2782)
  - new option to disable OLC optimisation
  - MAT: ask user whether to add turn points while flying over it
  - update the calculator without a GPS fix (#2876)
  - fix task speed and time estimates before task start (#2876, #2906)
  - show "arm advance" button when manual arming is necessary (#1729)
  - support the OLC/DMSt 500km triangle threshold (#2963)
  - render finish point as achieved when task is finished (#2140)
  - subtract start/finish cylinder radius from task distance (#2308)
  - fix parsing of .cup task files
* route planner
  - ignore inactive and acknowledged airspaces (#2866)
* calculations
  - add more weight to zig-zag wind compared to circling wind
  - enable circling wind calculation in IGC replay (#2672)
  - fix OLC triangle display (#2775)
* waypoint editor
  - delete waypoint implemented
  - CUP file support added
* devices
  - enabling/disabling devices on-the-fly
  - "debug" button
  - more robust midnight wraparound handling (#2857)
  - new driver from Cambridge L-Nav
  - support TCP client connection
* Android
  - support IOIO via OpenAccessory (Android 4.x)
  - support USB host mode and USB-RS232 adapters on the Nook (#2886)
  - show Bluetooth name instead of MAC address in device list
  - enable fast refresh mode on Nook Simple Touch
* Analysis
  - a retrospective task is compiled that summarises waypoints the aircraft has 
    visited (within 15km radius).  These waypoints are drawn on OLC page of analysis dialog.
* data files
  - default profile is called "default.prf" instead of "xcsoar-registry.prf"
  - log file is called "xcsoar.log" instead of "xcsoar-startup.log"
  - fix name truncation when saving a waypoint file on Windows (#3096)

Version 6.6.5 - 2013/08/21
* user interface
  - reduce flickering in system configuration
* map
  - reduce CPU usage of airspace and topography renderer
* tasks
  - remove keyhole from the BGA start sector zone
* devices
  - enable Nook's internal GPS for mock locations (#2999)
* configuration
  - fix loading home waypoint on longitudes bigger than 90 degrees

Version 6.6.4 - 2013/07/11
* map
  - fix stuttering terrain on Windows CE
  - fix multi-touch pan gesture (#2684)
* calculations
  - improve robustness of the zig-zag wind algorithm (#2961)
* devices
  - FLARM: work around a Garrecht TRX-1090 firmware bug (#2745, #2749)
  - LX: faster LXNAV Nano detection over Bluetooth (#2819)
  - Volkslogger: increase timeout to calculate security (#2910)
  - fix bogus error message after pressing "Cancel"
  - show Bluetooth name instead of MAC address in device list

Version 6.6.3 - 2013/07/02
* map
  - fill FAI triangle areas on Windows
* devices
  - FLARM: improve task declaration reliability
  - LX: support Nano firmware 2.10 (#2819)
* Android
  - fix compatibility issue with Android 2.2
  - detect when internal GPS is lost on Android 2.3 and older (#2929)
* user interface
  - fix unit display for pressure in flight setup dialog (#2933)
* data files
  - added "Pilatus B4" polar

Version 6.6.2 - 2013/06/12
* map
  - fix misplaced topography labels (#2564)
  - fix keyboard panning with track up (#2908)
* infoboxes
  - ensure that the unit symbol is visible
  - fix ballast display in vario gauge (#2911)
* tasks
  - update all settings after task type change
* devices
  - Volkslogger: fix IGC file download on Windows CE
  - EWmicroRecorder: fix corrupt task declaration (#2921)
  - fix potential crash when garbage is received from device
  - fix IOIO reconnect
  - generate G record even when first device has no GPS (#2849)
* cross section
  - also display unknown airspace types (#2884)
* Raspberry Pi
  - fix instant crash (#2922)
* Altair
  - never override data path (#2509)
* Android
  - faster startup

Version 6.6.1 - 2013/05/08
* cross section
  - fix airspace display after display rotation (#2825)
* user interface
  - fix malformed name in airspace warning dialog (#2813)
  - don't lost focus to waypoint list on Altair (#2835)
  - don't forget map zoom when returning to map (#2805)
* devices
  - indicate duplicate devices in list
  - allow using more than one TCP/UDP device
  - fix spurious errors after IOIO baud rate change (#2733, #2754)
  - K6Bt: fix configured baud rate setup on Android (#2836)
  - work around Android 2.3 Bluetooth crash bug
* tasks
  - prevent moving target out of the cylinder (#2794)
* configuration
  - fix regression with polar configuration (#2803)
* support gcc 4.8

Version 6.6 - 2013/04/23
* map
  - optional distinct map zoom on each page (#1603)
  - add label selection "Task waypoints & airfields"
  - allow configuration of "Final glide bar" display (#2554)
  - new snail trail option "Vario-scaled dots and lines"
  - topography icons
  - don't draw pan info over north arrow (#2765)
* cross section
  - show airspace names (#1149, #2390)
  - use glide polar instead of current glide ratio (#2687)
* infoboxes
  - green InfoBox distance when inside observation zone (#2560)
  - limit the InfoBox aspect ratio
  - new InfoBox styles "Shaded" (#1852), "Glass" (#2466)
  - waypoint details button in target dialog (#1967)
  - show distance in radial InfoBox comment (#2577)
  - new InfoBox "ATC radial" with distance in nautical miles (#2269, #2706)
  - improved wind edit panel (#2770)
* user interface
  - replay fast-forward
  - new waypoint location editor (#343)
  - show required glide ratio in waypoint details (#1573)
  - add airspace ack button to map item list (#2139)
  - additionally show airspace altitude in feet (#2379)
  - show more files in replay file picker (#2582)
  - clicking with Ctrl key pressed moves the simulator (#199)
  - vario bar at the right edge of the map
* tasks
  - MAT tasks (#563)
  - custom symmetric quadrant (#2125)
  - AAT keyhole (#1687)
  - add AST point option "Score exit" (#2544)
  - optimise start point
  - allow up to 30 turn points in racing tasks
  - local time for task start open/close time (#2645)
  - enforce the task start open/close time (#2678)
  - fix start auto-advance
* calculations
  - improve the circling wind algorithm (#2690)
* devices
  - Volkslogger: support IGC file download (#1972)
  - Volkslogger: declaration no longer erases waypoint database from logger
  - CAI302: support uploading all waypoint file types (#2054)
  - V7: support for QNH synchronization to V7 vario
* Android
  - faster map renderer on some Android devices
* other
  - new polars for two G 102 Astir variants (#2701)
  - new option "auto bugs" increases bug setting every hour (#1526)
* configuration
  - fix saving of configuration values in non-metric setups (#2771)

Version 6.5.4 - 2013/04/10
* devices
  - Volkslogger: increase timeout for reading flight list
  - V7: fix QNH change
* logger
  - fix failing IGC logger (#2658, #2735, #2736, #2746, #2751)

Version 6.5.3 - 2013/03/26
* user interface
  - eliminate flickering in the cross section on Windows
  - fix wrong radial display in target dialog
  - start at terrain center when there's no GPS fix and no home location
* task
  - fix line OZ rounding error (#2599)
* devices
  - FLARM: fix IGC file download on firmware 5.09 (#2619)
* Android
  - fix crash with Hebrew language
* Mac OS X
  - fix crash on startup (#2607, #2667)
  - show missing serial ports, hide internal devices (#2668)
* infoboxes
  - fix rendering of thermal assistant aircraft symbol (#2702)

Version 6.5.2 - 2013/03/15
* user interface
  - fix hang during startup (#2662, #2663)
  - fix freeze in dialogs (#2664)
  - automatically re-enable manual wind controls (#2336)
  - fix crash after connecting FLARM (#2669)

Version 6.5.1 - 2013/03/12
* infoboxes
  - fix MacCready adjustment for non-metric units (#2654)
* user interface
  - fix bogus "restart XCSoar" messages
  - fix cross section render error on some OpenGL chips (#2631, #2661)
  - allow gestures in cross section (#2655)
* devices
  - fix crash in Android Bluetooth driver (#2636, #2656)
  - fix NMEA input on Android Bluetooth Server
* data files
  - use the terrain cache even when the system clock is wrong
  - fix G record regression (#2657)

Version 6.5 - 2013/03/08
* map
  - lower zoom levels possible while circling (#1120)
  - draw FAI triangle areas (#1563)
  - optimise the terrain renderer
  - added "Wind Up" display orientation
  - high-resolution terrain renderer (Android/Linux only)
  - kinetic panning (Android/Linux only)
  - new terrain color ramp "Gaudy"
* calculations
  - don't detect landing while climbing in a wave (#1330, #2289, #2406)
  - basic support for the contest "DMSt" (#2208)
* tasks
  - add task start countdown (#136, #1080)
  - optimise racing tasks for minimum distance
  - allow observation zone sizes up to 200km (#2401)
  - always use "arrival safety height" when calculating arrival heights
    for intermediate task turnpoints
* devices
  - LX: support flight download from LXNAV Nano (#2085)
  - LX: support flight download from LX5000/LX7000 pro IGC
  - LX: read bugs setting from the LX160 vario (#2167)
  - Android/IOIO: support BMP085 sensor (DroidSoar V2)
  - Android/IOIO: support MS5611 pressure sensor
  - added driver for Levil AHRS device
  - Leonardo: read indicated airspeed from PDGFTL1 sentence
  - C-Probe: read IAS/TAS from the device
  - K6Bt: fix baud rate switching with various drivers
  - K6Bt: fix configured baud rate setup on Android
* data files
  - added MATZ airspace class (#2530)
  - integrated handicaps from DAEC 2012
* logger
  - auto-flush IGC logger after every fix
* user interface
  - preselect first item with details in map item list for
    faster access (#2069, #2207)
  - non-modal FLARM radar (with InfoBoxes and menu)
  - show FAI triangle sectors in task manager
  - can drag modal dialogs
  - short click opens InfoBox dialog
  - support keyboard input on desktop computer
  - improved angle input (e.g. wind direction, sector radials)
  - faster map initialisation during startup
  - reduce audio vario latency
  - better bold fonts on Linux
  - add page option to show cross section below map
  - allow pages with FLARM radar and thermal assistant
  - double click on vario opens main menu
  - allow opening main menu while panning
  - new translations: Hebrew, Vietnamese
* infoboxes
  - added thermal assistant infobox
  - inverse colors for wind arrow infobox and flarm gauge (#2337)
* track friends via internet connection (SkyLines live tracking)
* SkyLines tracking enabled on Windows CE
* Android
  - check if external storage is mounted
* Documentation
  - started a French translation of the manual
  - included an almost complete German translation of the manual

Version 6.4.6 - 2013/01/23
* devices
  - Leonardo: fixed vario parser for the $c sentence
  - C-Probe: fixed temperature offset bug
  - GTAltimeter: fixed vario parser
  - SerialPort: fixed lockup/hang problem when closing for some CE devices (#2515)
* user interface
  - sort airspaces properly in the airspace list dialog (#2528)
* infoboxes
  - fixes broken wind arrow display in some situations (#2295)
  - fix font scaling on screen rotation change (Android/Linux OpenGL)
* data files
  - fixed arc airspace approximation threshold handling (#2360)
* configuration
  - save waypoint label display configuration changed from menu (#2548)

Version 6.4.5 - 2012/12/14
* calculations
  - fix rounding error in convex boundary calculation (#2477)
* devices
  - Vega: fix MacCready setting feedback loop (#1218, #2490)
* user interface
  - faster gesture drawing
  - fix crash in InfoBox page setup (#2122)
  - allow scrolling the check list on Altair (#1289)
* map
  - fix crash in terrain renderer with broken map file (#2478)
* data files
  - added "LAK-12" polar

Version 6.4.4 - 2012/11/15
* devices
  - CAI302: longer timeout for "CLEAR LOG"
* user interface
  - fix font preview in configuration dialog
  - fix the Escape key on Altair
  - fix wind InfoBox dialog layout (#2192)
  - add missing "Switch InfoBox" button (#2246)
* Android
  - fix text rendering on some PowerVR GPUs
* Windows
  - fix garbled screen area in task manager (#2272)

Version 6.4.3 - 2012/11/01
* devices
  - fix freeze bug on device reconnect
  - LXNAV Nano: fix crash in Nano configuration dialog
  - LXNAV V7: fix NMEA setup over Bluetooth
  - Colibri/LX20: fix LXN/FIL to IGC conversion (#2262)
* user interface
  - fix the download manager on Samsung phones

Version 6.4.2 - 2012/10/17
* calculations
  - contest: relax altitude difference check (#2348)
  - improve take-off and landing detection (#2391)
* devices
  - CAI302, B800: fix ballast command (#2387)
  - IOIO: fix baud rate switching, fixes LXNAV V7 and Volkslogger (#2277)
* data files
  - added polar of "Ka 6E" and corrected the "Ka 6CR" one (#2327)
  - added polars of "AK-8" and "Blanik L13-AC" (#2329)
* map
  - suspend the map renderer while thermal assistant is shown
* user interface
  - closing the XCSoar window cancels the current modal dialog (was
    broken on Windows)
  - fix off-by-one bug in combo list (#2382)
  - fix map updates in replay/simulator on Linux (#2236)
  - fix file manager on new XCSoarData directory
  - fix excess error messages in file manager (#2395)
  - validate UTF-8 in xcsoar-checklist.txt (#2396)

Version 6.4.1 - 2012/08/30
* calculations
  - fix "final GR" calculation (#2256)
  - improved great circle vector calculation precision
* map
  - new option to disable the wind arrow
* data files
  - increased arc airspace resolution for large radiuses
* devices
  - fix potential crash in I/O thread
  - fix date/time parsing in Flytec device driver
  - Volkslogger: fix task declaration over Bluetooth
  - CAI GPS-NAV: work around timing problem
  - LX: fix Colibri/LX20 declaration problems
  - Westerboer: support for smaller steps in MC value setting
  - improved Bluetooth support on Windows CE
  - work around Windows CE serial port driver bug, fixes freeze during
    Nano task declaration (#2255)
* user interface
  - remove duplicate "trail drift" setting (#2252)
  - fix flarm teamcolor saving (#2291)
  - fix flarm targets in map item list (#2267)
* logger
  - IGC B record is invalid ("V") with just 2D fix
  - log pressure altitude in IGC files
* fix crash on low battery in simulator mode (#2306)

Version 6.4 - 2012/07/31
* calculations
  - Contest: add FFVV NetCoupe (#1648)
  - Contest: optionally include next task point in OLC classic/plus
    score calculation (#1561)
* devices
  - support up to 6 devices
  - buffered serial port I/O
  - FLARM: new FLARM setup dialog
  - added drivers for GliderTools GT Altimeter and Compass C-Probe
  - LXNAV V7 and Nano configuration dialog
* data files
  - removed support for separate terrain/topography files, now XCM only
* map
  - configurable airspace rendering (#1847)
  - "dots for sink" trail styles
  - weather stations on the map (#1487)
* user interface
  - added "Airspace On/Off" menu button
  - save Flarm team mates in the profile (#1997)
  - added para- and hang glider and aircraft symbols (#1626)
  - audio vario (#1576)
  - improved airspace list rendering
  - configurable map item list (#1936)
  - "GoTo" button in map item list (#2069)
  - show corresponding waypoint file in waypoint details dialog (#1624)
  - show gesture path while dragging
  - file manager, can download data files
  - new option to disable the "final glide" display mode
* infoboxes
  - added automatic altitude infobox (baro. altitude with GPS fallback)
  - added wind arrow infobox (#1598)
* Android
  - support x86 and MIPS CPUs
  - Bluetooth server for NMEA out

Version 6.3.11 - 2012/07/27
* calculations
  - fix freeze in glide solver
  - fix transition in small cylinder for key hole observation zones
    (e.g. BGA, #2229)
  - fix AAT buttons in new tasks (#2183)
* data files
  - fix crash in CUP task loader
* map
  - fix rounding error in annulus renderer (#2221)
  - redraw map after target was moved (#2216)
  - fix bogus "around terrain: -1" map element (#2205)
  - fix waypoint label style when no map is loaded

Version 6.3.10 - 2012/07/20
* calculations
  - fix rounding error in sector angle calculation (#2102, #2209)

Version 6.3.9 - 2012/07/18
* calculations
  - show AAT/target info before the first GPS fix (#2183)
* data files
  - fix crash in the "Status File" loader
* devices
  - plausibility tests for NMEA input
  - fixed Westerboer VW921 airspeed reading

Version 6.3.8 - 2012/06/22
* fix broken graphics (#2182, #2184, #2185)

Version 6.3.7 - 2012/06/21
* calculations
  - show altitude difference to target point, not area centre
  - enforce the 150 minutes limit for OLC league (#2174)
  - fix airspace warnings on old ARM CPUs (#2127)
* devices
  - LX: improved LXNav V7 support
  - skip failed devices for task declaration
* replay
  - fix parsing of flight date in IGC files
* Android
  - fix crash during METAR download (#2156)
  - fix map flipping (#2154)

Version 6.3.6 - 2012/06/06
* calculations
  - fix task start arming inconsistency
  - fix crash in thermal locator (#2137)
  - consider head wind in STF only if MacCready setting is zero
* devices
  - fix NMEA out
* data files
  - added "ASW-28 (15m)" polar (#1919)
* user interface
  - ignore double clicks when mouse/finger has moved
  - the "back" key returns focus to map
* Windows
  - check for XCSoarData in the XCSoar.exe directory (#2136)
* Android
  - fix crash on IOIO reconnect (#2130)
  - fix interference of two or more IOIO UARTs (#2107)
  - eliminate delay from IOIO connect

Version 6.3.5 - 2012/05/31
* calculations
  - fix rounding error in task minimum search for finish lines (#2102)
* devices
  - fix crash on connection failure during flight download (#2107)
* map
  - fix horizontal terrain stripes (#1745)
* Android
  - fix compatibility with Android 1.6
  - fix hanging IOIO/Bluetooth connection
  - fix crash in FLARMNet dialog
  - save crash dumps in directory "XCSoarData/crash/";
    this requires the Android permission "READ_LOGS"

Version 6.3.4 - 2012/05/24
* calculations
  - fix overflow in ETE/ETA calculations on big tasks (#2066)
  - fix bogus landing detection right after takeoff (#2081)
* task manager
  - fix FAI start/finish line length (#2079)
* devices
  - CAI302: fix connection lost after MacCready update (#2029)
* user interface
  - increase double click interval to 500ms (#2088)
  - fix UTC offset preview (#2082)
* map
  - sanitise map scale (#2086)
  - fix crash on topography triangulation failure (#2089)
* Android
  - fix profile path on Samsung devices with external SD card (#2051)

Version 6.3.3 - 2012/05/05
* calculations
  - use arrival height instead of terrain safety height for MC0 Alt.D
    (#1991, #1992)
  - fix arrival heights on map when no terrain is available (#2018)
* user interface
  - refresh the device list automatically
* Android
  - fix crash after too many network failures (#1957)
  - improve the pressure sensor's Kalman filter
  - fix Bluetooth/IOIO receive data truncation
  - reduce the risk of getting killed by the Android Activity Manager
* logger
  - Fix logging of "start" events
  - Fix logging of "before takeoff position fixes" in IGC logs (#2052)

Version 6.3.2 - 2012/04/26
* devices
  - FLARM: fix flight download (#2024)
* user interface
  - improved list colors, white text on dark blue background
  - limit form field labels that are too wide (#2025)
* Android
  - apply a Kalman filter to the pressure reading (#1928)

Version 6.3.1 - 2011/04/19
* calculations
  - fix crash with far away task (#1969)
  - fix high speed remaining when wind drift is disabled (#1962)
  - fix crash when scrolling beyond the poles (#2005)
  - fix airspace activity (day of week) calculation
* devices
  - allow standard NMEA sentences to begin with 'P'
  - add missing NMEA checksum verifications
  - Borgelt: send bugs and ballast to the B800 (#1940)
  - Borgelt: read the ballast setting from the B800 (#1940)
  - LX: support the LXNav V7
  - Flymaster: initiate NMEA mode
  - AltairPro: relax timeouts
  - FLARM: relax timeouts
  - fix timeouts on Windows CE (FLARM driver and others) (#1970)
  - ignore garbage at the beginning of NMEA lines
  - fix the NMEA out driver (for Altair double seater and others) (#1982)
* logger
  - fix format of IGC 'C' records for takeoff/landing (ambiguous spec) (#1993)
  - fix landing time in flight logger (#2012)
* map
  - don't fill acked airspaces (#1958)
  - fix display of full-circle annulus (#2000)
* task manager
  - fix rename/delete function for task files (#1985)
  - also clear optional starts with "Clear All" button (#2014)
* waypoints
  - add all examined waypoints to recently used waypoint list (#2009)
* Linux
  - fix HTTP networking bugs
* Android
  - fix hanging shutdown after IOIO connection failure
  - fix saving of airspace colors (workaround for android compiler bug) (#1954)
* Windows
  - fix double key presses on Windows CE / PPC2000
* Altair
  - recover focused dialog control (#1868)

Version 6.3 - 2012/03/29
* calculations
  - real-time OLC score
  - configurable permanent polar degradation
  - finish: allow flight to boundary (reenabled)
* devices
  - COM port monitor
  - fix for TCP port on Windows
  - added separate FLARM driver for declaration and IGC file download
  - FLARM: generate checksums for task declaration
  - added driver for the Westerboer VW921/VW922 devices
  - added driver for the FlyNet variometer
  - allow up to 4 devices
  - LX: support the LX Color Vario
  - LX: send QNH and ballast to device
  - LX: send keep-alives while in flight list
  - LX: support LX1600 pass-through mode
  - send/receive bugs setting to/from device, if driver support it
  - support for K6-Bt baud rate switching
  - CAI302: units editor
  - CAI302: write waypoint database to CAI302
  - CAI302: baud rate switching
  - Flytec: correct airspeed and ground speed factor
* map
  - airspace rendering fixed
  - show new map items list on click
  - reduce map jiggling, improved E Ink display support
  - multi-touch drag triggers pan
  - waypoint labels: support "required glide ratio" instead of
    "arrival height"
* user interface
  - show METAR data in natural language
  - sort METAR stations by name
  - added kinetic scrolling for non-WinCE platforms
  - enable font anti-aliasing on Linux and Mac OS X
  - show airspaces in the task manager
  - larger form rows on touch screens
  - added UTM coordinate format
  - single click in target dialog moves the target
  - dpi-aware dialog layout
  - show units in the analysis dialog
  - optional full-screen mode on Linux
* logger
  - added "Start only" option for auto logger
* data files
  - added support for CompeGPS waypoint files
* internet
  - added LiveTrack24 live tracking
* Windows
  - use XCSoarData folder on removable drives/cards if available
* Android
  - support reverse screen modes for Galaxy Tab
  - support baro sensor
  - fix profile saving bug after initial installation
  - improve Bluetooth and IOIO error handling
* Altair
  - fix configuration dialog navigation
* LX MiniMap
  - support for the hardware buttons

Version 6.2.6 - 2012/02/25
* calculations
  - fix bogus terrain warnings
  - fix incorrect expiration of wind data, e.g. for temporary manually
    overridden automatic wind calculations results
  - fix auto MacCready calculation
* devices:
  - Vega: fix Vega configuration dialog
  - Android: don't auto-reopen the internal GPS periodically
  - Android: fix deadlock when internal GPS is disabled
  - fix rare crash bug during task declaration
* fix parsing of weather station codes read from profile
* Altair:
  - fix a few broken dialog hot keys
* Windows
  - allow configuring the UTC offset on Windows CE

Version 6.2.5 - 2012/01/27
* calculations
  - fix time calculation when goal is above aircraft
  - fix speed to fly when goal is below aircraft
  - fix minor OLC miscalculation
  - enable the logger ID on all platforms
  - prevent spikes and jumps during IGC replay
* infoboxes
  - fix display of "FIN ETE VMG" and "WP ETE VMG"
* user interface
  - enable 5 InfoBoxes on the right in landscape mode
* settings
  - fix handling negative UTC offsets
* devices:
  - fix regression in EW MicroRecorder task declaration
  - EW MicroRecorder: make task declaration cancellable
* Android
  - fix black screen after resume
* Windows
  - fix freeze on the Windows Mobile "Today" screen

Version 6.2.4 - 2011/12/24
* calculations
  - fix arrival altitude calculation when goal is above aircraft
  - take terrain safety height into account for start point
  - calculate final glide MacCready even when no thermal was measured yet
  - fix rare crash in AutoMacCready calculation
  - converge AutoMacCready to zero when goal is unreachable
  - fix crash with far away task
  - fix crash in terrain reach calculator
* devices
  - Borgelt: send MacCready to B800 with CAI302 protocol
  - Flytec: fixed the $FLYSEN parser (more data, including GPS)
* Android
  - fix bogus long InfoBox clicks
  - fix crash after resuming
  - don't reveal InfoBoxes after rotating the display during pan
* Windows
  - work around startup problem on hx4700 with Windows Mobile 5
* Altair
  - fix crash in InfoBox cursor movement
* user interface
  - restore the current menu after rotating the display
  - fix sorting by filename in file selector of task manager
  - allow modification of some additional infobox values with up/down keys
    (or volume keys on android devices).
  - fix crash in the .xci file parser
  - new translation: Korean
* map
  - performance improvements for large maps
  - redraw map after terrain cache update
* settings
  - load configured METAR/TAF stations on startup
  - remember UTC offsets > +12 hours.

Version 6.2.3 - 2011/11/19
* calculations
  - show correct "next distance" even if glide solver fails
  - don't discard manual wind when auto wind is disabled
  - don't discard manual wind until a new estimate is calculated
  - fix memory leak
* user interface
  - reduce menu flickering
  - fix crash in waypoint list dialog when waypoints have large comments
  - prevent waypoint editing if waypoint file is read-only
  - fix clipped task display on wide screens
* map
  - speed up the map renderer
  - reduce memory usage on PPC2000
* data files
  - Automatically try to detect character encoding of airfield details file
  - speed up waypoint/airspace loading
* logger
  - Added competition id to IGC file output
* Linux
  - display error message when fonts could not be loaded
* Mac OS X
  - initial public release, distributed in a DMG package

Version 6.2.2 - 2011/11/04
* devices
  - save the "bulk baud rate" setting
  - don't auto-restart NMEAOut and XCOM760
* calculations
  - fix instant L/D formula
  - fix malformed F records in IGC files
  - minor fix for FLARM stealth calculations
  - fix auto QNH formula
  - fix reach/route arrival calculations with strong wind
* user interface
  - fixed several minor bugs in the plane database dialog
  - fix MacCready steps for knots and ft/min
  - manual and translation updates
  - support "airspace margin" setting for "All below"
  - fix crash in font editor
* data files
  - fixed bugs in TNP airspace file parsing
* Android
  - acquire "Vibrate" permission

Version 6.2.1 - 2011/09/26
* faster METAR and TAF download
* devices
  - FLARM: clear old barometric altitude as soon as FLARM is detected
* user interface
  - show validation errors before task declaration
* Windows / Altair
  - restore the "Enter" key in dialogs (knob click on Altair)
* Android
  - fix hang on quit
  - fix screen corruption when rotating the progress screen
  - fix startup crash with manual display orientation
  - fix memory leak in network code
  - implement timeout in network code
* Mac OS X
  - fix clock query
  - store data in ~/XCSoarData

Version 6.2 - 2011/09/08
* devices
  - Android IOIO
  - Android: support native serial ports and USB-RS232 adapters
  - added task declaration support for the IMI ERIXX logger
  - improved support for the Digifly Leonardo
  - auto-detect serial ports on Windows CE
  - serial port support on UNIX
  - CAI302: fix byte order bug on PC
  - CAI302: IGC file download
  - IMI ERIXX: IGC file download
  - LX/Colibri: IGC file download
  - LX: support baud rate switching
  - Volkslogger: fix task declaration on PC
  - Vega: update vario when there is no GPS fix
  - PosiGraph: task declaration
  - device declaration can be cancelled
  - reconnect individual devices after failure or timeout
  - device manager dialog, with manual reconnect
* calculations
  - dry mass is seperated from the polar reference mass
  - airspace distance miscalculations fixed
  - new wind algorithm "EKF", replacing ZigZag
  - OLC calculation speedup
* user interface
  - added support for reverse portrait/landscape screen orientations
  - multiple flarm team mates and teams possible
  - nearest airspace distance info boxes
  - better font for large info box values
  - airspace warnings: show vertical distance if above/below
  - profiles are not incremental anymore; initial support for editable
    user profiles
  - MacCready InfoBox: scale increments according to user unit
  - METAR and TAF
* map
  - redraw terrain only if needed (saves battery power)
  - airspace rendering optimised
* data files
  - auto-detect the character encoding in waypoint/airspace files
* tasks
  - allow finish height in MSL or AGL

Version 6.1.5 - 2011/08/20
* data files
  - fixed arcs in TNP airspace files
* devices
  - fixed temperature reading from Altair/Vega and Westerboer devices
* calculations
  - airspace distance miscalculations fixed
  - fixed builtin polars with points above 200 km/h
* Android
  - fix timer crash

Version 6.1.4 - 2011/07/30
* memory leaks fixed
* calculations
  - fix miscalculation in start point chooser
  - finish: revert "allow flight to boundary" for now
* map
  - fix for the aircraft symbol
  - airspace rendering optimised
  - disable huge topography files on PPC2000 and Altair
* Android
  - fix text rendering on Adreno GPUs
  - fix another suspend/resume crash
  - clip the unit symbol in info boxes
  - smooth CPU usage info box
* Altair:
  - fix upside down screen

Version 6.1.3 - 2011/07/14
* devices
  - fix task declaration on PC
  - LX: correct byte alignment for task declaration
* calculations
  - reduce memory usage
  - finish: allow flight to boundary
  - Racing task, FAI Task: allow 11 turnpoints
  - task: support AGL maximum start height
* user interface
  - translation updates
  - new translations: Japanese, Ukrainian
  - support mouse wheel on Linux
  - fix duplicate text input in edit controls on PC
  - update info boxes after leaving full-screen
  - fix PNA model type
* map
  - fix map location when all devices fail
* Android
  - support hardware keyboard in custom XCI files
  - clip text in the "credits" dialog
  - catch Java exceptions in the text renderer
  - reduce texture memory usage on newer GPUs
  - fix terrain rendering on Mali-400 (Samsung Galaxy S II)

Version 6.1.2 - 2011/06/28
* devices
  - workaround for GPGGA/GPRMC clock difference
* calculations
  - reduce memory usage further
  - fix boundary routine of the key hole zone
  - set system clock only from a real GPS fix
  - set system clock again after device reconnect
  - MacCready setting defaults to safety MacCready on startup
* user interface
  - change low battery thresholds
  - manual and translation updates
  - fix UTC offset setting
  - fix overlapped InfoBox text
  - translation updates
* map
  - fixed coast line display (areas below zero no longer flooded)
* Linux
  - fix broken textures on GPUs with power-of-two dimensions
* Android
  - enable sound effects on task start, arm turn, GPS connection
  - continue calculations while airspace warning is displayed
* Altair
  - the Escape button saves dialogs (such as InfoBox setup)

Version 6.1.1 - 2011/06/01
* calculations
  - fix arrival heights which are below the safety height
  - reduce memory usage
  - fixed several bugs in the teamcode calculation and display
* user interface
  - new option for large glider symbol
  - re-enable the team bearing diff InfoBox
  - fix crash in the waypoint editor
* Windows
  - workaround for PPC2000 bug that caused lockups
* Android
  - fix crash bug after orientation change and resume
  - support non-standard SD card mount points
* Altair
  - fix UI lag
  - fix default task on startup
  - optionally load XCSoarData from USB drive
  - swap "ACK Warn" / "ACK Space" hot keys
  - disallow the on-screen keyboard
  - fix clipped cursor in text entry dialog
  - fix default font for "important topology"

Version 6.1 - 2011/05/19
* devices
  - CAI302: read QNH setting
  - Vega: send configured QNH to Vega
  - allow disabling a device explicitly
  - listen for NMEA on TCP port
  - automatically restart FLARM after declaration
  - Stealth mode detection of other FLARM targets
* user interface
  - "pan to" button in waypoint dialog
  - waypoint selection screen shows last used waypoints if no filter is set
  - change the info box geometry without restarting XCSoar
  - change the display orientation without restarting XCSoar
  - tabbed Task dialog with icons or text on tabs per settings
  - new InfoBox configuration dialog
  - configurable aircraft symbol
  - new translations: Danish, Norwegian Bokmal, Romanian
* route planning
  - new optional minimum-time route planning around airspace and terrain.  
    - allows avoidance or terrain, airspace or both
    - takes final glide and cruise-climb portions of flight into account
  - Configuration in Route Planner page of settings.  
    - Feature is by default disabled.
    - See settings help text for configuration options
  - Limitations of current version:
    - does not update the final glide bar, task times etc for any obstacle deviations
    - does not handle aircraft or destination location inside airspace
    - does not allow paths with course deviations greater than 90 degrees each leg.
    - some "jumping" of the solution may be experienced as altitude/location changes.
* reach (glide terrain footprint)
    - new engine for calculating the where the glider can fly in final glide,
      formerly known as the glide terrain footprint, now referred to as 'reach'.
    - this can calculate the reach around terrain obstacles
    - landable waypoints visible on the map are marked according to whether they are
      reachable
    - the reach calculation is configurable, turning search can be disabled if
      running on low-powered devices.
* map
  - north arrow is automatically hidden in north-up mode
  - added configurable slope shading (off/fixed/wind/sun)
  - autozoom uses stepless zooming and has configurable upper distance bound
  - "north up" map orientation now respects "glider position offset"
    by configuring a "shifting axis", i.e.
    - shifting based on bearing to target (i.e. North orientated "target up")
    - shifting based on average of recent ground track
      (i.e. North orientated "track up")
  - the estimated thermal position is now used as map center during circling
  - a selection of which waypoint labels are displayed is now possible
    (All, Task & Landables, Task and None).
  - different rendering of roads based on importance (major, normal, minor)
  - a different font is used for rendering important topology labels (i.e. big cities)
  - landables can be displayed with runway heading and proportional length if the
    necessary data is contained in the waypoint files
  - glide terrain range line more detailed, uses 50 radial points rather than 20
  - added option to display track bearing line in map
  - optional transparent airspace rendering
  - terrain ramp auto-scaling disabled
* data files
  - support for SeeYou .CUP task files in the task manager
  - support for GPSDump/FS FormatGEO and FormatUTM waypoint files (.wpt)
  - support for OziExplorer/CompeGPS waypoint files (.wpt)
  - added airspace class G
  - wing area field is read from extended polar files if available
  - zander files: description field is used for additional airport detection
  - added frequency parsing for airspace files
    - TNP: RADIO field
    - OpenAir: AR command
  - the frequency and runway heading/length given in cup files are now displayed
  - use runway heading and length contained in cup waypoint files
  - for WELT2000 generated winpilot waypoint files (.dat) use runway heading
* task
  - new Task Manager and calculator dialogs
  - FAI Triangle filter when adding turnpoints
  - added BGA start point sector
  - added AAT inner radius sector
  - configurable alternate sorting 
    - by arrival altitude
    - along task direction
    - along home direction
  - "long-click" in task turnpoint zone displays Target dialog
  - "arm advance" menu buttons removed.  Next/previous buttons function as normal
    for turnpoints (including startpoints) not requiring arming, for those that do
    require arm, "next" reads and functions as "arm" on first press and once armed,
    reads and functions as "next".  "previous" reads and functions as "previous" if
    not armed, "disarm" if armed.
  - time margin of AAT optimisation is configurable under "Default task turnpoints" page, expert mode
    as "Optimisation Margin" option.
  - auto goto task: when no task is defined then on takeoff, if there is a waypoint
    within 1km of the takeoff location, a goto task pointing back to this location
    is automatically created.
* infoboxes
  - new graphical infoboxes
    - barogram
    - vario trace
    - netto vario trace
    - thermal circling trace
    - thermal band
    - task progress
  - new infoboxes:
    - time below maximum task start height
    - wp and task ETE assuming ground speed is maintained
* Android
  - support landscape/portrait switching
* Dialog updates
  - Analysis dialog shows multiple contest (OLC etc) results
  - Analysis dialog includes a thermal band graph
  - Waypoint select dialog allows filtering by start/finish
  - Airspace warning dialog only shows buttons suitable for the respective airspace item, 

Version 6.0.10 - 2011-04-29
* fix crash in flarm teammate setting
* user interface
  - enable gestures by default
  - show the primary data directory in the configuration dialog
* calculations
  - fix wind direction on glide terrain line
  - enable warnings for GND airspaces when AGL altitude is negative
* Android
  - fix two crash bugs on sound effect
* Altair
  - correct key handling behaviour in Lists
  - prevent wraparound of cursor navigation

Version 6.0.9 - 2011-04-06
* devices
  - work around iPaq Bluetooth driver bug
* map
  - fix for hanging map on slow hardware
* Windows
  - fix setting the system time from GPS
  - PPC2000: major performance improvement
  - more backslash path fixes on Windows CE
* Android
  - don't require GPS and Bluetooth on Android Market
  - implement the battery InfoBox
  - internal GPS: show "waiting for fix" until location is obtained
  - allow SD card installation
  - "Droid Sans" is the default Android font
  - enable font preview
  - dead hardware keys fixed
  - implement sound effects

Version 6.0.8 - 2011/03/23
* don't estimate thermal source for skewed thermals
* devices
  - CAI302: fix task declaration on Android
  - EW microRecorder: minor task declaration fix
* configuration
  - Units: fix "feet per minute" support
  - save the "Auto Logger" setting
* Windows
  - use backslash for paths on Windows CE
* Android
  - calculate WGS84 to real altitude (internal GPS)
  - fix incorrect airspace warning repetitions
  - auto-reconnect to Bluetooth GPS after timeout
  - support the acceleration sensor
* Linux
  - more dialog improvements
  - fix bold font rendering
  - case insensitive file name matching

Version 6.0.7 - 2011/03/12
* devices
  - EW microRecorder: timeout during connect
  - EW microRecorder: increase RX timeout
  - EW microRecorder: insert new declaration into old EW-USER.TXT
* map
  - Airspace: support alternative OpenAir coordinate format
  - allow zooming in to 1 km
* replay: don't execute recorded input events
* Windows
  - hide the task bar on Windows CE Core
* Android
  - disable auto-restart on various Android configuration events
  - import time from internal GPS correctly
  - read internal GPS accuracy
  - the "back" hardware key cancels dialogs
  - map the volume keys to cursor up/down
* Linux
  - improved button and checkbox rendering
  - dialog keyboard navigation implemented
  - enable keyboard repeat

Version 6.0.6 - 2011/03/04
* devices:
  - fix declaration crash in Volkslogger, EW, CAI302, CAI GPS NAV
  - EW: remove duplicate newline in declaration output
* map
  - Airspace: add option to re-enable stencil buffer on PPC2000
* other
  - select waypoint: update heading filter only on large changes
  - reduce dialog memory usage
* Windows
  - compile vali-xcs.exe as console application
* Android
  - fix crash due to invalid UTF-8 labels
  - more pause/resume crash fixes
  - take advantage of ARMv7 CPUs
  - dialogs are modal now
* Linux
  - implement the serial port

Version 6.0.5 - 2011/02/26
* devices:
  - EWMicroRecorder: fix hang during task declaration
  - FLARM: parse PGRMZ as altitude above 1013.25 hPa
* user interface
  - scale the "Today Screen" buttons on large screens
  - fix page numbers in satellite image renderer
  - generate satellite file name from original waypoint id
* map
  - terrain: permanently disable failed tiles
  - terrain: fix "unexpected marker segment type" error
  - AAT: don't draw "dead zone" on ancient hardware (PPC2000)
  - Airspace: disable stencil buffer on ancient hardware (PPC2000)
* Android
  - fix bitmap loading on Samsung Galaxy Tab
  - show Bluetooth device names in configuration dialog
  - larger default fonts
  - improved airspace rendering
* Altair
  - fix dialog hot keys
  - task editor: bind F5/F6 to move up/down

Version 6.0.4 - 2011/02/19
* devices
  - EWMicroRecorder: parse PGRMZ as altitude above 1013.25 hPa
  - FlymasterF1: convert pressure to altitude
  - FlymasterF1: don't override the baro altitude of the primary device
  - LX: parse LXWP0 as altitude above 1013.25 hPa
  - Zander: PZAN1 contains QNH altitude
  - Zander: verify checksum
  - don't force cruise mode when no Vega/B50 is present
* user interface
  - prevent potential crash while using flarm radar dialogs
  - improve behaviour if "circling zoom" is disabled
  - vario: fix circling mode display
* map
  - enable terrain and topology by default
  - Terrain: load fewer raster tiles on Altair
* task
  - abort: for non-final glide options, don't prefer airports
  - task manager: reduce memory usage
  - olc: DHV-XC contest optimisation
  - olc: SIS-AT 2011 contest optimisation
* configuration
  - don't forget the home airport after a configuration change
* Android
  - device: support NMEA over Bluetooth RFCOMM
  - more pause/resume crash fixes
  - don't process hardware keys twice
  - fix bitmap loading on Android 2.3

Version 6.0.3 - 2011/02/02
* devices
  - EW, Volkslogger: restart I/O thread after declaration failure
  - CAI302: check for I/O errors during declaration
  - Volkslogger: enable task declaration
  - Condor: fixed wind direction processing
* user interface
  - Language: translation updates
  - Auto zoom: don't disable in circling mode
  - more airspace rendering fixes for Android
* map
  - Terrain: load more raster tiles on modern devices (second try)
* Android
  - keep display backlight on, don't suspend
  - support extra large displays (tablets)
  - allow task switching
  - disallow multiple instances of XCSoar
  - show notification icon while running
  - implement "Quit" properly
  - enable cruise/climb mode switching
  - use the external SD card on Samsung Galaxy
  - show on-screen keyboard buttons
  - fix profile breakage
  - show flarm and thermal assistant gauge
  - show text in splash screen

Version 6.0.2 - 2011/01/20
* devices
  - more robust NMEA checksum parser
  - CAI302: restart I/O thread after declaration failure
  - CAI302: parse PCAID baro altitude if "!w" unavailable
  - Condor: read wind from LXWP0
* user interface
  - Language: translation updates
  - Language: add Spanish translation
  - Language: add Russian translation
  - Language: translations Czech, Greek, Croatian, Italian, Serbian,
    Swedish imported from LK8000
  - Window: disable sunken window edges on HP31x
  - Target: adjust map layout
* map
  - Waypoints: more reliable waypoint decluttering
  - Topology: fix rendering bug
  - Terrain: reduce slope shading artefacts
  - Terrain: load more raster tiles on modern devices
  - Task: fix crash when drawing deformed sectors
* data files
  - Fixed potential crash while reading airfields files
  - Added more polars (Hang gliders, DG1000, Blanik, Jantar, ...)
* Android / Linux / OpenGL
  - enable translations
  - fix dialog titles
  - support big displays (tablets)
  - implement check boxes (for enabling "Expert" mode)
  - fix airspace rendering

Version 6.0.1 - 2010/12/26
* map
  - task, glide terrain: fix rendering bugs
* user interface
  - Language: translation updates
  - Language: always fall back to resource data
  - Language: enable translation on PPC2000/PPC2003
  - dialog "Switches": portrait mode layout fixed
  - dialog "Statistics": draw trace on task page
* terrain / topology
  - minor memory leak fixed
* glide computer
  - new built-in polars: IS28B2 and SZD30

Version 6.0 - 2010/12/19
* build system
  - compile with gcc / mingw32 / mingw32ce instead of Visual C++
* data files
  - support for SeeYou and Zander waypoint files
  - support for TNP airspace files
  - when started from SD card, XCSoarData is stored on SD card, too
  - when a XCSoarData directory exists on SD card, it is preferred
* devices
  - Altair Pro: task declaration
  - new drivers:
    - Flymaster F1
    - Flytec
    - ILEC SN10
    - Leonardo
  - NMEA logger and NMEA replay
* terrain / topology
  - cached terrain load during startup (faster)
  - incremental (faster) terrain/topology updates
  - faster terrain/topology rendering
  - slope shading can be turned off
  - auto-scale terrain colors
* user interface
  - mouse gestures
  - translation compatible with gettext / libintl
  - language auto-detection
  - configurable temperature unit (Fahrenheit)
  - configurable trail colors
* gauges
  - new FLARM radar screen
  - thermal assistant
* task
  - full rewrite of the engine, new task editor
  - support more task types
  - saved tasks are XML
  - alternates list
  - instant OLC score
  - OLC plus rules
  - instant AAT optimization

Changes from 5.2.2:
PAOLO:
- colorful vario gauge by Paolo (for FIVV only)
- (minor) infobox config layout in configuration
TOBIAS:
- ballast dump works outside task calculator
- start task info
ROB DUNNING:
- Font editing patch
- Allow DebugStore to use varargs and convert all ca
- Allow StartupStore to use varargs and convert all.patch
- Fix font in checklist dialog
- Allow synce pcp to be overridden via make

JMW:
- Added Condor device

Changes from 5.1.9beta9:
- Fixed bug in tasman vario gauge display
- Clearer display of flarm target climb rate
- renamed variables to improve readibility
- Added option to enable/disable FLARM radar separately from map
- Removed option to display trapezoidal relative altitude on FLARM radar
- Fixed LDNext bug
- Compatibility for widescreen displays courtesy of Rob Dunning
- PNA port work courtesy of Paul Coolwind
- Fixed SZD55 polar (more accurate) courtesy Luke Szczepaniak
- Added DG-300 polar courtesy Paul Coolwind

Changes from 5.1.9beta8:
- Info on persist load/save in startup log
- Clear logs if not enough space for persist
- Persist save of cruise efficiency
- Fixed mc speed bug when cruise efficiency modified

Changes from 5.1.9beta7:
- Draggable targets on touchscreen version
- Cursor toggle mode in landscape target dialog
- AAT Time to go resets to zero on cleared task
- AAT Time to go never negative
- Fixed bug in waypoint exclude outside terrain checking
- Fixed bug in time calculations with short final legs in task
  (final glide around multiple points).

Changes from 5.1.9beta6:
- added clear button to task editor dialog in portrait mode,
  courtesy Jacques Fournier
- added missing infobox copy/paste buttons in portrait mode
- added display of wing loadings for built in polars
- added GRecord stuff to Altair
- updated copyright text to source code
- moved close button in basic settings to left to improve usability on PNA
- FLARM targets display of average climb rate courtesy Lars H
- Team code position shown on map courtesy Lars H
- GRecord updates for Altair, PNA
- FLARM on-map display updates
- Button labels update for PNA
- Fixed minor bugs in calculator re ete (energy height not used in fractional calculations)
- Restart time now one hour
- Fixed bug in display of start in analysis page (barograph)
- Selective fine control of float attributes
- Added LAK17-15, Lak17-18, ASG29-15 (mod from ASW27-W)
- Display weight info on glide polar page
- FLARM declaration bug fix

Changes from 5.1.9beta2:
- Alternate text entry methods
- Can now use flarm database, courtesy Lars H
- Added copy/paste to infoboxes in configuration dialog
- Flymaster F1 bug fix (vario units)
- Porting to cegcc with Russell King
- Task/leg times to go etc only shown if task is completeable at current Mc
- Infobox selector has items sorted alphabetically
- Multiple start points ensure the current start is in the list.
- Draw cross in final glide bar if unreachable at current MC
- Initial support for XCOM760 radio
- Added input event to add temporary landable waypoint
- Goto function now allows tasks to be resumed
- Bug fix in DD.dddd waypoint edit format
- enabled use of flarmnet ids in flarm display (courtesy Lars H)
- Added input event to switch orientation modes
- added support for declarations to IGC approved FLARM devices
- added missing help for new infoboxes
- added control of circling zoom to input events
- battery voltage infobox for Altair (others to follow)
- added Ventus CM17.6 polar
- added duo discus XT polars courtesy Derrek Ruddock
- added option to set 800x480 resolution for ipaq 310 testing
- mods to allow configuration of Vega in portrait mode
- robustness enhancements (avoid buffer overrun in long waypoint comments)
- build script
- version bump
- More porting to cegcc; allow O3 optimisation, variable initialisation

Changes from 5.1.9beta1:
- Added Flymaster F1 device
- Fixed bug in AutoQNH
- Finer units in task rules dialog

Changes from 5.1.8:
- Draw red line on thermal band at start height when there's a start
  height limit and on start waypoint
- Touching list forms in the scrollbar area moves to that position in the list
- Don't display meters in airspace altitudes as well as feet unless meters is
  the user altitude unit.
- FL altitudes rounded to nearest 10 units to ease readability
- Zander support split off into its own device
- Fixed IAS of Zander (km/h -> m/s)
- Fixed bug in declaration to EW micro
- Added ASG29E-18 polar

--------------------


Changes from 5.1.7 beta6:
- Projected track line in AAT mode when track from last turn >10 degrees off target
- Allow start through top of start sector
- Bug fix, baro and GNSS altitude in log files swapped
- Fixed lockup on auto shutdown in simulator mode when out of batteries
- Higher colour contrast snail trail
- Changed "Ack for day?" to YES/NO/CANCEL
  (NO unacknowledges for day)
- Airspaces drawn closed if open
- Added UNL (unlimited) airspace top as used in wgc08
- Fixed lock/unlocking of targets in portrait mode
- Fixed direction of arrows on task line in AAT mode

Changes from 5.1.7 beta6:
- Energy height referenced to Mc speed to fly
- Fixes to airspace rendering in analysis dialog
- DMS/DMmmm/DDdddd units in waypoint edit
- Added proper dialog for airspace queries
- Prevent log points > 500 m from being added to snail trail or OLC store
- Minor Auto Mc improvements
- Ballast in basic settings has a timer, activated/deactivated
  by pressing ENTER, which progressively reduces ballast according to
  the rate set in the configuration settings (dump time).  Timer is only
  active while the basic settings dialog is open.
- AAT/FAI Sector rendering on screen now more accurate
- Bug fixes and cosmetic cleanups to airspace warning dialog
- Final glide through terrain status message warning logic improved
- Enhancements to thermal profile band and risk MC with respect to flying in
  mountains
- Added option for final glide terrain line to shade terrain outside glide range

Changes from 5.1.7 beta4:
- Airspace display in analysis dialog sped up slightly
- Airspace queries report MSL referenced height as MSL instead of "Alt"

Changes from 5.1.7 beta2:

- Task speed instantaneous improvements
- Fixed bug in start height reference in dialogs
- Added terrain height to barograph in analysis dialog
- Pressing ENTER on Mc value in task calculator sets it to time-averaged
  climb rate from circling
- Support for AGL airspace, now tested
- Bug fix in parsing airspace "M"/"MSL"
- Some graphical cleanups
- Pressing ENTER on range value in task calculator does optimise
- Auto Mc (final glide) won't wind down to zero the first time final
  glide is achieved.  It will wind down to zero after that though.
- Energy height used in achieved speed, cruise efficiency calcs
- When off-course by more than 10 degrees, shows distance penalty
  in % for that leg along track line on map.
- Cruise efficiency stays at user-set value; if the field is selected and press ENTER, then the value will be calculated (and set to that value).
- Fixed minor bug in energy height compensation of thermal stats
- Minor improvements to analysis dialog
- Improvements to task speed instantaneous (new, more robust algorithm)
- Airspace AGL supported (not tested), will add terrain height at center of airspace to base.
- Analysis dialog shows mc speed, sink rate on glide polar page
- Analysis dialog shows terrain height in airspace page
- Allow auto mc to function when no task defined
- Added task rules dialog from task start point
- Added height reference for Start max height rule (allows MSL or AGL)
- Increased accuracy of terrain footprint
- Added LS6-15 polar
- Cruise efficiency displayed and adjustable in task calculator.  The cruise efficiency
  is the increased average speed of the glider in cruise, due to dolphining or flying in
  rising air.  It is calculated and displayed in the task calculator.
  If the value is edited, then it will be used subsequently in arrival time calculations.
- Added g load estimation when acceleromter not connected
- Added experimental distance vario infobox.
  This is the the difference in height required to complete the task divided by the time step.
- Improved task speed instantaneous
- Hour glass used in nearestairspace input event, since this can take a few
  seconds.
- White bold (a la Google maps) on task waypoint labels
- Added input event "GotoLookup" which allows a single menu item to bring up the waypoint select
  dialog, and if a waypoint is selected, it will Goto and clear task.
  See pc.xci for example (it replaces the "Task Save" button)
- Fixed situation where auto Mc can wind down after task start due to manoeuvering near start
- When logger is started, if the task hasn't been saved, it is saved to the default task.

Changes from 5.1.7 beta1:
- Vario gauge shows thick red/blue line for sink/lift
- Last thermal stats only used if thermal gain > 0 and
  thermal time > 45 seconds.  This prevents spurious entries for ignored
  thermals, or for quick pullups in thermals without sustained turns.
- Not just airports but landpoints can now have "airfield" details

Changes from 5.1.6:
- Map scale display for non-metric units
- Fixed initialisation of AAT properties when adding waypoints from
  waypoint dialog

-------------------------------------------------------

Changes from 5.1.5 beta 6:
- Snail trail rendering improvements:
  -- removed 'wobble' of snail trail from long time ago
  -- don't crop partially visible lines
- Bug fix in AAT sector detection when start angle > end angle
- "Speed remaining" in status dialog renamed to "Speed estimated" as
  it gives the estimated final speed of the task
- Increased size of up/down arrows in FLARM gauge
- In target dialog, can move target up/down/left/right on Altair with
    DISP/CFG/F5/F6 keys, on PC with 2/3/6/7 keys
- Added blue line of constant distance arc in AAT sectors
- Fixed bug in LD vario and LD GPS calculations
- Added LX sentance (LXWP0) to support Condor
- Fixed bug in auto mc
- Task speed stats reset on task start/restart.

Changes from 5.1.5 beta 5:
- In target dialog, north up and north track modes cause screen orientation
  to be north-up
- Calculations in the target dialog is based on a timer now rather than triggered
  on change, to prevent calculations slowing down the refresh.

Changes from 5.1.5 beta 4:
- Infoboxes (AA Time, Task Time To Go, Next Time To Go,
             Task Arrival Time, AA Delta Time)
  now use consistent color format:
     black/white: AAT est > min time
     blue: AAT est turning now > min time
     red: AAT est < min time
- Task editor/overview page shows file name of task in caption, and shows '*'
   if task is edited and not saved.
- Bug fixes to tasman instruments vario
- Text entry dialog uses larger font
- Flight logger can use short file name, if "Logger short file" is true.
- Flight logger gets ID from 3-letter logger ID
  in System config, if not set this defaults to 'AAA'.
- AAT zero range (nominal) task is displayed thin green dashed,
  target task is displayed in thick green dashed
- Added new infobox "Thermal All / TC All" for gps vario averaged across
  all time spent in circling mode.
- Speedups and bug fixes to effective/achieved Mc calculations.
  achieved Mc is no longer influenced by gliding off high starts.
- AAT optimiser more accurate for setting range to 5 mins over min time,
  faster, and more robust.
- Prevented re-start of snail trail on minimum height if OLC disabled
- Full snail trail (OLC) data thinning bug fixes

Changes from 5.1.5 beta 3:
- "Smart averager", averager resets on cruise/climb transition
- Display AAT sizes next to waypoints in task edit
- Set AAT default size from sector size setting
- Target radial setting can wrap around
- "Target locked" is in target dialog now
- Improved robustness of AAT optimise buttons etc
- "Target" instead of "Mark Location" on default menu of Altair/PC
- Snail trail color scale fixes
- Target details cleared when changing a turnpoint
- AAT nominal task is displayed thick green dashed,
  target task is displayed in thin green dashed

Changes from 5.1.5 beta 2:
- Task speed statistics reset on task restart
- Draw vertical lines on analysis dialog barograph and task speed
  where legs started
- Locked targets are unlocked as soon as the AAT area is entered

Changes from 5.1.5 beta 1:
- Changed ExternalTriggerCruise to enum, so it can be off,
    "flap", or "SC" (speed command).
  Existing value of true is equivalent to "flap".
- Draw centroid/'bmw' symbol at targets in AAT task
- Calculate AAT time to go if turning now while in sector, then
   going to remaining targets after this.
- AA dT infobox goes blue if task time > AAT time + 5 minutes when in sector
   and pilot turns now.
  Therefore, particularly in last AAT sector, when AA dT is blue,
  it is reasonably safe to turn now, even if the target is deeper in the
  sector.  (only if color infoboxes are on)
- Set waypoint bearing and best cruise track to first leg bearing
  when in start sector, so blue arrow points to first target, and
  so does screen orientation.

Changes from 5.1.4:
- Target dialog steps in 2% and 2 degrees instead of 5.
- AAT target direction and best cruise track arrow (blue) extends
  towards task line from previous target through aircraft when advancing
  the target (aircraft is going past target)
- Less wandering of AAT target while in sector due to shift along track
- AAT delta T goes red when going under time
- Failure to load a task keeps old start/finish/aat properties

Changes from 5.1.3 beta9:
- Cleaned up portrait waypoint select and airspace select/control dialogs.
- When circling and in target dialog, orient towards waypoint
- Cleaned up compilation warnings for include files that aren't used
- Added display of 30s average glide angle to airspace page of analysis dialog
- Added labels "h" and "D" to airspace page of analysis dialog
- Added E/W, N/S fields to waypoint edit dialog
- Task editor asks whether added waypoints are the finish points,
  means user doesn't need to go back into AAT turnpoints after adding them
- Reorganised fields in task editor waypoint properties for more intuitive
  ordering.
- When adding waypoints from task editor, don't show misc buttons in turnpoint
  dialog (e.g. details, move up/down, select, remove) since they're not
  required here.
- Task editor, removed move down/up buttons when at extremities of task
- Added 2 more airspace patterns
- Added AA delta T infobox
- Fixed bug where North/Track method was not being saved
- Increased status message delay time for default messages to 2.5 seconds

Changes from 5.1.3 beta8:
- Added support for declaration to EW MicroRecorder
- Added instantaneous task speed to analysis dialog
- Fixed instantaneous task speed calc


Changes from 5.1.3 beta7:
- Cleaner startup and shutdown
- Task calculator and target pages from analysis dialog hides analysis dialog
- Fixed some ranges and units in configuration dialogs
- Fixed greying out of previous waypoint menu
- Fixed hang on exit on PPC2000/PPC2002 platforms
- Cleaned up display of waypoint and task list columns
- Fixed netto vario calculation when not flying or very slow
- Added TE probe calibration to vega configuration
- OLC handicap factor limited to values between 50 and 150 %
- Task overview dialog hides when launching calculator and analysis dialog
  so target display works from there.
- Fixed acceleration compensation for netto vario calculation when used
  with a vario that doesn't supply netto but does supply acceleration
- Auto positioning of targets when behind target inside AAT sector is disabled
  when target dialog is open
- TC Avg infobox now shown in red if value < 2/3 of Mc
- Risk Mc used in colored info boxes (TC 30s, TC av) instead of absolute Mc
- Allow negative times in infoboxes and dialogs (in particular for AAT
  time to go)
- AAT time to go infobox can be negative (e.g. in excess of min time)

Changes from 5.1.3 beta6:
- G load factoring for polar etc take absolute value of G, in case
   meter (or aircraft!) is upside down
- Fixed airspace query message when inside airspace area but below/above it

Changes from 5.1.3 beta5:
- Fix to target dialog when active waypoint changes while dialog is active
- Fixed help on infoboxes final glide and auxiliary page
- Added highlighting of selected item in lists etc, to improve
  readability
- Added seconds to infoboxes in comment line
- Added big infobox display mode, activated in Altair/PC via escape then F1.
- Added ASSERTs to xml parsing to check for memory problems
- Fixed some aspects of Vega demo handling
- Cleaned up program exit
- Changes to vega vario config dialog

Changes from beta4:
- Fixed waypoint save when using xcm files
- Added estimated achieved speed and ETE to target dialog
- Moved teamcode button to Info page 2, replaced with target dialog
- Write "No data" on analysis dialog when no data available to display
- Changed progress dialog from TOPMOST to TOP so other dialogs (e.g. error
  dialogs) don't get obscured by it.

Changes from beta3 to beta 4:
- Added delay/protection in launcher to try to prevent XCSoar being
  started twice.
- LD vario was wrong sign (negative down), now fixed.
- Prevent crash on start with xcm files that have oversized tiles
- Circling % takes turn rate into account to prevent bad stats due
  to flap switches and dolphin soaring
- Added relative altitude arrows to FLARM gauge in Bearing mode
- Nearest waypoint in status dialog now working even if waypoint is not
  visible on map
- Climb stats are now calculated relative to total energy height
- File properties are now sorted alphabetically
- Added locking of targets, and target dialog (from task calculator) to
  allow preview of task points and to move targets

Changes from 5.1.2 stable to 5.1.3 beta2
- Fixed bug in waypoint parsing of second file
- Waypoints outside terrain are always loaded if no terrain file
- Marks reset bug fix
- Added condition monitor for start rules
- Changed "V Task" instantaneous to "V Tsk Ins"
- Changed "Speed achieved" to "Speed average" label in status dialog
- Task speed value preserved over reset
- Status dialog allows left/right cursor to change pages
- RASP: Changed wstar color scale, better for strong conditions
- RASP: Sfctemp colour/offset fix
- RASP: only available times are displayed in dialog, half hour times
    supported
- RASP: weather dialog allows "Now" time (auto updated) or set time
- RASP: fixed white-out of display outside RASP range
- RASP: added wblmaxmin (convergence) and blcwbase (Cu cloudbase) to RASP
- Added progress dialog text for initialising terrain tiles (jpg2000)
- "acknowledgment Time" setting was ignored, now correctly used by airspace
  warning manager
- In airspace query status message, top now drawn above base (was the
  other way around)
- Reorganised airspace select and waypoint select dialogs in portrait
  orientation for greater readibility
- Barograph in analysis dialog time axis starts from zero.
- Analysis dialog: sensible output when not valid; remove display of data
   which might be confusing
- Added hourglass cursor for slow events (configuration, airspace lookup,
  OLC optimise, shutdown)
- File xcsoar-startup.log is now proper text file
- Marks files deleted on exit
- Enabled display of battery % for PDAs in status dialog,
  and warning on low battery

---------------------------------------------------------------------

Changes from 5.1.1 beta 7
- Allow for new or edited waypoints if the primary waypoint file is
  in the xcm file or blank ---> generated files become waypoints1.dat
  and waypoints2.dat
- Fixed marks reset
- Start height in status dialog (task rules) is represented as altitude
- Changed "nearest" button in analysis dialog to "warnings"
- Day-acknowledged airspace is always unshaded (outline still drawn)
- Bigger/italic font of labels on analysis page
- Airspace lookup dialog doesn't exit immediately after acknowledging an
  airspace.
- Added dwcrit and wblmaxmin to RASP parameters
- Added "Times" page to status dialog, with separate landing/takeoff/flight times
- Added "Max Height Gain" to status dialog
- Fixed alternate glide bar style in portrait mode

Changes from 5.1.1 beta 6
- Ensure FLARM becomes visible if suppressed and alert level >0
- Added missing port functions for second port
- Prevent 2d fixes from being added to logger buffer
- Bug fixes to port handlers, now task Declaration to external loggers
  stands a chance of working
- Added Volkslogger device
- Added FAI 1000m start rules option
- Thickened green lines in Analysis dialog
- Added display of grid values in Analysis dialog
- Merged status pages into single dialog, and moved weather button to
   where status aircraft used to be.
- New status page "Rules" showing start/finish details
- Fixed minor memory leak in RASP weather loading
- Splash screen on PC works now
- Added COM0 to available ports

Changes from 5.1.1 beta 5
- Preliminary support for RASP overlays
- Task waypoints preserved even if waypoint file is changed
- B50 bug fixes, support now for external cruise/climb switch
- Loads default language file "default.xcl" if it exists and no language
  file is specified.
- Added several missing translations
- Fixed terrain cache method for PDAs with low memory
- Added new polars: Speed Astir, LS-6-18W, LS-8-15, LS-8-18, ASH-26E, ASG29-18, ASW28-18
- Added named tasks
- Added ability to lookup airspaces by name/distance/direction/type
  and acknowledge for whole day.  Access via "Airspace Settings" menu,
  "Lookup" button.

Changes from 5.1.1 beta 4
- Minor bug fix to ballast calculation in B50 vario support
- Fixed baro altitude parser bugs
- Fixed time wrapover with end of month and midnight
- Cleanups of LD limiting functions and filter
- Cleanup of calculation time limits
- Cleanup of calculation code for readability
- Menu translations for waypoint next/previous in abort mode
- Fixed display of FLARM targets beyond 2.5 km
- Display final glide through terrain crosshair on top of everything
  except aircraft.
- Fixed rendering errors at edge of jpg2000 tiles
- Separated Borgelt B50 series devices into their own device (no longer Generic)
- Fixed AAT sector bug
- Force/unforce final glide menu item is hidden if AutoForceFinalGlide is on
- Added some missing translations
- Fixed previous page button bug in waypoint details
- Line drawn from FLARM target to edge of radar display for alert targets,
  makes it easier to see direction to search for traffic.
- Code fixes to device.cpp to prevent crashes with badly written device drivers

Changes from 5.1.1 beta 3:
- Force visibility scan after loading new airspace/topology/waypoints
- Progress bar for jpg2000 loading enabled
- Baro altitude from RMZ/RMA sentences only used if no primary
  baro source from a non-generic device
- Increased string length for parsing waypoints and airspace to 300
- Set GPS position to map center on startup if no home waypoint
- Fixed bug in rendering at very small zoom errors (could lead to crash)
- Rendering is smooth now even for jpg2000 terrain from overview
- Added reset function to MarkLocation event

Changes from 5.1.1 beta 2:
- Consolidated validity checks for info boxes

Changes from 5.1.1 beta 1:
- Fixed terrain shading bands in portrait mode
- Fixed terrain shading near coast boundaries
- Enabled portrait mode for Altair
- Enabled gauge vario in portrait mode for Altair
- Added file size method to zzip
- Added support for loading waypoint files from XCM
- Added support for loading airspace files from XCM (disabled, because too slow)
- Consolidated sizes of strings in ReadString methods
- Airspace parser and bounds fix when airspace goes past 180E

Changes from 5.1.0 beta 3:
- AAT target in sector fixes
- AAT sector/circle radius default value is 500 meters
- AppendTo function bug fix
- Mc Risk bug fix
- Replay finish stats bug fix
- Airspace parser more robust to syntax errors
- % Circling resets on valid start
- Screen unblanked if status message appears
- Terrain color ramp is user configurable (Low lands or mountainous)
- Terrain rendering speedups
- Polygon rendering speedups
- Replay logger bug fix (sometimes gave heading=0)
- New experimental jpeg2000 tiled terrrain loading
- Terrain rendering speedups and improvements
- Task speed unit bitmap fixes
- Fixed problem with declaration time occurring after takeoff time
  due to buffering of pre-takeoff data
- Bigger buttons in landscape mode for non-Altair versions to allow
  room for German translations
- User distance units in waypoint select dialog
- Memory leak in JPG2000 fixed
- Fast sine/cosine speedups
- Terrain rendering speedups
- Additional terrain ramps added (Imhof, ICAO)
- Option in expert configuration to disable the auto start/stop of logger on
  takeoff and landing
- Zip container code added
- "XCM" (XCSoar Map) file format support added
- fixed top line of terrain
- bumped version to 5.1.1beta1
- fixed airspace parser dialog bug


Changes from 5.1.0 beta 2:
- Added code to generate missing translations file on windows PC debug builds
- Grey out of some task specific menu items if in abort mode.
- Style option to draw an arrow body alongwith the arrow head
  under option "Wind Arrow" in Settings->Map Display(Expert)
- Fixed bug in query airspace if inside airspace
- Added gettext() to enumerated parameters

- New notifications: AAT too early, arrival past sunset,
     significant wind change
- Fixed bug in Arm start mode (wasn't advancing)

Changes from 5.1.0 beta 1:
- Speed to fly compensated for risk
- Logger buffered for 60 seconds
- Energy height uses estimated true air speed if no IAS is available
- Support (read-only) for Zander variometer and Tasman Instruments variometer
- Changed scale on final glide bar to +/- 500 meters (was +/- 2000 meters)
- Attempt to resolve slow response with in FLY mode on older PDAs
- Fixed bad line in default.xci

Changes from 5.0.9:
- Added NMEAOut, PosiGraph devices
- Input events for forced cruise/climb displays (etc?)
  (FLARM display forcing)
- Waypoint selection filter by type, and by heading 360 deg
- Smoother scrolling of lists
- Setup dialog for NMEA devices changed.
- If any landable point is visible and reachable, final glide bar goes orange
  if below final glide.
- Menu label macros added: WaypointNext, WaypointPrevious, AdvanceArmed, LoggerActive,
     TerrainTopologyToggleName, SnailTrailToggleName, CheckAirspace, CheckTask,
     CheckWaypointFile, CheckSettingsLockout, CheckReplay, CheckFLARM, CheckTerrain
- Menu labels grey out if actions are unavailable
- Dialog details for AAT vs non-AAT are visible only when AAT is set or not,
  in task calculator, task status, and task waypoint editor
- Fixed restart problems where >10 minutes, still was restarting
- Start/restart now more user friendly.  Auto restart only happens up to first turnpoint
- Fixed bug in ETE calculations when force final glide is on.
- Terrain not rendered in not valid at aircraft
- Fixed bug in waypoint lookup (search by turnpoint)
- Moved some config parameters to "Site" configuration page
- Added advanced vs basic configuration settings
- Added -small startup option for PC
- Fixed bugs in ZigZag wind algorithm, and improved accuracy and response
- Don't draw final glide through terrain icon if no task
- Wind estimate set by user in wind settings dialog (with SAVE button)
  overrides the internal estimate until a new estimate is obtained.
- Minor cleanups of text in dialogs
- Invalid infobox data is greyed out so it doesn't distract user

Changes from 5.0.9 release 1:
- Fixed ETE and final glide calculations for Mc=0, proper compensation
  for wind and unreachable at current Mc etc.
- Fixed task distance rounding to nearest 0.1 units

Changes from 5.0.8:
- Fixed bug in wind initialisation/calculation
- AAT start/finish radials step in 1 degree increments
- Fixes for build on VS2005 (PC)
- Fixed various out of bound bugs for task waypoints
- Fixed display of topology labels
- Fixed AAT distance thread dead lock
- Volkslogger parser fix by Rolf Muller-Nilsen
- Fixed adjustable logger time steps
- Fixed AAT distance bug for final waypoint
- Transparent airspaces are not filled, so airspace below is visible

Changes from 5.0.7:

- FIXED Start arm premature
  messages are confusing though, we don't get notification when re-entering a start
  sector (after arming it), nor when approaching a start line.
- New snail trail mode "Full" which displays entire flight.  In all modes,
  the snail trail is short in circling mode in order to prevent screen clutter.
- New feature: added 'optimise' button to task calculator.  This adjusts the
   range (increases or decreases) so that the estimated task time exceeds the
   assigned task time by less than five minutes.
- FLARM targets on the map are drawn as arrow heads pointing in their track bearing.
- Added missing 'Auto Display Blank' to configuration settings for PDA platform
- Fixed Borgelt B50 sentence parsing (Thanks RMN)
- Bug fix for half hour UTC offsets
- Total energy is calculated from difference in true airspeed to best LD in
  true airspeed
- Task radii expressed in user units
- Bug fix, profile support for PC and PDA restored
- Bug fix, protected use of message in NearestAirspace function with thread lock
- Bug fix, NearestAirspace search array out of bounds due to unsigned int loop
- QNH, Bugs, Ballast and MacCready saved at program exit and restored on startup
- FLARM radar can be selected to display relative altitude or bearing.
- Removed asking whether to delete old log files to make space when logger is started.
  Deleting old log files happens automatically now.

Changes from 5.0.6:
- Max manoeuvering speed set to 300 units in configuration dialog
- System beep and message on task/waypoint advance
- Messages given in arm modes (arm start or arm) as reminders to press arm
  when ready to advance
- Bug fix to waypoint editing (second waypoint file was cleared)
- Warning added to waypoint file save when filtering for
  waypoints outside terrain range is enabled.
- Bug fix, task statistics were not updated after task finish.

Dialogs changed:
- dlgTaskWaypoint.xml
- dlgTaskCalculator.xml
- dlgConfiguration.xml
- dlgConfiguration_L.xml
- dlgTaskOverview_L.xml
- dlgTaskWaypoint_L.xml
- dlgStatusTask.xml
- dlgStatusSystem.xml

Changes from 5.0.0:
- Fixed non-drawing of infobox borders on PPC2002
- Added Declare button on Task Calculator
- Fixed terrain display offset bug in portrait mode
- Map scale increased resolution
- Increased maximum radius/sector size on AAT to 100 km
- "Show gross" vario configuration (default true)
- Color speed chevrons, and larger:
 -- blue pull up (slow down)
 -- red push to earth speed up
- Lightened blue color in infoboxes
- Auto disarm mode message only appears if in arm mode
- Task calculator, shows estimated task speed for remainder of task
- Task calculator, shows effective MacCready
- Task calculator, shows achieved speed
- Task calculator, cancel button restores Mc at entry
- Auto MacCready: climb stats are reset on takeoff
- Previous waypoint selects through all multiple start points
- Bug fix, aat target continuation was only working on first sector
- Autozoom for AAT, distance used in zoom is set by max of
  distance to target and distance to center (so scratch task should
  always be visible in autozoom mode)
- Fixed bug in glide time required (wasn't taking final glide into account)
- AAT areas drawn in reverse sequence so next area is on top,
  previous AAT areas not drawn.
- Zigzag wind disabled if on ground (slow or not flying)
- Wide version of FLARM target display on map (ON/Scaled)
- Achieved MacCready accuracy improvements (was overestimating
  with start circles)
- Achieved maccready, height difference compensation
- AAT projection when in sector
- Task calculator, changed "Range" to "Set range"
- Bug fix, "Nearest airfield changed" problem if two airfields are coincident
- Abort mode bug: multiple waypoints close to home give "nearest airfield
 changed" repeatedly.  Now message is given only if nearest airfield
 is more than 2km from previous one.
- All up Weight is displayed in analysis dialog glide polar page
- Minimum zoom increase in AAT (for autozoom)
- Task speed achieved is average speed dist/time + time
  to climb back to start height.
- Task editor, removing waypoints preserves AAT details of successive
  waypoints
- Fixed TASK_START event
- New infobox for distance to home
- New infobox for speed task achieved
- Added AutoBlank configuration option for PDA versions
- Changed text in task status dialog for clarity
- Changed flap forces cruise to now use landing flap switch, and works
  for switching into cruise and into circling
- Bug fixes to AAT distance calculations
- Added ventus 2cx to polar
- Bug fix, sound volume was set to zero on exit
- Added flap landing to switch dialog
- Added close button to text entry widget on non Altair systems
- Allowed wraparound of letters on text entry dialog
- Minor changes to help text and labels of configuration items for clarity
- Lighter blue/red for inverse mode
- Time/date fix for IGC files (UTC used throughout as per spec)
- North/track up display orientation
- Waypoint select on add-waypoint in task editor
- Arm advance to work outside AAT sector if already been in that sector
- Prevent landing/takeoff detection when GPS is disconnected
- Configuration of lat/lon units
- Changed 'aircraft rego' to 'competition ID' to be consistent with IGC
- Improved cropping of polygons
- Minor bugfixes

Dialogs changed:
 dlgConfiguration.xml
 dlgStartPoint.xml
 dlgTaskWaypoint.xml
 dlgTeamCode.xml
 dlgTextEntry.xml
 dlgWayPointDetails.xml
 dlgWindSettings.xml

Changes from 4.7.7:
- Make terrain file loader check file size, to improve robustness if
  bad file.
- Added text entry dialog
- Added pilot name, aircraft type and rego to configuration dialog
- Added support for team code
- Map zoom improvements
- Fixed bug: Waypoints label in abort
- Fixed bug: Default task at startup if no task defined
- Fixed bug in altair.xci, nearest waypoint details were pan-relative
- Minor UI cleanups (cosmetics)
- Logger inactive when in IGC replay mode
- Circling wind estimator won't update if less than one fix every 2
  seconds.
- Zigzag wind estimate inactive when in IGC replay mode
- Analysis dialog: base/ceiling estimation improvements
- Task speed now altitude compensated
- New task speed instantaneous
- All flight statistics retained when exiting XCSoar and loaded at startup,
   so previous flight can be reviewed later.
- Task is saved when exiting XCSoar and loaded at startup.
  (Default.tsk)
- Removed unused/default processor definitions,
  NEWINFOBOX, NEWAIRSPACEWARNING as this is default now.
- Added support for alternate start points
-  All file paths are now converted to/from local path for that machine
  so registry files can be transferred between PC and PDA/Altair.
-  PC and PDA version all data files now in "My Documents/XCSoarData".
- Thermal locator improvements
- UI change: All reachable landable points arrival heights are shown on map in
   all waypoint label display modes
- Average task speed improvements: compensation for altitude,
      now computes task speed accurately for achieved scorable AAT distance.
- Task page on analysis dialog shows in thick red dashed line the scorable
  AAT paths.
- Fixed bug, task finish detection was previously disabled
- Fixed bug, stats for finished task after reset were not displayed correctly
- Fixed bug, waypoint details dialog arrival height was relative to sea
  level not ground.
- Waypoint details altitude arrival, removed "alt diff mc safety"
- Removed unused menu and dialogs from PC version.
- CatMul-Rom interpolator used for logger replay now, provides better
  reconstructed paths and wind estimates when used with low logging rate.
- Thermal markers shown in cruise mode only at close zoom scales,
  to avoid clutter.
- When infobox colors are enabled, the thermal last 30 second average
  is red when the average is less than 0.5*MACCREADY.  This can be used
  to clearly show when it is time to leave a thermal.
- AAT max/min/target speeds in infoboxes show '---' if minimum time
  remaining is zero.
- Minimum zoom level in autozoom set to reasonable level (1.5km) to
  prevent zooming in too close when going past a turnpoint.
- List items in dialog can be selected with mouse/touchscreen.  Touch twice
  to emulate return key.
- Added configuration option to adjust snail trail width
- Fixed bug, made airfield details parser robust to wrong files.
- Fixed bug, nearest waypoint details did not work for first waypoint
- Fixed bug, airspace warning dialog was not shown from
  'nearest airspace' menu when there was an active acknowledgement
- Fixed bug, PC version crashed if exit via close button and a dialog was
   still open
- Home waypoint always added to abort task list if reachable
- 'Clear' button added to task dialog in landscape mode
- Team Code dialog updates dynamically
- Fixed bug, range/bearing was incorrect sometimes
- Improved rendering of distance to airspace in airspace warning dialog
- Fixed bug, portrait mode text in analysis dialog (some items were cropped)
- Infobox border fixup in portrait mode
- Fixed bug, hang on nearest airspace
- Bearing to target shown in great circle arc
- Fixed bug, in abort mode (introduced just 2 days ago)
- Fixed bug, sound volume was set to zero
- Updates to menu, default.xci for PDA
- Return key now toggles suppression of FLARM radar.  If new traffic appears,
   the suppression is turned off again.
- Fixed bug in PPC2002 infobox selector graphics
- Fixed bug in abort mode (possible cause of crash/hang)
- Task calculator range increments in 5%
- Added infobox for 'Home Distance'
- Auto QNH only activated when not flying for more than 10 seconds
- Button menu fixes for PDA, PC
- (Feature request 1281639) Editing/saving waypoints
- Protected task edit from buffer overruns
- Fixed bug, increased text size for airspace parser
- Disabled CDI gauge as it has no control in the configuration settings and hasn't
  been updated
- Fixed bug, FAI finish sector was incorrect


Dialogs changed:
 ALL dialogs
 dlgHelp.xml

Changes from 4.7.5:
- Added small histeresis to instantenous LD vario
- Airspace parser updates
- Added Cambridge GPS NAV device
- Added option to force cruise on neutral/negative flap (for Vega)
   (Flap forces cruise)
- Terrain contrast/shading improvements
- Snail trail now drawn with outline to improve visibility over terrain
- Added V TAS infobox
- Improvements to wind estimator algorithm
- Vario gauge unit bitmap for knots
- Vega configuration, added page for audio schemes
- Vega configuration, added missing parameter (BaudRateA)
- Altitude AGL uses baro altitude if "Nav by baro altitude"
- New units for task speed (separate from airspeed/wind/ground speed units)
- Added FAI 90 start/finish type
- Added thermal locator (shows centroid of lift when circling), option 'Lift center'
   in configuration options.
- Fixed minor bug, auto macready by average was not working when no
  task was defined.
- Modified least squares algorithm to handle weighted least squares.
- Add 'Append' waypoint function, so users can create a task by selecting
    waypoints from the map in sequence
- Task waypoint move up/down in task waypoint pages.
- Terrain database loaded into memory if sufficient RAM + 5 Meg free
- New smooth shading of terrain, major improvement
- New landscape progress dialog hides screen for cleaner startup
- Default task to home if no task loaded at startup
- Added labels to climb and temperature trace analysis pages
- Added help system.  Press enter for 2 seconds on a dialog property
  to display help text.
- Fixed minor bug, landable points were not always visible for some
  label modes.
- Fixed minor bug, baro altitude set by GPS for IGC replay.
- Online Contest optimisation (analysis page, configuration settings,
   three rule sets available)
- Analysis pages now each have a context-sensitive 'action' button.
- Added handicap to glide polar page for OLC scoring
- Fixed GDI resource leak in animateRectangles
- Fixed memory leak from com port threads not having handles released
- Fixed airspace warning dialog losing focus of previous dialog if opened
- Fixed memory leaks in new airspace warning dialog
  when another dialog is already open.
- Online contest "in progress"
- Added 'Declutter Labels' inputevent and menu item
- Fixed GDI resource leak in WindowControls
- Refinements to screen lat/lon bounds calculations
- Refinements to thread locking (separate LockTaskData from LockFlightData)
- GCE/NMEA queue blocking bug fix
- Added check for 500kb free space on IGC destination, asks user to
  delete old IGC files as required to free up space.
- OLC work (rule interpretations, in-progress only valid if flying)
- Added tab style for infobox border
- Added double buffer for infobox rendering to reduce flicker
- Topology bounds area used for pre-filtering of visibility to improve rendering time
- Toggle terrain map labels button (DeclutterLabels)
- Thread locking improvements to reduce latency
- Computed arrival height AGL at Mc0 Mc safety Mc current
- Startup/shutdown messages saved in xcsoar-startup.log
- Fixed bug, short task duration estimates when Mc=0 or unreachable
  in cruise at current Mc setting due to drift.
- Fixed bug, spurious touchscreen detect when pressing menu buttons
- (Feature request 1463308) Auto-mark thermal
- (Feature request 1444335) configurable max/min zoom --> better zoom
   levels available now.

Dialogs changed:
 dlgConfiguration.xml
 dlgWindSettings.xml
 dlgVario.xml
 dlgAirspaceWarning.xml
 dlgWaypointOutOfTerrain.xml
 dlgAirspaceWarning.xml

Changes from 4.7.4:
- Fixed total energy compensation (final glide) when on ground
- Fixed minor bug, silly ETE values were presented when Mc=0 in AAT
  in Task Calculator
- AutoMc disabled if in abort mode
- Fixed: Thermal profile showing distortion (negative values?)
- Fixed: Mc=0 Est task time on task calculator
- Fixed: Trail hang
- Fixed: PC registry not recognising all registry values correctly!
- Auto Mc modes: final glide, set to average, both
- Vario gauge averager should switch to netto averager if not in circling mode
- sam's bug fixes and new features
  --> legbearing bug
  --> New airspace dialog
  --> Waypoints out of terrain
- Fixed: AAT radius display in analysis page shows distortion
- Fixed: Waypoint infobox shows bearing to waypoint, not to target (for AAT)
- Fixed: Vario gauge chevrons not always appearing when they should,
  now chevrons always drawn if vario is in non-circling mode
- Fixed: Averager jumps around too much
- Added configuration setting to determine whether to ask/exclude/include
  waypoints out of terrain range.
- Added LD vario infobox

Changes from 4.7.3:
- Added Auto QNH function
- Minor improvements to robustness
- Added preliminary support for vega voice
- Limits on altitude/speed for start, altitude for finish
  (Feature request 1444340)
- Changed AutoWind from bool to enum: Manual, Circling, ZigZag, Both
- Added zig zag wind estimator
- Added option to use of barometric altitude for all nav functions
- ** (Feature request 1403702) Configuration option for logger timestep
- FLARM gauge, show colors for threat levels
- Fixed bug, Start/Finish radius drawn half size
- Fixed bug, v task calculations if selecting a previous waypoint after
    starting
- Added detection of valid start, now in task status dialog if
    start wasn't valid, the start time shows "INVALID"
- Added safety McReady for use in calculating reachable fields and
   display of arrival heights, and in abort mode.  Option to use
   current Mc value for safety McReady when in abort mode.
- (Feature request 1278082) Ellipsoid error correction.  Now
  detects if ellipsoid/geoid offset is produced by GPS.  If not,
  it applies geoid correction.
- Added basic support for Cambridge GPS-NAV as a GPS source only

Changes from 4.7.2:
- Fixed bug: Disabling of airspace warnings by individual types was
   ignored.  Now working correctly.
- Proper handling of PGRMZ with respect to QNH and when altimeter
   also available from variometer

Changes from 4.7.0:
- Changed "Bugs" to "Clean" in basic settings so meaning is clearer
- Changed "Device 1" etc to "Device A" in configuration settings so meaning
  is clearer
- Fixed (Bug 1388996) Airspace outline black option ignored
- (Feature request 1370449) Configuration of autozoom at startup
- (Feature request 1430326) configuration of sys time set by GPS
- Force final glide mode, input event
- Auto force final glide mode option, forces final glide as soon as
  you are above final glide.
- Startup reliability fixes
- Terrain offset fixes
- FLARM gauge minor fixes (draws aircraft beyond 2km at 2km)
- Added Ventus2C polar
- Added missing vega configuration parameters
- Fixed PGRMZ parsing to set BaroAltitude, not Altitude
- Airspace warnings etc uses baro altitude if available
- Removed dead code in parser.cpp
- Removed "stall" from switch dialog
- Changed "airbrake extended" to "airbrake locked" in switch dialog
- Added devices for Vega and AltairPro

Changes from 4.6 to 4.7:
- Ballast also shown as volume in liters in basic settings dialog
- Vario 30 s averager uses vario if available, otherwise altitude.
- IGC file date is system date, should be reset to GPS time on first lock
- FLARM radar limits range to 2k limit (shows aircraft beyond 2k as at 2k)
- Log file renamed "xcsoar-debug.log"


Changes from 4.5 to HEAD:

- Statistics/flight reset on takeoff
- Major speed improvements to rendering, synchronisation between threads,
  final glide through terrain calculations, snail trail
- Display "AUX" on screen when in auxiliary infobox mode
- Warning if attempting to change a task once it is declared.
- Added glide computer event for final glide through terrain
- Added german sector type
- Task-alterations are queried if already declared to external device
- All MessageBoxes now use new dialog system (when available)
- Redundancy (dropout) and handling multiple GPS sources,
  better autodetection of Vega.
- Improvements to labels in map display, so we don't get so many
  waypoint labels writing over each other.
- Gauge vario hides on fullscreen.
- Option to lock out configuration settings in flight
- Minor speedups to map drawing (removed several redundant floating point operations)
- Added finish line and finish area detection, this does nothing other
  than bring up a status message currently.
- Configuration option for user defined menu/button timeout
- Added Airspace Settings to input events, allows user to switch on/off
   display and warnings for each airspace type
- Warn the user when changing input, language, status files that they need to
  restart (in new dialog system)
- "Arm start" option
- Added user defined checklist text dialog (and corresponding inputevent)
- Waypoint advancing can now be manual, automatic (as before), or requiring
   'arming' each waypoint to be advanced.
- Text in airspace details has scrolling
- New Waypointselect dialog allows scrolling in list box
- Added option for autozoom optionally on at startup
  (in new config dialog)
- Added option for speed command driven by dolphin speed or block maccready
  (in new config dialog), this is shown in VOpt infobox
- Added in new dialog system a vario configuration page for Vega
- Added UTC offset configuration parameter for Altair
- Added task status dialog
- Added drawing of task in analysis dialog
- 'Target' offset for each AAT waypoint
- 'Run' inputevent so people can execute another program from XCSoar.  Program
  must exit before XCSoar continues
- Added 'autoadvance' option (default true) to allow disabling of
  automatic waypoint advances
- AAT sectors now drawn as shaded segments
- Total energy height compensation for kinetic energy in final glide
- Name in task display also shows names of landpoints/airports
- Added LoadProfile to inputevents, so we can have menu buttons
   trigger pilot/region specific settings
- Windows PC port using Visual studio 6.
- When terrain file is valid, only waypoints within terrain area are loaded
- All waypoint labels shown when in pan mode
- Added 'pan' to nearestWaypoint inputevent, to return item nearest to
    center of screen if in pan mode.
- Force redraw of map if not redrawn for 5 seconds (due to gps not connected)
- FLARM status, FLARM aircraft display on map
- Added FLARM TRAFFIC and FLARM NOTRAFFIC glide computer events
- Added basic FLARM status support in parser and Status dialog
- Filter out "Railway station" as miscpop label
- Added infoboxes to support temperature acquisition and traces
- Added atmospheric analysis (temperature trace, convection estimation)
- Snail trail uses netto vario if available
- Added NMEA processing and NE (NMEA Events) into InputEvents
- Minor terrain rendering fixes at close zoom levels
- Improvements to topology polygon rendering
- Added ETA infoboxes (as distinct from ETE)
- Default task (Default.tsk) file may be loaded automatically at startup
   if present (through InputEvent TaskLoad on STARTUP_REAL/STARTUP_SIMULATOR)
- Chevrons only on if airspeed available

- Fixed bug 1467530 Installation to Storage Card
- Fixed bug 1457674 Airspace Display - Danger Areas Obscured
- Fixed bug 1444806 Final Glide L/D
- Fixed bug 1433504 Start line
- Fixed bug 1433497 AAT-sector areas not being displayed
- Fixed bug 1430954 Waypoints with same name.
- Fixed bug 1420989 AAT not enabled when loading a task
- Fixed bug 1399143 Incorrect lat/long display
- Fixed bug 1395611 AAT Area masks display
- Fixed bug 1389003 Airspace area with many points
- Fixed bug 1382036 Profile Load missing data
- Fixed bug 1376376 Bugs - the six legged kind
- Fixed minor memory leak in shape labels
- Fixed minor memory leak in new dialog system
- Fixed bug, array out of bounds in inputevent
- Fixed bug, strange circling lockout (maybe)
- Fixed bug, airspace visibility (airspace wasn't warning if not visible)
- Fixed bug, superpan with autozoom
- Fixed bug in default.xci "Marginal final glide" now reads "Below final glide"
- Fixed bug in final glide alert, now has low pass filter to prevent
  too many alerts when using Auto Mc.
- Fixed bug in startup, program locks calculation/display before starting up
  to ensure everything is initialised properly.
- Fixed bug in FAI task sector auto advancement
- Fixed bug, start line works now
- Fixed bug in task save/load, also clears task on error when loading
- Fixed bug in wind speed infobox units display (now uses aircraft speed units)
- Fixed bug, AAT Areas were drawn on top of everything, including task lines.
- Fixed bug in profile save routine (bad \r\n encoding)
- Fixed spurious captions in subtitle infoboxes
- Fixed bug, "1m" in baro altitude infobox for alternate user units
- Fixed bug, snail trail was never red in sink, now working properly
- Fixed bug in topology bounds refresh
- Fixed bug BUG 1366197: Second Airspace File now works
- Fixed bug in display of more than 500 airspace areas
- Fixed bug in bringing up WaypointDetails from SelectedWaypoint when not
  using infoboxes
- Fixed bug, temp trace max temperature now relative to ground offset
- Fixed memory leak in new dialog system (bitmap unnecessary)
- Fixed display of airfield details in new dialog
- Fixed bug BUG 1368752: Fix display orientation for square displays e.g. hp 6515 (untested)
- Fixed bug BUG 1305089: Sound restored at exit
- Fixed bug in arrival altitude calculation with respect to bugs
- Fixed bug in local time display
- Fixed daylight savings bug
- Fixed BUG 1366492: Improved landing detection by checking altitude AGL to avoid false
  landings when flying in high winds
- Seeding random NMEA static strings from Input Events
- Triggering events from NMEA substring matches (may be limited to certain
  types due to performance limitations).


Changes from 4.22 to 4.5

- Fix waypoint parsing - make it completely bullet proof
- Package and release fonts (part of standard cab/exe)
- Button & Event mapping - default and legacy
  	legacy = same as version 4.22
	default = changed from 4.22...
		APP1 = Show button menu (was Full Screen)
		APP3 = Full Screen (was Vario Sounds Toggle)
		Take Off = Start logger (was manually)
		Landing = Stop logger (was manually)
		Info Box Control = Show labels (were hidden)
- Allow display of screen mode (Normal, Auxiliary, Full)
- Fix spelling of MacCready (it was McCready).
  (reference: http://www.achievement.org/autodoc/page/mac0bio-1)
- Exit simulator if battery lower than 20% (warning < 30%)
- Fixed crash during Waypoint details, when none selected
- Reduce length of labels where possible
- Change default.xci buttons to stay consistent between modes,
  removed some defatul modes changes
- Added sensible default sounds to play during Glide Computer Events
  (\My Documents\XCSoarData\ - Start_Simulator,Start_Real,Takeoff,Landing,
  FinalGlide,Tiptoe - .wav)
- Default.xci updated to hide Main button and map closely to 4.3 (APP1 does Main/)
- Fixed a number of memory leaks and buffer overruns in parsing data files
- Fixed Input Events label corruption. Fixed associated debug failure when
  comparing uninitialized variables.
- Modified variable names for Language and Status (more sensible)
- Use windows device time instead of GPS time in simulator
- Fixed spurious button press bug
- Status messages can be acknowledged by touching them
- Fixed message disappearing problem after 1 second (when airspace warnings were off)
- RETURN key in default.xci needs to be mapped
- Default set of status messages - now automatically generated from default.xcs
- Enable secondary files clear button
- Arbitrary DLL Load and Function calls from InputEvents
- Config files (input, language and status) now support "\r\n" strings correctly
- PlaySound now supports external WAV files automatically. Also allows WAV files
  to be referenced as Input Events - assumes local resource unless ends in ".wav"
- Automatically lookup localised "My Documents" directory to support multiple
  language releases of Pocket PC
- Version number (build date) is automatically generated for non-released versions
- Added debounce timeout registry setting in settings->interface files
- Added input menu timeout
- Added new status message interface (thread-safe, single window, ability
  to repeat messages and acknowledge)
- Fixed hard-coded screen coordinates in PolygonVisible function
- Airspace warnings now use new message class
- Added method to find nearest airspace boundary (interior or exterior)
- Input event to display info on nearest airspace boundary (interior or exterior)
- Renamed fixed "longditude" and "lattitude" spelling mistakes
- Display speed-to-fly bar only if flying
- Debugging of input events file when in simulator mode
- Added glide computer events for entering and leaving airspace
- Added glide computer events for task start and next waypoint
- Audio vario sound updates
- Allow acknowledgement of individual airspaces, and per-day
- Fix acknowledgement bug when re-entering airspace
- Minor font adjustments
- "GPS 2D fix" changed to "GPS waiting for fix"
- New high-visibility icons for flight modes by Simon Taylor.
- Blinking logger icon when logger is active.
- Code cleanups, eliminated BOOL occurances
- Fixed missing sentances in IGC file, so now loadable by TaskNav
- Added "Logger note blahblah" event to put a pilot note in IGC log file.
- Speed-to-fly climb mode bug fix
- Thermal band mode fix
- Audio vario sound updates
- Fixed waypoint arrival altitude bug
- New airspace parser, faster and more robust
- New language customisation
- New status message customisation
- Wind algorithm improvements especially at low wind speeds
- Analysis dialog now has page for wind at altitude
- Fixed defaulting to cruise mode when no waypoint active
- Miscellaneous dialog cleanups
- Snail trail colour scales to visible range to make colors more vibrant
- Safe recovery from critical errors when loading files
- Fixed bug of polar loading on multiple lines
- Fixed ordering of Menu buttons when using cursor to navigate
- Blanking improvements (prevent timeout advancing when any dialog is active)
- Added Auxiliary infobox display, accessible from APP_KEY1, which now
  toggles through normal (mode-specific) infoboxes, auxiliary infoboxes,
  and fullscreen.
- Settings->Task start line/cylinder labels change dynamically to avoid
  confusion
- AutoMcready improvements, fix for overshoot hunting
- "Reset infobox defaults" button from Settings->Load Profile
- Moved handling of bug degradation to sink model to make it consistent
  everywhere.
- Optimised display of titles in infoboxes to prevent over-use of gettext
- Added units display to AAT settings to avoid confusion
- New functions to save/restore registry from text file
- Save/Load profile uses registry save/restore code
- New button input event system
- Fix infobox reset to defaults
- Allow reset of flight start time when relaunching
- Takeoff/landing events, can be hooked up to autostart logger


Changes from 4.21 to 4.22

- Fixed bug when airspace warning display is not refreshed when another
  window overlaps it.
- New "Analysis" pages showing barograph, thermal history and glide polar
- Fixed bug in snail trail, IGC logger update rate
- Additional waypoint file can be specified for competition waypoints
- Fixed font for message box, status dialog
- Minor bugfixes in vario comms thread processing
- Implemented Borgelt B50 vario parsing (untested)
- Improvements to performance and latency of audio
- Terrain cache updates
- File loading improvements
- New wind vector graphics
- New labels with Mc0 arrival height above safety arrival height for
  reachable airfields
- Updated aircraft graphics
- Proper units display in dialogs.
- All configuration options now can be expressed in custom units
- New Netto vario infobox
- New dolphin speed-to-fly infobox
- Improved audio vario sounds
- Speed-to-fly director chevrons on right of screen when connected to
  vario with ASI source.
- Fixed rare bugs in McCready calculation
- Fixed bug in terrain rendering, where level of detail was previously
   set at default, and didn't change with zoom.
- Airspace parser made faster, so binary airspace loader now disabled


Changes from 4.2 to 4.21

- Better recovery of bluetooth GPS after switching device off and on
- Marked points appended to file 'xcsoar-marks.txt'
- CDI display configurable
- Settings->Display split into two pages
- Sunset time shown in waypoint details
- AAT and airspace areas drawn below waypoints and topology
- Messagebox enhancements
- MODIS Satelite images now co-located with waypoint file
- Launcher now uninstalls/reinstalls properly.
- Proper spelling of McCready (sorry, Paul!)
- Display blanking automatically after one minute of UI inactivity if in
  battery mode, reactivated with key press
- New GPS status icons, less obtrusive.
- Aircraft disappears when GPS is not connected
- New "Status" summary page from main menu, giving aircraft position,
  nearest waypoint range/bearing, local sunset time, GPS status
- Additional airspace file can be specified for NOTAM airspace updates
- Settings->File page split into two (map data separated off)
- Snail trail toggles between no trail, long trail, and short trail


Summary of new features since v4.0

- Fullscreen mode (app button 1 in map mode); app button 2 now
  toggles snail trail
- Terrain shading via phong model, direction set by wind direction
- Wind vectors multiple for 10 knot increments
- Saving/loading wind to registry
- Time aloft infobox (in Waypoint Group)
- New wind calculation method
- Rendering of airspace with cross-hatches and optional black outline
- Added pilot/aircraft information in logger
- Added "Remove" button on waypoint details task page
- Acknowledge airspace warnings
- Audio settings page
- Graduated snail trail color and thickness
- Abort/resume of tasks
- Added netto vario calculations
- Added smart zooming (zooms back out when waypoint changes if in autozoom)
- Added installer and launcher
- Bring up menu with double click on map window
- Can fly in simulator mode by dragging on screen
- Improved colour selector now displays currently chosen colours
- Added calculation of glider heading from bearing and wind
- Added infoboxes: G-load, time of flight, UTC time, local time, LD to next waypoint
- Adjusted infobox descriptions and titles.
- Added infoboxes: Time to next waypoint, time to task completion


Fixed buges and code improvements

- Sound files are now in the code as resources, so no need for Audio directory
- Filtering of files:
   Waypoints [.txt]
   Airspace [.txt]
   Terrain [.dat]
   Topology [.tpl]
   Polars [.plr]
- Reduced extraneous refresh of navboxes
- Font size improvements
- Second COMM port disabled if set equal to port 1
- Audio thread is suspended when quiet
- Auto McReady now working again
- Improvements to topology handling
- Better terrain color map
- Terrain shading works with elevation files of any resolution.
- Terrain at sea level or below is rendered as water.
- Minor improvements to thread safety
- Larger Menu page buttons
- Fixed McReady speed calculation with zero distance
- Fixed bugs: Samuel Gisiger (Airspace not displaying, extraneous
  selection of waypoints at zoom levels)
- Improved map window responsiveness (only re-drawn when necessary, avoiding
  CPU waste of unnecessary re-draws).
- Many hard-wired constants relocated to Sizes.h file
- Waypoint labels have white background so not obscured by terrain
- Labels of topological features now supported
- Fast loading of airspace at startup using binary file
- Wind calculation more reliable
- Fast loading of all startup files<|MERGE_RESOLUTION|>--- conflicted
+++ resolved
@@ -1,4 +1,3 @@
-<<<<<<< HEAD
 Version 7.0 - not yet released
 * LUA scripting
 * user interface
@@ -54,10 +53,9 @@
   - drop support for ARMv6 CPUs
 * Kobo
   - support Kobo Glo HD
-=======
+
 Version 6.8.9 - not yet released
 * fix two crash bugs
->>>>>>> 6ec18440
 
 Version 6.8.8 - 2017/09/09
 * data files
