--- conflicted
+++ resolved
@@ -1,4 +1,3 @@
-<<<<<<< HEAD
 Version 7.0 - not yet released
 * LUA scripting
 * user interface
@@ -72,10 +71,7 @@
 * Raspberry Pi
   - resizable mouse cursor
 
-Version 6.8.14 - 2020/05/14
-=======
 Version 6.8.15 - not yet released
->>>>>>> e92aad60
 * user interface
   - vario: fix overlapping text lines
 * tracking
