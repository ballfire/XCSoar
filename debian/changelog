<<<<<<< HEAD
xcsoar (6.8~alpha8) unstable; urgency=medium

  * new release

 -- Max Kellermann <max@duempel.org>  Wed, 17 Jun 2015 03:15:16 +0200

xcsoar (6.8~alpha7) unstable; urgency=medium

  * new release

 -- Max Kellermann <max@duempel.org>  Sat, 13 Jun 2015 22:05:24 +0200

xcsoar (6.8~alpha6) unstable; urgency=medium

  * new release

 -- Max Kellermann <max@duempel.org>  Fri, 12 Jun 2015 14:20:53 +0200

xcsoar (6.8~alpha5) unstable; urgency=medium

  * new release

 -- Max Kellermann <max@duempel.org>  Thu, 28 May 2015 20:33:25 +0200

xcsoar (6.8~alpha4) unstable; urgency=medium

  * new release

 -- Max Kellermann <max@duempel.org>  Wed, 20 May 2015 14:32:35 +0200

xcsoar (6.8~alpha3) unstable; urgency=medium

  * new release

 -- Max Kellermann <max@duempel.org>  Sat, 16 May 2015 01:49:13 +0200

xcsoar (6.8~alpha2) unstable; urgency=medium

  * new release

 -- Max Kellermann <max@duempel.org>  Mon, 04 May 2015 17:10:30 +0200

xcsoar (6.8~alpha1) unstable; urgency=medium

  * new release

 -- Max Kellermann <max@duempel.org>  Tue, 14 Apr 2015 11:50:48 +0200
=======
xcsoar (6.7.9) unstable; urgency=medium

  * new release

 -- Max Kellermann <max@duempel.org>  Fri, 03 Jul 2015 00:08:06 +0200
>>>>>>> 08db3b92

xcsoar (6.7.8) unstable; urgency=medium

  * new release

 -- Max Kellermann <max@duempel.org>  Fri, 22 May 2015 19:55:41 +0200

xcsoar (6.7.7) unstable; urgency=medium

  * new release

 -- Max Kellermann <max@duempel.org>  Fri, 20 Feb 2015 14:15:27 +0100

xcsoar (6.7.6) unstable; urgency=medium

  * new release

 -- Max Kellermann <max@duempel.org>  Sat, 18 Oct 2014 21:56:38 +0200

xcsoar (6.7.5) unstable; urgency=medium

  * new release

 -- Max Kellermann <max@duempel.org>  Mon, 09 Jun 2014 14:14:49 +0200

xcsoar (6.7.4) unstable; urgency=medium

  * new release

 -- Max Kellermann <max@duempel.org>  Fri, 11 Apr 2014 11:12:02 +0200

xcsoar (6.7.3) unstable; urgency=low

  * new release

 -- Max Kellermann <max@duempel.org>  Wed, 22 Jan 2014 12:39:55 +0100

xcsoar (6.7.2) unstable; urgency=low

  * new release

 -- Max Kellermann <max@duempel.org>  Thu, 19 Dec 2013 01:51:34 +0100

xcsoar (6.7.1) unstable; urgency=low

  * new release

 -- Max Kellermann <max@duempel.org>  Fri, 11 Oct 2013 18:30:04 +0200

xcsoar (6.7) unstable; urgency=low

  * new release

 -- Max Kellermann <max@duempel.org>  Mon, 30 Sep 2013 13:33:33 +0200

xcsoar (6.7~beta3) unstable; urgency=low

  * new release

 -- Max Kellermann <max@duempel.org>  Wed, 25 Sep 2013 22:54:48 +0200

xcsoar (6.7~beta2) unstable; urgency=low

  * new release

 -- Max Kellermann <max@duempel.org>  Sat, 21 Sep 2013 13:14:36 +0200

xcsoar (6.7~beta1) unstable; urgency=low

  * new release

 -- Max Kellermann <max@duempel.org>  Sat, 14 Sep 2013 14:54:36 +0200

xcsoar (6.7~alpha2) unstable; urgency=low

  * new release

 -- Max Kellermann <max@duempel.org>  Sat, 31 Aug 2013 16:03:19 +0200

xcsoar (6.7~alpha1) unstable; urgency=low

  * new release

 -- Max Kellermann <max@duempel.org>  Fri, 23 Aug 2013 16:59:28 +0200

xcsoar (6.6.5) unstable; urgency=low

  * new release

 -- Max Kellermann <max@duempel.org>  Wed, 21 Aug 2013 08:53:43 +0200

xcsoar (6.6.4) unstable; urgency=low

  * new release

 -- Max Kellermann <max@duempel.org>  Thu, 11 Jul 2013 08:35:29 +0200

xcsoar (6.6.3) unstable; urgency=low

  * new release

 -- Max Kellermann <max@duempel.org>  Tue, 02 Jul 2013 12:14:08 +0200

xcsoar (6.6.2) unstable; urgency=low

  * new release

 -- Max Kellermann <max@duempel.org>  Wed, 12 Jun 2013 01:34:19 +0200

xcsoar (6.6.1) unstable; urgency=low

  * new release

 -- Max Kellermann <max@duempel.org>  Wed, 08 May 2013 10:23:37 +0200

xcsoar (6.6) unstable; urgency=low

  * new release

 -- Max Kellermann <max@duempel.org>  Tue, 23 Apr 2013 09:22:27 +0200

xcsoar (6.6~beta2) unstable; urgency=low

  * new release

 -- Max Kellermann <max@duempel.org>  Fri, 19 Apr 2013 22:30:07 +0200

xcsoar (6.6~beta1) unstable; urgency=low

  * new release

 -- Max Kellermann <max@duempel.org>  Sat, 13 Apr 2013 23:51:40 +0200

xcsoar (6.6~alpha2) unstable; urgency=low

  * new release

 -- Max Kellermann <max@duempel.org>  Fri, 05 Apr 2013 22:12:25 +0200

xcsoar (6.6~alpha1) unstable; urgency=low

  * new release

 -- Max Kellermann <max@duempel.org>  Thu, 21 Mar 2013 08:27:54 +0100

xcsoar (6.5.4) unstable; urgency=low

  * new release

 -- Max Kellermann <max@duempel.org>  Wed, 10 Apr 2013 08:51:28 +0200

xcsoar (6.5.3) unstable; urgency=low

  * new release

 -- Max Kellermann <max@duempel.org>  Tue, 26 Mar 2013 19:41:25 +0100

xcsoar (6.5.2) unstable; urgency=low

  * new release

 -- Max Kellermann <max@duempel.org>  Fri, 15 Mar 2013 19:33:09 +0100

xcsoar (6.5.1) unstable; urgency=low

  * new release

 -- Max Kellermann <max@duempel.org>  Tue, 12 Mar 2013 12:18:13 +0100

xcsoar (6.5) unstable; urgency=low

  * new release

 -- Max Kellermann <max@duempel.org>  Fri, 08 Mar 2013 08:50:12 +0100

xcsoar (6.5~beta3) unstable; urgency=low

  * new release

 -- Max Kellermann <max@duempel.org>  Tue, 05 Mar 2013 00:34:25 +0100

xcsoar (6.5~beta2) unstable; urgency=low

  * new release

 -- Max Kellermann <max@duempel.org>  Wed, 27 Feb 2013 16:35:08 +0100

xcsoar (6.5~beta1) unstable; urgency=low

  * new release

 -- Max Kellermann <max@duempel.org>  Fri, 22 Feb 2013 21:17:30 +0100

xcsoar (6.5~alpha2) unstable; urgency=low

  * new release

 -- Max Kellermann <max@duempel.org>  Thu, 07 Feb 2013 22:21:30 +0100

xcsoar (6.5~alpha1) unstable; urgency=low

  * new release
  * move manuals to separate documentation package

 -- Max Kellermann <max@duempel.org>  Sun, 27 Jan 2013 23:08:17 +0100

xcsoar (6.4.6) unstable; urgency=low

  * new release

 -- Max Kellermann <max@duempel.org>  Wed, 23 Jan 2013 11:21:14 +0100

xcsoar (6.4.5) unstable; urgency=low

  * new release

 -- Max Kellermann <max@duempel.org>  Fri, 14 Dec 2012 21:42:52 +0100

xcsoar (6.4.4) unstable; urgency=low

  * new release

 -- Max Kellermann <max@duempel.org>  Thu, 15 Nov 2012 00:37:09 +0100

xcsoar (6.4.3) unstable; urgency=low

  * new release

 -- Max Kellermann <max@duempel.org>  Thu, 01 Nov 2012 16:31:28 +0100

xcsoar (6.4.2) unstable; urgency=low

  * new release

 -- Max Kellermann <max@duempel.org>  Wed, 17 Oct 2012 00:51:00 +0200

xcsoar (6.4.1) unstable; urgency=low

  * new release

 -- Max Kellermann <max@duempel.org>  Thu, 30 Aug 2012 00:36:26 +0200

xcsoar (6.4) unstable; urgency=low

  * new release

 -- Max Kellermann <max@duempel.org>  Tue, 31 Jul 2012 19:11:10 +0200

xcsoar (6.4~beta2) unstable; urgency=low

  * new release

 -- Max Kellermann <max@duempel.org>  Sat, 28 Jul 2012 17:19:40 +0200

xcsoar (6.4~beta1) unstable; urgency=low

  * new release

 -- Max Kellermann <max@duempel.org>  Sat, 21 Jul 2012 00:25:36 +0200

xcsoar (6.4~alpha2) unstable; urgency=low

  * new release

 -- Max Kellermann <max@duempel.org>  Fri, 06 Jul 2012 02:19:38 +0200

xcsoar (6.4~alpha1) unstable; urgency=low

  * new release

 -- Max Kellermann <max@duempel.org>  Thu, 28 Jun 2012 02:27:48 +0200

xcsoar (6.3.11) unstable; urgency=low

  * new release

 -- Max Kellermann <max@duempel.org>  Fri, 27 Jul 2012 17:49:26 +0200

xcsoar (6.3.10) unstable; urgency=low

  * new release

 -- Max Kellermann <max@duempel.org>  Fri, 20 Jul 2012 13:24:09 +0200

xcsoar (6.3.9) unstable; urgency=low

  * new release

 -- Max Kellermann <max@duempel.org>  Wed, 18 Jul 2012 13:21:33 +0200

xcsoar (6.3.8) unstable; urgency=low

  * new release

 -- Max Kellermann <max@duempel.org>  Fri, 22 Jun 2012 23:23:01 +0200

xcsoar (6.3.7) unstable; urgency=low

  * new release

 -- Max Kellermann <max@duempel.org>  Thu, 21 Jun 2012 23:21:22 +0200

xcsoar (6.3.6) unstable; urgency=low

  * new release

 -- Max Kellermann <max@duempel.org>  Wed, 06 Jun 2012 22:28:34 +0200

xcsoar (6.3.5) unstable; urgency=low

  * new release

 -- Max Kellermann <max@duempel.org>  Thu, 31 May 2012 20:20:43 +0200

xcsoar (6.3.4) unstable; urgency=low

  * new release

 -- Max Kellermann <max@duempel.org>  Thu, 24 May 2012 01:25:55 +0200

xcsoar (6.3.3) unstable; urgency=low

  * new release

 -- Max Kellermann <max@duempel.org>  Sat, 05 May 2012 01:10:43 +0200

xcsoar (6.3.2) unstable; urgency=low

  * new release

 -- Max Kellermann <max@duempel.org>  Thu, 26 Apr 2012 17:48:36 +0200

xcsoar (6.3.1) unstable; urgency=low

  * new release

 -- Max Kellermann <max@duempel.org>  Thu, 19 Apr 2012 22:16:53 +0200

xcsoar (6.3) unstable; urgency=low

  * new release

 -- Max Kellermann <max@duempel.org>  Thu, 29 Mar 2012 00:34:47 +0200

xcsoar (6.3~beta3) unstable; urgency=low

  * new release

 -- Max Kellermann <max@duempel.org>  Fri, 23 Mar 2012 11:29:24 +0100

xcsoar (6.3~beta2) unstable; urgency=low

  * new release

 -- Max Kellermann <max@duempel.org>  Wed, 14 Mar 2012 17:43:04 +0100

xcsoar (6.3~beta1) unstable; urgency=low

  * new release

 -- Max Kellermann <max@duempel.org>  Wed, 14 Mar 2012 02:23:58 +0100

xcsoar (6.3~alpha3) unstable; urgency=low

  * new release

 -- Max Kellermann <max@duempel.org>  Sat, 25 Feb 2012 17:30:04 +0100

xcsoar (6.3~alpha2) unstable; urgency=low

  * new release

 -- Max Kellermann <max@duempel.org>  Sun, 19 Feb 2012 15:17:55 +0100

xcsoar (6.3~alpha1) unstable; urgency=low

  * new release

 -- Max Kellermann <max@duempel.org>  Thu, 09 Feb 2012 22:05:08 +0100

xcsoar (6.2.6) unstable; urgency=low

  * new release

 -- Max Kellermann <max@duempel.org>  Sat, 25 Feb 2012 10:20:25 +0100

xcsoar (6.2.5) unstable; urgency=low

  * new release
  * move vali-xcs to a separate package

 -- Max Kellermann <max@duempel.org>  Fri, 27 Jan 2012 00:53:50 +0100

xcsoar (6.2.4) unstable; urgency=low

  * new release

 -- Max Kellermann <max@duempel.org>  Sat, 24 Dec 2011 02:07:59 +0100

xcsoar (6.2.3) unstable; urgency=low

  * new release

 -- Max Kellermann <max@duempel.org>  Sat, 19 Nov 2011 15:54:36 +0100

xcsoar (6.2.2) unstable; urgency=low

  * new release

 -- Max Kellermann <max@duempel.org>  Fri, 04 Nov 2011 02:11:20 +0100

xcsoar (6.2.1) unstable; urgency=low

  * new release

 -- Max Kellermann <max@duempel.org>  Mon, 26 Sep 2011 07:25:51 +0200

xcsoar (6.2) unstable; urgency=low

  * new release

 -- Max Kellermann <max@duempel.org>  Thu, 08 Sep 2011 22:39:03 +0200

xcsoar (6.2~beta2) unstable; urgency=low

  * new release

 -- Max Kellermann <max@duempel.org>  Fri, 02 Sep 2011 19:30:36 +0200

xcsoar (6.2~beta1) unstable; urgency=low

  * new release

 -- Max Kellermann <max@duempel.org>  Sat, 27 Aug 2011 17:20:37 +0200

xcsoar (6.2~alpha3) unstable; urgency=low

  * new release

 -- Max Kellermann <max@duempel.org>  Sat, 13 Aug 2011 16:32:51 +0200

xcsoar (6.2~alpha2) unstable; urgency=low

  * new release

 -- Max Kellermann <max@duempel.org>  Sun, 31 Jul 2011 18:06:09 +0200

xcsoar (6.2~alpha1) unstable; urgency=low

  * new release

 -- Max Kellermann <max@duempel.org>  Sat, 16 Jul 2011 22:30:56 +0200

xcsoar (6.1.5) unstable; urgency=low

  * new release

 -- Max Kellermann <max@duempel.org>  Sat, 20 Aug 2011 01:49:54 +0200

xcsoar (6.1.4) unstable; urgency=low

  * new release

 -- Max Kellermann <max@duempel.org>  Sat, 30 Jul 2011 16:27:09 +0200

xcsoar (6.1.3) unstable; urgency=low

  * new release

 -- Max Kellermann <max@duempel.org>  Thu, 14 Jul 2011 18:53:07 +0200

xcsoar (6.1.2) unstable; urgency=low

  * new release

 -- Max Kellermann <max@duempel.org>  Tue, 28 Jun 2011 23:48:54 +0200

xcsoar (6.1.1) unstable; urgency=low

  * new release

 -- Max Kellermann <max@duempel.org>  Wed, 01 Jun 2011 09:37:59 +0200

xcsoar (6.1) unstable; urgency=low

  * final release 6.1

 -- Max Kellermann <max@duempel.org>  Thu, 19 May 2011 10:19:23 +0200

xcsoar (6.1~beta2) unstable; urgency=low

  * new release

 -- Max Kellermann <max@duempel.org>  Thu, 12 May 2011 00:40:59 +0200

xcsoar (6.1~beta1) unstable; urgency=low

  * new release

 -- Max Kellermann <max@duempel.org>  Thu, 05 May 2011 09:26:36 +0200

xcsoar (6.1~alpha3) unstable; urgency=low

  * new release

 -- Max Kellermann <max@duempel.org>  Thu, 21 Apr 2011 23:07:46 +0200

xcsoar (6.1~alpha2) unstable; urgency=low

  * new release

 -- Max Kellermann <max@duempel.org>  Thu, 21 Apr 2011 00:34:32 +0200

xcsoar (6.1~alpha1) unstable; urgency=low

  * new release

 -- Max Kellermann <max@duempel.org>  Fri, 08 Apr 2011 09:32:43 +0200

xcsoar (6.0.10) unstable; urgency=low

  * new release

 -- Max Kellermann <max@duempel.org>  Fri, 29 Apr 2011 12:26:55 +0200

xcsoar (6.0.9) unstable; urgency=low

  * new release

 -- Max Kellermann <max@duempel.org>  Wed, 06 Apr 2011 22:15:35 +0200

xcsoar (6.0.8) unstable; urgency=low

  * new release

 -- Max Kellermann <max@duempel.org>  Wed, 23 Mar 2011 02:23:40 +0100

xcsoar (6.0.7) unstable; urgency=low

  * new release

 -- Max Kellermann <max@duempel.org>  Sat, 12 Mar 2011 00:25:25 +0100

xcsoar (6.0.6) unstable; urgency=low

  * new release

 -- Max Kellermann <max@duempel.org>  Fri, 04 Mar 2011 02:09:01 +0100

xcsoar (6.0.5) unstable; urgency=low

  * new release

 -- Max Kellermann <max@duempel.org>  Sat, 26 Feb 2011 01:35:44 +0100

xcsoar (6.0.4) unstable; urgency=low

  * new release

 -- Max Kellermann <max@duempel.org>  Sat, 19 Feb 2011 16:42:29 +0100

xcsoar (6.0.3) unstable; urgency=low

  * new release

 -- Max Kellermann <max@duempel.org>  Wed, 02 Feb 2011 02:13:29 +0100

xcsoar (6.0.2) unstable; urgency=low

  * new release
  * enable OpenGL

 -- Max Kellermann <max@duempel.org>  Thu, 20 Jan 2011 08:46:55 +0100

xcsoar (6.0.1) unstable; urgency=low

  * new release
  * build-depend on ImageMagick 6.4

 -- Max Kellermann <max@duempel.org>  Sun, 26 Dec 2010 21:40:09 +0100

xcsoar (6.0) unstable; urgency=low

  * new release

 -- Max Kellermann <max@duempel.org>  Sun, 19 Dec 2010 19:01:06 +0100

xcsoar (6.0~beta4) unstable; urgency=low

  * new release

 -- Max Kellermann <max@duempel.org>  Sat, 18 Dec 2010 01:48:45 +0100

xcsoar (6.0~beta3) unstable; urgency=low

  * new release

 -- Max Kellermann <max@duempel.org>  Wed, 15 Dec 2010 02:13:02 +0100

xcsoar (6.0~beta2) unstable; urgency=low

  * new release

 -- Max Kellermann <max@duempel.org>  Fri, 10 Dec 2010 18:00:23 +0100

xcsoar (6.0~beta1) unstable; urgency=low

  * initial debian package

 -- Max Kellermann <max@duempel.org>  Fri, 10 Dec 2010 04:25:16 +0100<|MERGE_RESOLUTION|>--- conflicted
+++ resolved
@@ -1,4 +1,3 @@
-<<<<<<< HEAD
 xcsoar (6.8~alpha8) unstable; urgency=medium
 
   * new release
@@ -46,13 +45,12 @@
   * new release
 
  -- Max Kellermann <max@duempel.org>  Tue, 14 Apr 2015 11:50:48 +0200
-=======
+
 xcsoar (6.7.9) unstable; urgency=medium
 
   * new release
 
  -- Max Kellermann <max@duempel.org>  Fri, 03 Jul 2015 00:08:06 +0200
->>>>>>> 08db3b92
 
 xcsoar (6.7.8) unstable; urgency=medium
 
