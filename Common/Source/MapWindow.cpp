/*
Copyright_License {

  XCSoar Glide Computer - http://www.xcsoar.org/
  Copyright (C) 2000 - 2009

	M Roberts (original release)
	Robin Birch <robinb@ruffnready.co.uk>
	Samuel Gisiger <samuel.gisiger@triadis.ch>
	Jeff Goodenough <jeff@enborne.f2s.com>
	Alastair Harrison <aharrison@magic.force9.co.uk>
	Scott Penrose <scottp@dd.com.au>
	John Wharington <jwharington@gmail.com>
	Lars H <lars_hn@hotmail.com>
	Rob Dunning <rob@raspberryridgesheepfarm.com>
	Russell King <rmk@arm.linux.org.uk>
	Paolo Ventafridda <coolwind@email.it>
	Tobias Lohner <tobias@lohner-net.de>
	Mirek Jezek <mjezek@ipplc.cz>
	Max Kellermann <max@duempel.org>

  This program is free software; you can redistribute it and/or
  modify it under the terms of the GNU General Public License
  as published by the Free Software Foundation; either version 2
  of the License, or (at your option) any later version.

  This program is distributed in the hope that it will be useful,
  but WITHOUT ANY WARRANTY; without even the implied warranty of
  MERCHANTABILITY or FITNESS FOR A PARTICULAR PURPOSE.  See the
  GNU General Public License for more details.

  You should have received a copy of the GNU General Public License
  along with this program; if not, write to the Free Software
  Foundation, Inc., 59 Temple Place - Suite 330, Boston, MA  02111-1307, USA.
}
*/

#include "MapWindow.h"
#include "XCSoar.h"
#include "Interface.hpp"
#include "LogFile.hpp"
#include "Protection.hpp"
#include "UtilsSystem.hpp"
#include "Math/FastMath.h"
#include "Math/Geometry.hpp"
#include "Math/Earth.hpp"
#include "McReady.h"
#include "Dialogs.h"
#include "Blackboard.hpp"
#include "Settings.hpp"
#include "SettingsTask.hpp"
#include "SettingsUser.hpp"
#include "Audio/VarioSound.h"
#include "InputEvents.h"
#include "Trigger.hpp"
#include "ReplayLogger.hpp"
#include "Screen/Blank.hpp"
#include "Screen/Graphics.hpp"
#include "Screen/Util.hpp"
#include "Screen/Fonts.hpp"
#include "Screen/LabelBlock.hpp"
#include "Compatibility/gdi.h"
#include "TopologyStore.h"
#include "InfoBoxLayout.h"
#include "InfoBoxManager.h"
#include "RasterTerrain.h"
#include "Gauge/GaugeFLARM.hpp"
#include "Message.h"
#include "Calculations.h" // TODO danger! for InAATTurnSector

#ifdef PNA
#include "Asset.hpp"
#endif

#include <assert.h>
#include <windows.h>
#include <math.h>
#include <tchar.h>

#if (WINDOWSPC>0)
#include <wingdi.h>
#endif

#ifndef NDEBUG
#define DRAWLOAD
#define DEBUG_VIRTUALKEYS
#endif

///////////////////////////////// Settings

DisplayTextType_t    DisplayTextType = DISPLAYNONE;
int TrailActive = true;
int VisualGlide = 0;
DisplayMode_t UserForceDisplayMode = dmNone;
DisplayMode_t DisplayMode = dmCruise;
bool EnableTrailDrift=false;
bool bAirspaceBlackOutline = false;
bool EnableCDICruise = false;
bool EnableCDICircling = false;
unsigned char DeclutterLabels = 0;
// 12 is number of airspace types
int      iAirspaceBrush[AIRSPACECLASSCOUNT] =
  {2,0,0,0,3,3,3,3,0,3,2,3,3,3};
int      iAirspaceColour[AIRSPACECLASSCOUNT] =
  {5,0,0,10,0,0,10,2,0,10,9,3,7,7};
int      iAirspaceMode[AIRSPACECLASSCOUNT] =
  {0,0,0,0,0,0,0,0,0,0,0,1,1,0};
bool AutoZoom = false;
int SnailWidthScale = 16;
int WindArrowStyle = 0;

///////////////////////////////// Initialisation

ScreenGraphics MapGfx;

///

MapWindow::MapWindow()
  :MapWindowProjection(),
   TargetDrag_State(0),
   TargetDrag_Latitude(0),
   TargetDrag_Longitude(0),
   BigZoom(true),
   LandableReachable(false),
   fpsTime0(0),
   MapFullScreen(false),
   askFullScreen(false),
   askVisibilityScan(false),
   user_asked_redraw(false)
{

}


int timestats_av = 0;
int cpuload=0;
bool timestats_dirty=false;

void MapWindow::UpdateTimeStats(bool start) {
  static long tottime=0;
  if (start) {
    timestamp_newdata = ::GetTickCount();
    timestats_dirty = false;
  } else {
    if (!timestats_dirty) {
      DWORD time = ::GetTickCount();
      tottime = (2*tottime+(time-timestamp_newdata))/3;
      timestats_av = tottime;
      cpuload=0;
#ifdef DEBUG_MEM
      cpuload= MeasureCPULoad();
      DebugStore("%d # mem\n%d # latency\n", CheckFreeRam()/1024, timestats_av);
#endif
    }
    timestats_dirty = false;
  }
}




void MapWindow::RefreshMap() {
  dirtyEvent.trigger();
  user_asked_redraw = true;
  timestats_dirty = true;
  drawTriggerEvent.trigger();
}


bool MapWindow::isMapFullScreen() {
  // SDP - Seems that RequestFullScreen
  // is always more accurate (MapFullSCreen is delayed)
  return askFullScreen;
}


void MapWindow::StoreRestoreFullscreen(bool store) {
  static bool oldfullscreen = 0;
  static bool SuperPan = false;
  if (store) {
    // pan not active on entry, save fullscreen status
    SuperPan = true;
    oldfullscreen = MapWindow::isMapFullScreen();
  } else {
    if (SuperPan) {
      // pan is active, need to restore
      if (!oldfullscreen) {
        // change it if necessary
        askFullScreen = false;
      }
      SuperPan = false;
    }
  }
}


///////////////////////////////////////////////////////////////////////////


bool MapWindow::RenderTimeAvailable() {
  DWORD fpsTime = ::GetTickCount();

  if (dirtyEvent.test())
    return false;

  if (fpsTime-timestamp_newdata<700) {
    // it's been less than 700 ms since last data
    // was posted
    return true;
  } else {
    return false;
  }
}



void MapWindow::UpdateInfo(NMEA_INFO *nmea_info,
                           DERIVED_INFO *derived_info) {
  mutexFlightData.Lock();
  memcpy(&DrawInfo,nmea_info,sizeof(NMEA_INFO));
  memcpy(&DerivedDrawInfo,derived_info,sizeof(DERIVED_INFO));
  UpdateMapScale(); // done here to avoid double latency due to locks

  DisplayMode_t lastDisplayMode = DisplayMode;
  switch (UserForceDisplayMode) {
  case dmCircling:
    DisplayMode = dmCircling;
    break;
  case dmCruise:
    DisplayMode = dmCruise;
    break;
  case dmFinalGlide:
    DisplayMode = dmFinalGlide;
    break;
  case dmNone:
    if (DerivedDrawInfo.Circling){
      DisplayMode = dmCircling;
    } else if (DerivedDrawInfo.FinalGlide){
      DisplayMode = dmFinalGlide;
    } else
      DisplayMode = dmCruise;
    break;
  }
  if (lastDisplayMode != DisplayMode){
    SwitchZoomClimb();
  }

  mutexFlightData.Unlock();
}


void MapWindow::UpdateCaches(const bool force) {
  // map was dirtied while we were drawing, so skip slow process
  // (unless we haven't done it for 2000 ms)
  DWORD fpsTimeThis = ::GetTickCount();
  static double lastTime = 0;
  static DWORD fpsTimeMapCenter = 0;
  bool do_force = force | askVisibilityScan;

  askVisibilityScan = false; // reset

  // have some time, do shape file cache update if necessary
  mutexTerrainData.Lock();
  SetTopologyBounds(*this, MapRect, do_force);
  mutexTerrainData.Unlock();

  // JMW experimental jpeg2000 rendering/tile management
  // Must do this even if terrain is not displayed, because
  // raster terrain is used by terrain footprint etc.
  if (lastTime>DrawInfo.Time) {
    lastTime = DrawInfo.Time;
  }

  if (do_force || (fpsTimeThis - fpsTimeMapCenter > 5000)) {

    fpsTimeThis = fpsTimeMapCenter;
    RasterTerrain::ServiceTerrainCenter(DrawInfo.Latitude,
                                        DrawInfo.Longitude);
  }

  fpsTimeThis = ::GetTickCount();
  static DWORD fpsTimeLast_terrain=0;

  if (RenderTimeAvailable() ||
      (fpsTimeThis-fpsTimeLast_terrain>5000) || do_force) {
    // have some time, do graphics terrain cache update if necessary
    if (EnableTerrain) {
      fpsTimeLast_terrain = fpsTimeThis;
      RasterTerrain::ServiceCache();
    }
  }
}


void MapWindow::DrawThreadLoop(bool first_time) {
  if (!dirtyEvent.test() && !first_time) {
    // redraw old screen, must have been a request for fast refresh
    get_canvas().copy(draw_canvas);
    return;
  }

  mutexRun.Lock(); // take control

  dirtyEvent.reset();

  UpdateInfo(&GPS_INFO, &CALCULATED_INFO);

  if (BigZoom) {
    // quickly draw zoom level on top
    DrawMapScale(get_canvas(), MapRect, true);
  }

  if (askFullScreen != MapFullScreen) {
    ToggleFullScreenStart();
  }

  if (gauge_flarm != NULL)
    gauge_flarm->Render(&DrawInfo);

  RenderMapWindow(draw_canvas, MapRect);

  if (!first_time) {
    get_canvas().copy(draw_canvas);
    update(MapRect);
  }

  UpdateTimeStats(false);
  UpdateCaches(first_time);

  mutexRun.Unlock(); // release control
}


void MapWindow::DrawThreadInitialise(void) {
  // initialise other systems
  InitialiseScaleList(); // should really be done before the thread
			 // has started, so it happens from main thread

  // set main rectangles
  MapRectBig = get_client_rect();
  MapRectSmall = MapRect;
  MapRect = MapRectSmall;

  UpdateTimeStats(true);

  // set initial display mode
  draw_canvas.background_transparent();
  mask_canvas.background_opaque();

  // paint draw window black to start
  draw_canvas.black_pen();
  draw_canvas.rectangle(MapRectBig.left, MapRectBig.top,
			MapRectBig.right, MapRectBig.bottom);

  get_canvas().copy(draw_canvas);

  ////// This is just here to give fully rendered start screen
  UpdateInfo(&GPS_INFO, &CALCULATED_INFO);
  dirtyEvent.trigger();
  UpdateTimeStats(true);
  //////

  RequestMapScale = MapScale;
  UpdateMapScale(); // first call
  ToggleFullScreenStart();
}


DWORD MapWindow::_DrawThread ()
{
  while (!globalRunningEvent.test()) {
    // wait for start
    Sleep(100);
  }

  DrawThreadInitialise();

  DrawThreadLoop(true); // first time draw

  // this is the main drawing loop

  do {
    DrawThreadLoop(false);
    drawTriggerEvent.wait(5000);
  } while (!closeTriggerEvent.test());

  mutexStart.Unlock(); // release lock
  return 0;
}


bool MapWindow::register_class(HINSTANCE hInstance, const TCHAR* szWindowClass) {

  WNDCLASS wc;

  wc.hInstance = hInstance;
  wc.style = CS_VREDRAW | CS_HREDRAW | CS_DBLCLKS;
  wc.lpfnWndProc = MapWindow::WndProc;
  wc.cbClsExtra = 0;
#if (WINDOWSPC>0)
  wc.cbWndExtra = 0 ;
#else
  WNDCLASS dc;
  GetClassInfo(hInstance,TEXT("DIALOG"),&dc);
  wc.cbWndExtra = dc.cbWndExtra ;
#endif
  wc.hIcon = (HICON)NULL;
  wc.hCursor = NULL;
  wc.hbrBackground = (HBRUSH)GetStockObject (WHITE_BRUSH);
  wc.lpszMenuName = 0;
  wc.lpszClassName = szWindowClass;

  return (RegisterClass(&wc)!= FALSE);
}

bool MapWindow::checkLabelBlock(const RECT brect) {
  return label_block.check(brect);
}


/////////////////////////////////////////

bool MapWindow::on_resize(unsigned width, unsigned height) {
  StartupStore(TEXT("on_resize %d %d\n"),width,height);

  resize(width, height);
  draw_canvas.resize(width, height);
  buffer_canvas.resize(width, height);
  mask_canvas.resize(width, height);

  SetFontInfoAll(get_canvas());

  // Signal that draw thread can run now
  mutexStart.Lock();
  window_initialised = true;
  mutexStart.Unlock(); // release lock
  return false;
}

bool MapWindow::on_create()
{
  StartupStore(TEXT("on_create\n"));

  draw_canvas.set(get_canvas());
  buffer_canvas.set(get_canvas());
<<<<<<< HEAD
  mask_canvas.set(get_canvas());

  return false;
=======
  hDCMask.set(hdcDrawWindow, 1, 1);
  return true;
>>>>>>> 09c0b52d
}

bool MapWindow::on_destroy()
{
  draw_canvas.reset();
  mask_canvas.reset();
  buffer_canvas.reset();

  PostQuitMessage (0);
  return true;
}

///////

static double Xstart, Ystart;
static int XstartScreen, YstartScreen;
static bool ignorenext=true;
static DWORD dwDownTime= 0L, dwUpTime= 0L, dwInterval= 0L;

bool MapWindow::on_mouse_double(int x, int y)
{
  // Added by ARH to show menu button when mapwindow is double clicked.
  //
  // VNT TODO: do not handle this event and remove CS_DBLCLKS in register class.
  // Only handle timed clicks in BUTTONDOWN with no proximity.
  //
  dwDownTime = GetTickCount();
#ifndef DISABLEAUDIO
  if (EnableSoundModes) PlayResource(TEXT("IDR_WAV_CLICK"));
#endif
  InputEvents::ShowMenu();
  ignorenext = true;
  return true;
}

bool MapWindow::on_mouse_move(int x, int y)
{
  mutexTaskData.Lock();
  if (AATEnabled && TargetPan && (TargetDrag_State>0)) {
    // target follows "finger" so easier to drop near edge of
    // sector
    if (TargetDrag_State == 1) {
      double mouseMovelon, mouseMovelat;
      Screen2LatLon((int)x, (int)y, mouseMovelon, mouseMovelat);
      if (InAATTurnSector(mouseMovelon, mouseMovelat, TargetPanIndex)) {
	// update waypoints so if we drag out of the cylinder, it
	// will remain adjacent to the edge
	Task[TargetPanIndex].AATTargetLat = mouseMovelat;
	Task[TargetPanIndex].AATTargetLon = mouseMovelon;
	TargetDrag_Latitude = mouseMovelat;
	TargetDrag_Longitude = mouseMovelon;
	POINT Pos; Pos.x = x; Pos.y = y;
	DrawBitmapIn(get_canvas(), Pos, MapGfx.hBmpTarget);
      }
    }
  }
  mutexTaskData.Unlock();
  return true;
}

bool MapWindow::on_mouse_down(int x, int y)
{
  ResetDisplayTimeOut();
  dwDownTime = GetTickCount();
  if (ignorenext) return true;

  // TODO VNT move Screen2LatLon in LBUTTONUP after making sure we
  // really need Xstart and Ystart so we save precious
  // milliseconds waiting for BUTTONUP GetTickCount
  Screen2LatLon(x, y, Xstart, Ystart);
  XstartScreen = x;
  YstartScreen = y;

  mutexTaskData.Lock();
  if (AATEnabled && TargetPan) {
    if (ValidTaskPoint(TargetPanIndex)) {
      POINT tscreen;
      LatLon2Screen(Task[TargetPanIndex].AATTargetLon,
		    Task[TargetPanIndex].AATTargetLat,
		    tscreen);
      double distance = isqrt4((long)((XstartScreen-tscreen.x)
			       *(XstartScreen-tscreen.x)+
			       (YstartScreen-tscreen.y)
			       *(YstartScreen-tscreen.y)))
	/InfoBoxLayout::scale;
      
      if (distance<10) {
	TargetDrag_State = 1;
      }
    }
  }
  mutexTaskData.Unlock();
  return true;
}




bool MapWindow::on_mouse_up(int x, int y)
{
  if (ignorenext||dwDownTime==0) {
    ignorenext=false;
    return true;
  }
  RECT rc = MapRect;
  bool my_target_pan;
  dwUpTime = GetTickCount();
  dwInterval=dwUpTime-dwDownTime;
  dwDownTime=0; // do it once forever

  mutexTaskData.Lock();
  my_target_pan = TargetPan;
  mutexTaskData.Unlock();

  InfoBoxManager::Defocus();

  if (dwInterval == 0) {
#ifdef DEBUG_VIRTUALKEYS
    Message::AddMessage(_T("dwInterval==0 impossible!"));
#endif
    return true; // should be impossible
  }

  double distance = isqrt4((long)((XstartScreen-x)*(XstartScreen-x)+
			   (YstartScreen-y)*(YstartScreen-y)))
    /InfoBoxLayout::scale;

#ifdef DEBUG_VIRTUALKEYS
  TCHAR buf[80]; char sbuf[80];
  sprintf(sbuf,"%.0f",distance);
  _stprintf(buf,_T("XY=%d,%d dist=%S Up=%ld Down=%ld Int=%ld"),
	    x,y,sbuf,dwUpTime,dwDownTime,dwInterval);
  Message::AddMessage(buf);
#endif

  // Caution, timed clicks from PC with a mouse are different
  // from real touchscreen devices
  
  if ((distance<50) 
       && (VirtualKeys==(VirtualKeys_t)vkEnabled) 
       && (dwInterval>= DOUBLECLICKINTERVAL)) {
    unsigned wParam=ProcessVirtualKey(x,y,dwInterval,0);
    if (wParam==0) {
#ifdef DEBUG_VIRTUALKEYS
      Message::AddMessage(_T("E02 INVALID Virtual Key!"));
#endif
      return true;
    }
    //    dwDownTime= 0L;
    //    InputEvents::processKey(wParam);
    //    return;
  }

  double Xlat, Ylat;
  Screen2LatLon(x, y, Xlat, Ylat);

  if (AATEnabled && my_target_pan && (TargetDrag_State>0)) {
    mutexTaskData.Lock();
    TargetDrag_State = 2;
    if (InAATTurnSector(Xlat, Ylat, TargetPanIndex)) {
      // if release mouse out of sector, don't update w/ bad coords
      TargetDrag_Latitude = Ylat;
      TargetDrag_Longitude = Xlat;
    }
    mutexTaskData.Unlock();
    return true;
  }
 
  if (!my_target_pan && EnablePan && (distance>IBLSCALE(36))) {
    PanLongitude += Xstart-Xlat;
    PanLatitude  += Ystart-Ylat;
    RefreshMap();
    return true;
  }

#ifdef _SIM_
  if (!ReplayLogger::IsEnabled() && !my_target_pan && (distance>IBLSCALE(36))) {
    // This drag moves the aircraft (changes speed and direction)
    double newbearing;
    double oldbearing = GPS_INFO.TrackBearing;
    double minspeed = 1.1*GlidePolar::Vminsink;
    DistanceBearing(Ystart, Xstart, Ylat, Xlat, NULL, &newbearing);
    if ((fabs(AngleLimit180(newbearing-oldbearing))<30)
	|| (GPS_INFO.Speed<minspeed)) {
      GPS_INFO.Speed = min(100.0,max(minspeed,distance/3));
      // 20080817 JMW change speed only if in direction
    }
    GPS_INFO.TrackBearing = newbearing;
    // change bearing without changing speed if direction change > 30
    // 20080815 JMW prevent dragging to stop glider
    
    // JMW trigger recalcs immediately
    TriggerGPSUpdate();
    return true;
  }
#endif

  if (!my_target_pan) {
    if (InfoBoxManager::Defocus()) {
      return false;
    }
    if (VirtualKeys==(VirtualKeys_t)vkEnabled) {
      if(dwInterval < VKSHORTCLICK) {
	//100ms is NOT enough for a short click since GetTickCount
	//is OEM custom!
	if (PopupNearestWaypointDetails(Xstart, Ystart, 500*MapScale, false)) {
	  return true;
	}
      } else {
	if (PopupInteriorAirspaceDetails(Xstart, Ystart)) {
	  return true;
	}
      }
    } else {
      if(dwInterval < AIRSPACECLICK) { // original and untouched interval
	if (PopupNearestWaypointDetails(Xstart, Ystart, 500*MapScale, false)) {
	  return true;
	}
      } else {
	if (PopupInteriorAirspaceDetails(Xstart, Ystart)) {
	  return true;
	}
      }
    } // VK enabled
  } // !TargetPan

  return false;
}


bool MapWindow::on_key_down(unsigned key_code)
{
  // VENTA-TODO careful here, keyup no more trapped for PNA.
  // Forbidden usage of keypress timing.
  
  ResetDisplayTimeOut();
  InterfaceTimeoutReset();
  key_code = TranscodeKey(key_code);
#if defined(GNAV)
  if (key_code == 0xF5){
    SignalShutdown(false);
    return true;
  }
#endif
  dwDownTime= 0L;
  if (InputEvents::processKey(key_code)) {
    return true; // don't go to default handler
  }
  return true;
}

#include "Screen/PaintCanvas.hpp"

void MapWindow::on_paint(Canvas& _canvas) {
  _canvas.copy(get_canvas());
}

//////////////////////////
//

DWORD MapWindow::DrawThread (LPVOID lpvoid)
{
  MapWindow *mw = (MapWindow *)lpvoid;
  mw->_DrawThread();
}


LRESULT
MapWindow::on_message(HWND hWnd, UINT message,
		      WPARAM wParam, LPARAM lParam)
{
  switch (message) {
    /*
  case WM_ERASEBKGND:
    // we don't need one, we just paint over the top
    return 0;

  case WM_PAINT:
    {
      PaintCanvas _canvas(*this, hWnd);
      on_paint(_canvas);
    }
    return 0;
    */
  }
  return Window::on_message(hWnd, message, wParam, lParam);
}<|MERGE_RESOLUTION|>--- conflicted
+++ resolved
@@ -443,14 +443,8 @@
 
   draw_canvas.set(get_canvas());
   buffer_canvas.set(get_canvas());
-<<<<<<< HEAD
-  mask_canvas.set(get_canvas());
-
-  return false;
-=======
-  hDCMask.set(hdcDrawWindow, 1, 1);
+  mask_canvas.set(draw_canvas);
   return true;
->>>>>>> 09c0b52d
 }
 
 bool MapWindow::on_destroy()
