/*

Copyright_License {

  XCSoar Glide Computer - http://www.xcsoar.org/
  Copyright (C) 2000 - 2009

	M Roberts (original release)
	Robin Birch <robinb@ruffnready.co.uk>
	Samuel Gisiger <samuel.gisiger@triadis.ch>
	Jeff Goodenough <jeff@enborne.f2s.com>
	Alastair Harrison <aharrison@magic.force9.co.uk>
	Scott Penrose <scottp@dd.com.au>
	John Wharington <jwharington@gmail.com>
	Lars H <lars_hn@hotmail.com>
	Rob Dunning <rob@raspberryridgesheepfarm.com>
	Russell King <rmk@arm.linux.org.uk>
	Paolo Ventafridda <coolwind@email.it>
	Tobias Lohner <tobias@lohner-net.de>
	Mirek Jezek <mjezek@ipplc.cz>
	Max Kellermann <max@duempel.org>

  This program is free software; you can redistribute it and/or
  modify it under the terms of the GNU General Public License
  as published by the Free Software Foundation; either version 2
  of the License, or (at your option) any later version.

  This program is distributed in the hope that it will be useful,
  but WITHOUT ANY WARRANTY; without even the implied warranty of
  MERCHANTABILITY or FITNESS FOR A PARTICULAR PURPOSE.  See the
  GNU General Public License for more details.

  You should have received a copy of the GNU General Public License
  along with this program; if not, write to the Free Software
  Foundation, Inc., 59 Temple Place - Suite 330, Boston, MA  02111-1307, USA.
}

*/

#include "Device/Parser.h"
#include "XCSoar.h"
#include "Protection.hpp"
#include <math.h>
#include "UtilsText.hpp"
#include "UtilsFLARM.hpp"
#include "Blackboard.hpp"
#include "Audio/VarioSound.h"
#include "Gauge/GaugeFLARM.hpp"
#include "Device/device.h"
#include "Device/Geoid.h"
//#include "FlarmIdFile.h"
#include "TeamCodeCalculation.h"
#include "Math/Geometry.hpp"
#include "Math/Earth.hpp"
#include "Math/Pressure.h"
#include "Math/Units.h"
#include "Task.h" // TODO danger!
#include "SettingsComputer.hpp"
#include "Settings.hpp"
#include "ReplayLogger.hpp"
#include "Interface.hpp"
#include "Components.hpp" // bad
#include "MainWindow.hpp" // also bad

#if defined(GNAV) && !defined(WINDOWSPC)
#include "SettingsUser.hpp" /* for UTCOffset */
#endif

#include <ctype.h>
#include <stdlib.h>

#ifdef FLARM_AVERAGE
#include "FlarmCalculations.h"
FlarmCalculations flarmCalculations;
#endif

#ifdef __MINGW32__
#ifndef max
#define max(x, y)   (x > y ? x : y)
#define min(x, y)   (x < y ? x : y)
#endif
#endif

extern bool EnableCalibration;

#define MAX_NMEA_LEN	90
#define MAX_NMEA_PARAMS 18

static double EastOrWest(double in, TCHAR EoW);
static double NorthOrSouth(double in, TCHAR NoS);
//static double LeftOrRight(double in, TCHAR LoR);
static double MixedFormatToDegrees(double mixed);
static int NAVWarn(TCHAR c);

NMEAParser nmeaParser1;
NMEAParser nmeaParser2;


int NMEAParser::StartDay = -1;

NMEAParser::NMEAParser() {
  _Reset();
}

void NMEAParser::_Reset(void) {
  nSatellites = 0;
  gpsValid = false;
  isFlarm = false;
  activeGPS = true;
  GGAAvailable = false;
  RMZAvailable = false;
  RMZAltitude = 0;
  RMAAvailable = false;
  RMAAltitude = 0;
  LastTime = 0;
}

void NMEAParser::Reset(void) {

  // clear status
  nmeaParser1._Reset();
  nmeaParser2._Reset();

  // trigger updates
  TriggerGPSUpdate();
  TriggerVarioUpdate();
}


void NMEAParser::UpdateMonitor(void)
{
  // does anyone have GPS?
  if (nmeaParser1.gpsValid || nmeaParser2.gpsValid) {
    if (nmeaParser1.gpsValid && nmeaParser2.gpsValid) {
      // both valid, just use first
      nmeaParser2.activeGPS = false;
      nmeaParser1.activeGPS = true;
    } else {
      nmeaParser1.activeGPS = nmeaParser1.gpsValid;
      nmeaParser2.activeGPS = nmeaParser2.gpsValid;
    }
  } else {
    // assume device 1 is active
    nmeaParser2.activeGPS = false;
    nmeaParser1.activeGPS = true;
  }
}


bool NMEAParser::ParseNMEAString(int device,
                                 const TCHAR *String, NMEA_INFO *GPS_INFO)
{
  switch (device) {
  case 0:
    return nmeaParser1.ParseNMEAString_Internal(String, GPS_INFO);
  case 1:
    return nmeaParser2.ParseNMEAString_Internal(String, GPS_INFO);
  };
  return false;
}


/*
 * Copy a provided string into the supplied buffer, terminate on
 * the checksum separator, split into an array of parameters,
 * and return the number of parameters found.
 */
size_t NMEAParser::ExtractParameters(const TCHAR *src, TCHAR *dst,
                                     const TCHAR **arr, size_t sz)
{
  TCHAR c, *p;
  size_t i = 0;

  _tcscpy(dst, src);
  p = _tcschr(dst, _T('*'));
  if (p)
    *p = _T('\0');

  p = dst;
  do {
    arr[i++] = p;
    p = _tcschr(p, _T(','));
    if (!p)
      break;
    c = *p;
    *p++ = _T('\0');
  } while (i != sz && c != _T('\0'));

  return i;
}


/*
 * Same as ExtractParameters, but also validate the length of
 * the string and the NMEA checksum.
 */
size_t NMEAParser::ValidateAndExtract(const TCHAR *src, TCHAR *dst, size_t dstsz,
                                      const TCHAR **arr, size_t arrsz)
{
  int len = _tcslen(src);

  if (len <= 6 || len >= (int) dstsz)
    return 0;
  if (!NMEAChecksum(src))
    return 0;

  return ExtractParameters(src, dst, arr, arrsz);
}


bool NMEAParser::ParseNMEAString_Internal(const TCHAR *String, NMEA_INFO *GPS_INFO)
{
  TCHAR ctemp[MAX_NMEA_LEN];
  const TCHAR *params[MAX_NMEA_PARAMS];
  size_t n_params;

  n_params = ValidateAndExtract(String, ctemp, MAX_NMEA_LEN, params, MAX_NMEA_PARAMS);
  if (n_params < 1 || params[0][0] != '$')
    return false;
  if (EnableLogNMEA)
    LogNMEA(String);

  if(params[0][1] == 'P')
    {
      //Proprietary String

      if(_tcscmp(params[0] + 1,TEXT("PTAS1"))==0)
        {
          return PTAS1(&String[7], params + 1, n_params, GPS_INFO);
        }

      // FLARM sentences
      if(_tcscmp(params[0] + 1,TEXT("PFLAA"))==0)
        {
          return PFLAA(&String[7], params + 1, n_params, GPS_INFO);
        }

      if(_tcscmp(params[0] + 1,TEXT("PFLAU"))==0)
        {
          return PFLAU(&String[7], params + 1, n_params, GPS_INFO);
        }

      if(_tcscmp(params[0] + 1,TEXT("PGRMZ"))==0)
	{
	  return RMZ(&String[7], params + 1, n_params, GPS_INFO);
	}
      return false;
    }

  if(_tcscmp(params[0] + 3,TEXT("GSA"))==0)
    {
      return GSA(&String[7], params + 1, n_params, GPS_INFO);
    }
  if(_tcscmp(params[0] + 3,TEXT("GLL"))==0)
    {
      //    return GLL(&String[7], params + 1, n_params, GPS_INFO);
      return false;
    }
  if(_tcscmp(params[0] + 3,TEXT("RMB"))==0)
    {
      //return RMB(&String[7], params + 1, n_params, GPS_INFO);
          return false;
      }
  if(_tcscmp(params[0] + 3,TEXT("RMC"))==0)
    {
      return RMC(&String[7], params + 1, n_params, GPS_INFO);
    }
  if(_tcscmp(params[0] + 3,TEXT("GGA"))==0)
    {
      return GGA(&String[7], params + 1, n_params, GPS_INFO);
    }

  return false;
}

void NMEAParser::ExtractParameter(const TCHAR *Source,
				  TCHAR *Destination,
				  int DesiredFieldNumber)
{
  int dest_index = 0;
  int CurrentFieldNumber = 0;
  int StringLength = _tcslen(Source);
  const TCHAR *sptr = Source;
  const TCHAR *eptr = Source+StringLength;

  if (!Destination) return;

  while( (CurrentFieldNumber < DesiredFieldNumber) && (sptr<eptr) )
    {
      if (*sptr == ',' || *sptr == '*' )
        {
          CurrentFieldNumber++;
        }
      ++sptr;
    }

  Destination[0] = '\0'; // set to blank in case it's not found..

  if ( CurrentFieldNumber == DesiredFieldNumber )
    {
      while( (sptr < eptr)    &&
             (*sptr != ',') &&
             (*sptr != '*') &&
             (*sptr != '\0') )
        {
          Destination[dest_index] = *sptr;
          ++sptr; ++dest_index;
        }
      Destination[dest_index] = '\0';
    }
}


double EastOrWest(double in, TCHAR EoW)
{
  if(EoW == 'W')
    return -in;
  else
    return in;
}

double NorthOrSouth(double in, TCHAR NoS)
{
  if(NoS == 'S')
    return -in;
  else
    return in;
}

/*
double LeftOrRight(double in, TCHAR LoR)
{
  if(LoR == 'L')
    return -in;
  else
    return in;
}
*/

int NAVWarn(TCHAR c)
{
  if(c=='A')
    return false;
  else
    return true;
}

double NMEAParser::ParseAltitude(const TCHAR *value, const TCHAR *format)
{
  double alt = StrToDouble(value, NULL);

  if (format[0] == _T('f') || format[0] == _T('F'))
    alt /= TOFEET;

  return alt;
}

double MixedFormatToDegrees(double mixed)
{
  double mins, degrees;

  degrees = (int) (mixed/100);
  mins = (mixed - degrees*100)/60;

  return degrees+mins;
}

double NMEAParser::TimeModify(double FixTime, NMEA_INFO* GPS_INFO)
{
  double hours, mins,secs;

  hours = FixTime / 10000;
  GPS_INFO->Hour = (int)hours;

  mins = FixTime / 100;
  mins = mins - (GPS_INFO->Hour*100);
  GPS_INFO->Minute = (int)mins;

  secs = FixTime - (GPS_INFO->Hour*10000) - (GPS_INFO->Minute*100);
  GPS_INFO->Second = (int)secs;

  FixTime = secs + (GPS_INFO->Minute*60) + (GPS_INFO->Hour*3600);

  if ((StartDay== -1) && (GPS_INFO->Day != 0)) {
    StartDay = GPS_INFO->Day;
  }
  if (StartDay != -1) {
    if (GPS_INFO->Day < StartDay) {
      // detect change of month (e.g. day=1, startday=31)
      StartDay = GPS_INFO->Day-1;
    }
    int day_difference = GPS_INFO->Day-StartDay;
    if (day_difference>0) {
      // Add seconds to fix time so time doesn't wrap around when
      // going past midnight in UTC
      FixTime += day_difference * 86400;
    }
  }
  return FixTime;
}


bool NMEAParser::TimeHasAdvanced(double ThisTime, NMEA_INFO *GPS_INFO) {
  if(ThisTime< LastTime) {
    LastTime = ThisTime;
    StartDay = -1; // reset search for the first day
    return false;
  } else {
    GPS_INFO->Time = ThisTime;
    LastTime = ThisTime;
    return true;
  }
}

bool NMEAParser::GSA(const TCHAR *String,
                     const TCHAR **params, size_t nparams, NMEA_INFO *GPS_INFO)
{
  int iSatelliteCount =0;

  if (ReplayLogger::IsEnabled()) {
    return true;
  }

  // satellites are in items 4-15 of GSA string (4-15 is 1-indexed)
  // but 1st item in string is not passed, so start at item 3
  for (int i = 0; i < MAXSATELLITES; i++)
  {
    if (3+i < (int) nparams) {
      GPS_INFO->SatelliteIDs[i] = (int)(StrToDouble(params[2+i], NULL)); // 2 because params is 0-index
      if (GPS_INFO->SatelliteIDs[i] > 0)
	iSatelliteCount ++;
    }
  }


  GSAAvailable = true;
  return true;

}

bool NMEAParser::GLL(const TCHAR *String,
                     const TCHAR **params, size_t nparams, NMEA_INFO *GPS_INFO)
{
  gpsValid = !NAVWarn(params[5][0]);

  if (!activeGPS)
    return true;

  if (ReplayLogger::IsEnabled()) {
    // block actual GPS signal
    XCSoarInterface::InterfaceTimeoutReset();
    return true;
  }

  GPS_INFO->NAVWarning = !gpsValid;

  ////

  double ThisTime = TimeModify(StrToDouble(params[4],NULL), GPS_INFO);
  if (!TimeHasAdvanced(ThisTime, GPS_INFO))
    return false;

  double tmplat;
  double tmplon;

  tmplat = MixedFormatToDegrees(StrToDouble(params[0], NULL));
  tmplat = NorthOrSouth(tmplat, params[1][0]);

  tmplon = MixedFormatToDegrees(StrToDouble(params[2], NULL));
  tmplon = EastOrWest(tmplon,params[3][0]);

  if (!((tmplat == 0.0) && (tmplon == 0.0))) {
    GPS_INFO->Latitude = tmplat;
    GPS_INFO->Longitude = tmplon;
  } else {

  }
  return true;
}


bool NMEAParser::RMB(const TCHAR *String,
                     const TCHAR **params, size_t nparams, NMEA_INFO *GPS_INFO)
{
  (void)GPS_INFO;
  (void)String;
  (void)params;
  (void)nparams;
  /* we calculate all this stuff now
  TCHAR ctemp[MAX_NMEA_LEN];

  GPS_INFO->NAVWarning = NAVWarn(params[0][0]);

  GPS_INFO->CrossTrackError = NAUTICALMILESTOMETRES * StrToDouble(params[1], NULL);
  GPS_INFO->CrossTrackError = LeftOrRight(GPS_INFO->CrossTrackError,params[2][0]);

  _tcscpy(ctemp, params[4]);
  ctemp[WAY_POINT_ID_SIZE] = '\0';
  _tcscpy(GPS_INFO->WaypointID,ctemp);

  GPS_INFO->WaypointDistance = NAUTICALMILESTOMETRES * StrToDouble(params[9], NULL);
  GPS_INFO->WaypointBearing = StrToDouble(params[10], NULL);
  GPS_INFO->WaypointSpeed = KNOTSTOMETRESSECONDS * StrToDouble(params[11], NULL);
  */

  return true;
}


bool SetSystemTimeFromGPS = false;

bool NMEAParser::RMC(const TCHAR *String, const TCHAR **params, size_t nparams,
                     NMEA_INFO *GPS_INFO)
{
  TCHAR *Stop;

  gpsValid = !NAVWarn(params[1][0]);

  GPS_INFO->Connected = 2;

  if (!activeGPS)
    return true;

  double speed = StrToDouble(params[6], NULL);

  if (speed>2.0) {
    GPS_INFO->MovementDetected = true;
    if (ReplayLogger::IsEnabled()) {
      // stop logger replay if aircraft is actually moving.
      ReplayLogger::Stop();
    }
  } else {
    GPS_INFO->MovementDetected = false;
    if (ReplayLogger::IsEnabled()) {
      // block actual GPS signal if not moving and a log is being replayed
      return true;
    }
  }

  GPS_INFO->NAVWarning = !gpsValid;

  // say we are updated every time we get this,
  // so infoboxes get refreshed if GPS connected
  TriggerGPSUpdate();

  // JMW get date info first so TimeModify is accurate
  TCHAR date_buffer[9];
  _tcsncpy(date_buffer, params[8], sizeof(date_buffer) - 1);
  date_buffer[sizeof(date_buffer) - 1] = 0;

  GPS_INFO->Year = _tcstol(&date_buffer[4], &Stop, 10) + 2000;
  date_buffer[4] = '\0';
  GPS_INFO->Month = _tcstol(&date_buffer[2], &Stop, 10);
  date_buffer[2] = '\0';
  GPS_INFO->Day = _tcstol(&date_buffer[0], &Stop, 10);

  double ThisTime = TimeModify(StrToDouble(params[0],NULL), GPS_INFO);
  if (!TimeHasAdvanced(ThisTime, GPS_INFO))
    return false;

  double tmplat;
  double tmplon;

  tmplat = MixedFormatToDegrees(StrToDouble(params[2], NULL));
  tmplat = NorthOrSouth(tmplat, params[3][0]);

  tmplon = MixedFormatToDegrees(StrToDouble(params[4], NULL));
  tmplon = EastOrWest(tmplon,params[5][0]);

  if (!((tmplat == 0.0) && (tmplon == 0.0))) {
    GPS_INFO->Latitude = tmplat;
    GPS_INFO->Longitude = tmplon;
  }

  GPS_INFO->Speed = KNOTSTOMETRESSECONDS * speed;

  if (GPS_INFO->Speed>1.0) {
    // JMW don't update bearing unless we're moving
    GPS_INFO->TrackBearing = AngleLimit360(StrToDouble(params[7], NULL));
  }

  // Altair doesn't have a battery-backed up realtime clock,
  // so as soon as we get a fix for the first time, set the
  // system clock to the GPS time.
  static bool sysTimeInitialised = false;

  if (!GPS_INFO->NAVWarning && (gpsValid)) {
#if defined(GNAV) && !defined(WINDOWSPC)
    SetSystemTimeFromGPS = true;
#endif
    if (SetSystemTimeFromGPS) {
      if (!sysTimeInitialised) {

        SYSTEMTIME sysTime;
        ::GetSystemTime(&sysTime);
        int hours = (int)GPS_INFO->Hour;
        int mins = (int)GPS_INFO->Minute;
        int secs = (int)GPS_INFO->Second;
        sysTime.wYear = (unsigned short)GPS_INFO->Year;
        sysTime.wMonth = (unsigned short)GPS_INFO->Month;
        sysTime.wDay = (unsigned short)GPS_INFO->Day;
        sysTime.wHour = (unsigned short)hours;
        sysTime.wMinute = (unsigned short)mins;
        sysTime.wSecond = (unsigned short)secs;
        sysTime.wMilliseconds = 0;
        sysTimeInitialised = (::SetSystemTime(&sysTime)==true);

#if defined(GNAV) && !defined(WINDOWSPC)
        TIME_ZONE_INFORMATION tzi;
        tzi.Bias = -UTCOffset/60;
        _tcscpy(tzi.StandardName,TEXT("Altair"));
        tzi.StandardDate.wMonth= 0; // disable daylight savings
        tzi.StandardBias = 0;
        _tcscpy(tzi.DaylightName,TEXT("Altair"));
        tzi.DaylightDate.wMonth= 0; // disable daylight savings
        tzi.DaylightBias = 0;

        SetTimeZoneInformation(&tzi);
#endif
        sysTimeInitialised =true;

      }
    }
  }

  if (!ReplayLogger::IsEnabled()) {
    if(RMZAvailable)
      {
	// JMW changed from Altitude to BaroAltitude
	GPS_INFO->BaroAltitudeAvailable = true;
	GPS_INFO->BaroAltitude = RMZAltitude;
      }
    else if(RMAAvailable)
      {
	// JMW changed from Altitude to BaroAltitude
	GPS_INFO->BaroAltitudeAvailable = true;
	GPS_INFO->BaroAltitude = RMAAltitude;
      }
  }
  if (!GGAAvailable) {
    // update SatInUse, some GPS receiver dont emmit GGA sentance
    if (!gpsValid) {
      GPS_INFO->SatellitesUsed = 0;
    } else {
      GPS_INFO->SatellitesUsed = -1;
    }
  }

  return true;
}

bool NMEAParser::GGA(const TCHAR *String, const TCHAR **params, size_t nparams,
                     NMEA_INFO *GPS_INFO)
{

  if (ReplayLogger::IsEnabled()) {
    return true;
  }

  GGAAvailable = true;

  nSatellites = (int)(min(16.0, StrToDouble(params[6], NULL)));
  if (nSatellites==0) {
    gpsValid = false;
  }

  if (!activeGPS)
    return true;

  GPS_INFO->SatellitesUsed = (int)(min(16,StrToDouble(params[6], NULL)));

  double ThisTime = TimeModify(StrToDouble(params[0],NULL), GPS_INFO);
  if (!TimeHasAdvanced(ThisTime, GPS_INFO))
    return false;

  double tmplat;
  double tmplon;

  tmplat = MixedFormatToDegrees(StrToDouble(params[1], NULL));
  tmplat = NorthOrSouth(tmplat, params[2][0]);

  tmplon = MixedFormatToDegrees(StrToDouble(params[3], NULL));
  tmplon = EastOrWest(tmplon,params[4][0]);

  if (!((tmplat == 0.0) && (tmplon == 0.0))) {
    GPS_INFO->Latitude = tmplat;
    GPS_INFO->Longitude = tmplon;
  }

  if(RMZAvailable)
    {
      GPS_INFO->BaroAltitudeAvailable = true;
      GPS_INFO->BaroAltitude = RMZAltitude;
    }
  else if(RMAAvailable)
    {
      GPS_INFO->BaroAltitudeAvailable = true;
      GPS_INFO->BaroAltitude = RMAAltitude;
    }

// VENTA3 CONDOR ALTITUDE
  // "Altitude" should always be GPS Altitude.
  GPS_INFO->Altitude = ParseAltitude(params[8], params[9]);
#ifdef FIVV
  GPS_INFO->Altitude += GPSAltitudeOffset;
#endif

  //
  double GeoidSeparation;
  if (_tcslen(params[10])>0) {
    // No real need to parse this value,
    // but we do assume that no correction is required in this case
    GeoidSeparation = ParseAltitude(params[10], params[11]);
  } else {
    // need to estimate Geoid Separation internally (optional)
    // FLARM uses MSL altitude
    //
    // Some others don't.
    //
    // If the separation doesn't appear in the sentence,
    // we can assume the GPS unit is giving ellipsoid height
    //
    if (!devIsCondor(devA())) {
      // JMW TODO really need to know the actual device..
      GeoidSeparation = LookupGeoidSeparation(GPS_INFO->Latitude,
					      GPS_INFO->Longitude);
      GPS_INFO->Altitude -= GeoidSeparation;
    }
  }

  return true;
}


bool NMEAParser::RMZ(const TCHAR *String, const TCHAR **params, size_t nparams,
                     NMEA_INFO *GPS_INFO)
{
  (void)GPS_INFO;

  RMZAltitude = ParseAltitude(params[0], params[1]);
  //JMW?  RMZAltitude = AltitudeToQNHAltitude(RMZAltitude);
  RMZAvailable = true;

  if (!devHasBaroSource()) {
    // JMW no in-built baro sources, so use this generic one
    if (!ReplayLogger::IsEnabled()) {
      GPS_INFO->BaroAltitudeAvailable = true;
      GPS_INFO->BaroAltitude = RMZAltitude;
    }
  }

  return false;
}


bool NMEAParser::RMA(const TCHAR *String, const TCHAR **params, size_t nparams,
                     NMEA_INFO *GPS_INFO)
{
  (void)GPS_INFO;

  RMAAltitude = ParseAltitude(params[0], params[1]);
  //JMW?  RMAAltitude = AltitudeToQNHAltitude(RMAAltitude);
  RMAAvailable = true;
  GPS_INFO->BaroAltitudeAvailable = true;

  if (!devHasBaroSource()) {
    if (!ReplayLogger::IsEnabled()) {
      // JMW no in-built baro sources, so use this generic one
      GPS_INFO->BaroAltitudeAvailable = true;
      GPS_INFO->BaroAltitude = RMAAltitude;
    }
  }

  return false;
}


bool NMEAParser::NMEAChecksum(const TCHAR *String)
{
  unsigned char CalcCheckSum = 0;
  unsigned char ReadCheckSum;
  int End;
  int i;
  TCHAR c1,c2;
  unsigned char v1 = 0,v2 = 0;
  const TCHAR *pEnd;

  pEnd = _tcschr(String,'*');
  if(pEnd == NULL)
    return false;

  if(_tcslen(pEnd)<3)
    return false;

  c1 = pEnd[1], c2 = pEnd[2];

  //  iswdigit('0'); // what's this for?

  if(_istdigit(c1))
    v1 = (unsigned char)(c1 - '0');
  if(_istdigit(c2))
    v2 = (unsigned char)(c2 - '0');
  if(_istalpha(c1))
    v1 = (unsigned char)(c1 - 'A' + 10);
  if(_istalpha(c2))
    v2 = (unsigned char)(c2 - 'A' + 10);

  ReadCheckSum = (unsigned char)((v1<<4) + v2);

  End =(int)( pEnd - String);

  for(i=1;i<End;i++)
    {
      CalcCheckSum = (unsigned char)(CalcCheckSum ^ String[i]);
    }

  if(CalcCheckSum == ReadCheckSum)
    return true;
  else
    return false;
}

//////



bool NMEAParser::PTAS1(const TCHAR *String,
                       const TCHAR **params, size_t nparams,
                       NMEA_INFO *GPS_INFO)
{
  double wnet,baralt,vtas;

  wnet = (StrToDouble(params[0],NULL)-200)/(10*TOKNOTS);
  baralt = max(0.0, (StrToDouble(params[2],NULL)-2000)/TOFEET);
  vtas = StrToDouble(params[3],NULL)/TOKNOTS;

  GPS_INFO->AirspeedAvailable = true;
  GPS_INFO->TrueAirspeed = vtas;
  GPS_INFO->VarioAvailable = true;
  GPS_INFO->Vario = wnet;
  GPS_INFO->BaroAltitudeAvailable = true;
  GPS_INFO->BaroAltitude = AltitudeToQNHAltitude(baralt);
  GPS_INFO->IndicatedAirspeed = vtas/AirDensityRatio(baralt);

  TriggerVarioUpdate();

  return false;
}


double AccelerometerZero=100.0;


#include "InputEvents.h"

double FLARM_NorthingToLatitude = 0.0;
double FLARM_EastingToLongitude = 0.0;


bool NMEAParser::PFLAU(const TCHAR *String,
                       const TCHAR **params, size_t nparams,
                       NMEA_INFO *GPS_INFO)
{
  static int old_flarm_rx = 0;

  GPS_INFO->FLARM_Available = true;
  isFlarm = true;

  // calculate relative east and north projection to lat/lon

  double delta_lat = 0.01;
  double delta_lon = 0.01;

  double dlat;
  DistanceBearing(GPS_INFO->Latitude, GPS_INFO->Longitude,
                  GPS_INFO->Latitude+delta_lat, GPS_INFO->Longitude,
                  &dlat, NULL);
  double dlon;
  DistanceBearing(GPS_INFO->Latitude, GPS_INFO->Longitude,
                  GPS_INFO->Latitude, GPS_INFO->Longitude+delta_lon,
                  &dlon, NULL);

  if ((fabs(dlat)>0.0)&&(fabs(dlon)>0.0)) {
    FLARM_NorthingToLatitude = delta_lat / dlat;
    FLARM_EastingToLongitude = delta_lon / dlon;
  } else {
    FLARM_NorthingToLatitude=0.0;
    FLARM_EastingToLongitude=0.0;
  }

  _stscanf(String,
	  TEXT("%hu,%hu,%hu,%hu"),
	  &GPS_INFO->FLARM_RX, // number of received FLARM devices
	  &GPS_INFO->FLARM_TX, // Transmit status
	  &GPS_INFO->FLARM_GPS, // GPS status
	  &GPS_INFO->FLARM_AlarmLevel); // Alarm level of FLARM (0-3)

  // process flarm updates

  if ((GPS_INFO->FLARM_RX) && (old_flarm_rx==0)) {
    // traffic has appeared..
    InputEvents::processGlideComputer(GCE_FLARM_TRAFFIC);
  }
  if (GPS_INFO->FLARM_RX > old_flarm_rx) {
    // re-set suppression of gauge, as new traffic has arrived
    //    GaugeFLARM::Suppress = false;
  }
  if ((GPS_INFO->FLARM_RX==0) && (old_flarm_rx)) {
    // traffic has disappeared..
    InputEvents::processGlideComputer(GCE_FLARM_NOTRAFFIC);
  }
  // TODO feature: add another event for new traffic.

  old_flarm_rx = GPS_INFO->FLARM_RX;

  return false;
}


int FLARM_FindSlot(NMEA_INFO *GPS_INFO, long Id)
{
  int i;
  for (i=0; i<FLARM_MAX_TRAFFIC; i++) {

    // find position in existing slot
    if (Id==GPS_INFO->FLARM_Traffic[i].ID) {
      return i;
    }

    // find old empty slot

  }
  // not found, so try to find an empty slot
  for (i=0; i<FLARM_MAX_TRAFFIC; i++) {
    if (GPS_INFO->FLARM_Traffic[i].ID==0) {
      // this is a new target
      GaugeFLARM *gauge_flarm = XCSoarInterface::main_window.flarm;
      if (gauge_flarm != NULL)
        gauge_flarm->Suppress = false;
      return i;
    }
  }

  // still not found and no empty slots left, buffer is full
  return -1;
}



bool NMEAParser::PFLAA(const TCHAR *String,
                       const TCHAR **params, size_t nparams,
                       NMEA_INFO *GPS_INFO)
{
  int flarm_slot = 0;

  isFlarm = true;

  // 5 id, 6 digit hex
  long ID;
  _stscanf(params[5],TEXT("%lx"), &ID);
//  unsigned long uID = ID;

  flarm_slot = FLARM_FindSlot(GPS_INFO, ID);
  if (flarm_slot<0) {
    // no more slots available,
    return false;
  }

  // set time of fix to current time
  GPS_INFO->FLARM_Traffic[flarm_slot].Time_Fix = GPS_INFO->Time;

  _stscanf(String,
	  TEXT("%hu,%lf,%lf,%lf,%hu,%lx,%lf,%lf,%lf,%lf,%hu"),
	  &GPS_INFO->FLARM_Traffic[flarm_slot].AlarmLevel, // unsigned short 0
	  &GPS_INFO->FLARM_Traffic[flarm_slot].RelativeNorth, // double?     1
	  &GPS_INFO->FLARM_Traffic[flarm_slot].RelativeEast, // double?      2
	  &GPS_INFO->FLARM_Traffic[flarm_slot].RelativeAltitude, // double   3
	  &GPS_INFO->FLARM_Traffic[flarm_slot].IDType, // unsigned short     4
	  &GPS_INFO->FLARM_Traffic[flarm_slot].ID, // 6 char hex
	  &GPS_INFO->FLARM_Traffic[flarm_slot].TrackBearing, // double       6
	  &GPS_INFO->FLARM_Traffic[flarm_slot].TurnRate, // double           7
	  &GPS_INFO->FLARM_Traffic[flarm_slot].Speed, // double              8
	  &GPS_INFO->FLARM_Traffic[flarm_slot].ClimbRate, // double          9
	  &GPS_INFO->FLARM_Traffic[flarm_slot].Type); // unsigned short     10
  // 1 relativenorth, meters
  GPS_INFO->FLARM_Traffic[flarm_slot].Latitude =
    GPS_INFO->FLARM_Traffic[flarm_slot].RelativeNorth
    *FLARM_NorthingToLatitude + GPS_INFO->Latitude;
  // 2 relativeeast, meters
  GPS_INFO->FLARM_Traffic[flarm_slot].Longitude =
    GPS_INFO->FLARM_Traffic[flarm_slot].RelativeEast
    *FLARM_EastingToLongitude + GPS_INFO->Longitude;
  // alt
  GPS_INFO->FLARM_Traffic[flarm_slot].Altitude =
    GPS_INFO->FLARM_Traffic[flarm_slot].RelativeAltitude +
    GPS_INFO->Altitude;


#ifdef FLARM_AVERAGE
  GPS_INFO->FLARM_Traffic[flarm_slot].Average30s = flarmCalculations.Average30s(
	  GPS_INFO->FLARM_Traffic[flarm_slot].ID,
	  GPS_INFO->Time,
	  GPS_INFO->FLARM_Traffic[flarm_slot].Altitude);
#endif

  TCHAR *name = GPS_INFO->FLARM_Traffic[flarm_slot].Name;
  if (!_tcslen(name)) {
    // need to lookup name for this target
    const TCHAR *fname = LookupFLARMDetails(GPS_INFO->FLARM_Traffic[flarm_slot].ID);
    if (fname) {
      _tcscpy(name,fname);
    } else {
      name[0]=0;
    }
  }

  if ((GPS_INFO->FLARM_Traffic[flarm_slot].ID == TeamFlarmIdTarget)
      && ValidWayPoint(device_blackboard.SettingsComputer().TeamCodeRefWaypoint)) {
    double bearing;
    double distance;

    TeammateLatitude = GPS_INFO->FLARM_Traffic[flarm_slot].Latitude;
    TeammateLongitude = GPS_INFO->FLARM_Traffic[flarm_slot].Longitude;
    DistanceBearing(WayPointList[device_blackboard.SettingsComputer().TeamCodeRefWaypoint].Latitude,
		    WayPointList[device_blackboard.SettingsComputer().TeamCodeRefWaypoint].Longitude,
		    GPS_INFO->FLARM_Traffic[flarm_slot].Latitude,
		    GPS_INFO->FLARM_Traffic[flarm_slot].Longitude,
		    &distance,
		    &bearing);

    GetTeamCode(TeammateCode, bearing, distance);
    TeammateCodeValid = true;
  }

  return false;
}

//////

void NMEAParser::TestRoutine(NMEA_INFO *GPS_INFO) {
#ifndef NDEBUG
#ifndef GNAV
  static int i=90;
  static TCHAR t1[] = TEXT("1,1,1,1");
  static TCHAR t2[] = TEXT("1,300,500,220,2,DD927B,0,-4.5,30,-1.4,1");
  static TCHAR t3[] = TEXT("0,0,1200,50,2,DD9146,270,-4.5,30,-1.4,1");
  //  static TCHAR b50[] = TEXT("0,.1,.0,0,0,1.06,0,-222");
  //  static TCHAR t4[] = TEXT("-3,500,1024,50");

  //  nmeaParser1.ParseNMEAString_Internal(TEXT("$PTAS1,201,200,02583,000*2A"), GPS_INFO);
  //  nmeaParser1.ParseNMEAString_Internal(TEXT("$GPRMC,082430.00,A,3744.09096,S,14426.16069,E,0.520294.90,301207,,,A*77"), GPS_INFO);
  //  nmeaParser1.ParseNMEAString_Internal(TEXT("$GPGGA,082430.00,3744.09096,S,1426.16069,E,1,08,1.37,157.6,M,-4.9,M,,*5B"), GPS_INFO);

  QNH=1013.25;
  double h;
  double altraw= 5.0;
  h = AltitudeToQNHAltitude(altraw);
  QNH = FindQNH(altraw, 50.0);
  h = AltitudeToQNHAltitude(altraw);

  ////

  i++;

  if (i>100) {
    i=0;
  }
  if (i<50) {
    GPS_INFO->FLARM_Available = true;
    TCHAR ctemp[MAX_NMEA_LEN];
    const TCHAR *params[MAX_NMEA_PARAMS];
    size_t nr;
    nr = nmeaParser1.ExtractParameters(t1, ctemp, params, MAX_NMEA_PARAMS);
    nmeaParser1.PFLAU(t1, params, nr, GPS_INFO);
    nr = nmeaParser1.ExtractParameters(t2, ctemp, params, MAX_NMEA_PARAMS);
    nmeaParser1.PFLAA(t2, params, nr, GPS_INFO);
    nr = nmeaParser1.ExtractParameters(t3, ctemp, params, MAX_NMEA_PARAMS);
    nmeaParser1.PFLAA(t3, params, nr, GPS_INFO);
  }
#endif
#endif
}


///

bool EnableLogNMEA = false;
HANDLE nmeaLogFile = INVALID_HANDLE_VALUE;

void LogNMEA(const TCHAR* text) {

  if (!EnableLogNMEA) {
    if (nmeaLogFile != INVALID_HANDLE_VALUE) {
       CloseHandle(nmeaLogFile);
       nmeaLogFile = INVALID_HANDLE_VALUE;
    }
    return;
  }

  DWORD dwBytesRead;

  if (nmeaLogFile == INVALID_HANDLE_VALUE) {
    nmeaLogFile = CreateFile(TEXT("\\SD Card\\xcsoar-nmea.log"),
			     GENERIC_WRITE, FILE_SHARE_WRITE,
			     NULL, OPEN_ALWAYS, FILE_ATTRIBUTE_NORMAL, 0);
  }

  WriteFile(nmeaLogFile, text, _tcslen(text)*sizeof(TCHAR), &dwBytesRead,
	    (OVERLAPPED *)NULL);
}


bool NMEAParser::PortIsFlarm(int device) {
  switch (device) {
  case 0:
    return nmeaParser1.isFlarm;
  case 1:
    return nmeaParser2.isFlarm;
  default:
    return false;
  };
}


<<<<<<< HEAD
//////
=======
//////

////////////// FLARM
// JMW TODO, handle gauge within own thread

void DeviceBlackboard::FLARM_RefreshSlots() {
  int i;
  bool present = false;
  if (Basic().FLARM_Available) {

    for (i=0; i<FLARM_MAX_TRAFFIC; i++) {
      if (Basic().FLARM_Traffic[i].ID>0) {
	if ((Basic().Time> Basic().FLARM_Traffic[i].Time_Fix+2)
	    || (Basic().Time< Basic().FLARM_Traffic[i].Time_Fix)) {
	  // clear this slot if it is too old (2 seconds), or if
	  // time has gone backwards (due to replay)
	  SetBasic().FLARM_Traffic[i].ID= 0;
	  SetBasic().FLARM_Traffic[i].Name[0] = 0;
	} else {
          GaugeFLARM *gauge_flarm = XCSoarInterface::main_window.flarm;
          if (gauge_flarm != NULL && Basic().FLARM_Traffic[i].AlarmLevel > 0)
            gauge_flarm->Suppress = false;

	  present = true;
	}
      }
    }
  }

  GaugeFLARM *gauge_flarm = XCSoarInterface::main_window.flarm;
  if (gauge_flarm != NULL)
    gauge_flarm->TrafficPresent(present);
}
>>>>>>> 9d4a6e09
<|MERGE_RESOLUTION|>--- conflicted
+++ resolved
@@ -1119,43 +1119,4 @@
   default:
     return false;
   };
-}
-
-
-<<<<<<< HEAD
-//////
-=======
-//////
-
-////////////// FLARM
-// JMW TODO, handle gauge within own thread
-
-void DeviceBlackboard::FLARM_RefreshSlots() {
-  int i;
-  bool present = false;
-  if (Basic().FLARM_Available) {
-
-    for (i=0; i<FLARM_MAX_TRAFFIC; i++) {
-      if (Basic().FLARM_Traffic[i].ID>0) {
-	if ((Basic().Time> Basic().FLARM_Traffic[i].Time_Fix+2)
-	    || (Basic().Time< Basic().FLARM_Traffic[i].Time_Fix)) {
-	  // clear this slot if it is too old (2 seconds), or if
-	  // time has gone backwards (due to replay)
-	  SetBasic().FLARM_Traffic[i].ID= 0;
-	  SetBasic().FLARM_Traffic[i].Name[0] = 0;
-	} else {
-          GaugeFLARM *gauge_flarm = XCSoarInterface::main_window.flarm;
-          if (gauge_flarm != NULL && Basic().FLARM_Traffic[i].AlarmLevel > 0)
-            gauge_flarm->Suppress = false;
-
-	  present = true;
-	}
-      }
-    }
-  }
-
-  GaugeFLARM *gauge_flarm = XCSoarInterface::main_window.flarm;
-  if (gauge_flarm != NULL)
-    gauge_flarm->TrafficPresent(present);
-}
->>>>>>> 9d4a6e09
+}