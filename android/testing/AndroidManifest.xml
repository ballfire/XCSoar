<?xml version="1.0" encoding="utf-8"?>
<manifest xmlns:android="http://schemas.android.com/apk/res/android"
          package="org.xcsoar.testing"
          android:installLocation="auto"
<<<<<<< HEAD
          android:versionCode="122"
          android:versionName="7.0_preview15">
  <application android:icon="@drawable/icon" android:label="@string/app_name">
=======
          android:versionCode="107"
          android:versionName="6.8">
  <application
      android:requestLegacyExternalStorage="true"
      android:icon="@drawable/icon"
      android:label="@string/app_name">
>>>>>>> 1c2b1efa
    <activity android:name=".XCSoar"
              android:label="@string/app_name_testing"
              android:configChanges="mcc|mnc|locale|touchscreen|keyboard|keyboardHidden|navigation|orientation|screenLayout|uiMode|screenSize|smallestScreenSize|fontScale"
              android:launchMode="singleInstance">
      <intent-filter>
        <action android:name="android.intent.action.MAIN" />
        <category android:name="android.intent.category.LAUNCHER" />
      </intent-filter>

      <intent-filter>
	<action android:name="android.hardware.usb.action.USB_ACCESSORY_ATTACHED" />
      </intent-filter>
      <intent-filter>
        <action android:name="android.hardware.usb.action.USB_DEVICE_ATTACHED" />
      </intent-filter>
      <meta-data android:name="android.hardware.usb.action.USB_ACCESSORY_ATTACHED"
		 android:resource="@xml/accessory_filter" />
      <meta-data android:name="android.hardware.usb.action.USB_DEVICE_ATTACHED"
                 android:resource="@xml/usb_device_filter" />
      <meta-data android:name="android.max_aspect"
                 android:value="2.1"/>
    </activity>

    <service android:name=".MyService"/>
  </application>

<<<<<<< HEAD
  <uses-sdk android:minSdkVersion="21" android:targetSdkVersion="28"/>
=======
  <uses-sdk android:minSdkVersion="4" android:targetSdkVersion="29"/>
>>>>>>> 1c2b1efa
  <uses-permission android:name="android.permission.BLUETOOTH"></uses-permission>
  <uses-permission android:name="android.permission.BLUETOOTH_ADMIN"></uses-permission>
  <uses-permission android:name="android.permission.WRITE_EXTERNAL_STORAGE"></uses-permission>
  <uses-permission android:name="android.permission.ACCESS_FINE_LOCATION"></uses-permission>
  <uses-permission android:name="android.permission.WAKE_LOCK"/>
  <uses-permission android:name="android.permission.INTERNET"/>
  <uses-permission android:name="android.permission.ACCESS_NETWORK_STATE"/>
  <uses-permission android:name="android.permission.VIBRATE"/>

  <!-- required since Android 9 / targetSdkVersion 28 -->
  <uses-permission android:name="android.permission.FOREGROUND_SERVICE"/>

  <!-- Disable implicit requirements -->
  <uses-feature android:name="android.hardware.bluetooth" android:required="false"/>
  <uses-feature android:name="android.hardware.bluetooth_le" android:required="false"/>
  <uses-feature android:name="android.hardware.location" android:required="false"/>
  <uses-feature android:name="android.hardware.location.network" android:required="false"/>
  <uses-feature android:name="android.hardware.location.gps" android:required="false"/>
  <uses-feature android:name="android.hardware.usb.accessory" android:required="false"/>

  <!-- Allow installation on faked touchscreen -->
  <uses-feature android:name="android.hardware.faketouch" android:required="false"/>
</manifest><|MERGE_RESOLUTION|>--- conflicted
+++ resolved
@@ -2,18 +2,12 @@
 <manifest xmlns:android="http://schemas.android.com/apk/res/android"
           package="org.xcsoar.testing"
           android:installLocation="auto"
-<<<<<<< HEAD
           android:versionCode="122"
           android:versionName="7.0_preview15">
-  <application android:icon="@drawable/icon" android:label="@string/app_name">
-=======
-          android:versionCode="107"
-          android:versionName="6.8">
   <application
       android:requestLegacyExternalStorage="true"
       android:icon="@drawable/icon"
       android:label="@string/app_name">
->>>>>>> 1c2b1efa
     <activity android:name=".XCSoar"
               android:label="@string/app_name_testing"
               android:configChanges="mcc|mnc|locale|touchscreen|keyboard|keyboardHidden|navigation|orientation|screenLayout|uiMode|screenSize|smallestScreenSize|fontScale"
@@ -40,11 +34,7 @@
     <service android:name=".MyService"/>
   </application>
 
-<<<<<<< HEAD
-  <uses-sdk android:minSdkVersion="21" android:targetSdkVersion="28"/>
-=======
-  <uses-sdk android:minSdkVersion="4" android:targetSdkVersion="29"/>
->>>>>>> 1c2b1efa
+  <uses-sdk android:minSdkVersion="21" android:targetSdkVersion="29"/>
   <uses-permission android:name="android.permission.BLUETOOTH"></uses-permission>
   <uses-permission android:name="android.permission.BLUETOOTH_ADMIN"></uses-permission>
   <uses-permission android:name="android.permission.WRITE_EXTERNAL_STORAGE"></uses-permission>
