/*
Copyright_License {

  XCSoar Glide Computer - http://www.xcsoar.org/
  Copyright (C) 2000-2011 The XCSoar Project
  A detailed list of copyright holders can be found in the file "AUTHORS".

  This program is free software; you can redistribute it and/or
  modify it under the terms of the GNU General Public License
  as published by the Free Software Foundation; either version 2
  of the License, or (at your option) any later version.

  This program is distributed in the hope that it will be useful,
  but WITHOUT ANY WARRANTY; without even the implied warranty of
  MERCHANTABILITY or FITNESS FOR A PARTICULAR PURPOSE.  See the
  GNU General Public License for more details.

  You should have received a copy of the GNU General Public License
  along with this program; if not, write to the Free Software
  Foundation, Inc., 59 Temple Place - Suite 330, Boston, MA  02111-1307, USA.
}
*/

#include "Logger/LoggerFRecord.hpp"
#include "DateTime.hpp"
#include "NMEA/Info.hpp"

#include <stdio.h>
#include <string.h>

/*
 * From FAI_Tech_Spec_Gnss.pdf 
 * 4.3 F RECORD - SATELLITE CONSTELLATION.
 * This is a mandatory record. However, there is no requirement to update the F-record at intervals of less than 5
 * minutes, so that transient changes of satellites received due to changing angles of bank, flying in valleys, etc do
 * not lead to frequent F-record lines. For the US GPS system, the satellite ID for each satellite is the PRN of the
 * satellite in question, for other satellite systems the ID will be assigned by GFAC as the need arises. Where
 * NMEA data is used within the FR, the ID should be taken from the GSA sentence that lists the IDs of those
 * satellites used in the fixes which are recorded in the B record. The F Record is not recorded continuously but at
 * the start of fixing and then only when a change in satellites used is detected. (AL4)
 */

/*
 * Interpretation:
 * Every logpoint, check if constellation has changed, and set flag if change is detected
 * every 4.5 minutes, if constellation has changed during the period
 * then log the new FRecord
 * Else, don't log it
 * Note: if a NAV Warning exists, we accelerate checking to every 30 seconds for valid constellation.
 * This is not required, but seems advantageous
 */

void
LoggerFRecord::Reset()
{
  last_f_record[0] = 0;
  detect_f_record_change=true;
  clock.reset(); // reset clock / timer
  clock.set_dt(fixed_one); // 1 sec so it appears at top of each file
}

const char *
LoggerFRecord::Update(const GPSState &gps, const BrokenTime &broken_time,
                      fixed time, bool nav_warning)
{ 
  char f_record[sizeof(last_f_record)];
  
  sprintf(f_record,"F%02u%02u%02u",
          broken_time.hour, broken_time.minute, broken_time.second);
  unsigned length = 7;

  for (unsigned i = 0; i < GPSState::MAXSATELLITES; ++i) {
    if (gps.satellite_ids[i] > 0){
      sprintf(f_record + length, "%02d", gps.satellite_ids[i]);
      length += 2;
    }
  }
<<<<<<< HEAD
  sprintf(f_record + length,"\r\n");
=======
>>>>>>> f246095e

  detect_f_record_change = detect_f_record_change ||
    strcmp(f_record + 7, last_f_record + 7);
  
  if (gps.satellites_used < 3 || nav_warning)
    clock.set_dt(fixed(30)); // accelerate to 30 seconds if bad signal
   
  if (!clock.check_advance(fixed(time)) || !detect_f_record_change)
    return NULL;

  strcpy(last_f_record, f_record);
  detect_f_record_change=false;
  clock.set_dt(fixed_270); //4.5 minutes
  return last_f_record;
}<|MERGE_RESOLUTION|>--- conflicted
+++ resolved
@@ -75,10 +75,6 @@
       length += 2;
     }
   }
-<<<<<<< HEAD
-  sprintf(f_record + length,"\r\n");
-=======
->>>>>>> f246095e
 
   detect_f_record_change = detect_f_record_change ||
     strcmp(f_record + 7, last_f_record + 7);
