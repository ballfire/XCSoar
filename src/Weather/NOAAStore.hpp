/*
Copyright_License {

  XCSoar Glide Computer - http://www.xcsoar.org/
  Copyright (C) 2000-2011 The XCSoar Project
  A detailed list of copyright holders can be found in the file "AUTHORS".

  This program is free software; you can redistribute it and/or
  modify it under the terms of the GNU General Public License
  as published by the Free Software Foundation; either version 2
  of the License, or (at your option) any later version.

  This program is distributed in the hope that it will be useful,
  but WITHOUT ANY WARRANTY; without even the implied warranty of
  MERCHANTABILITY or FITNESS FOR A PARTICULAR PURPOSE.  See the
  GNU General Public License for more details.

  You should have received a copy of the GNU General Public License
  along with this program; if not, write to the Free Software
  Foundation, Inc., 59 Temple Place - Suite 330, Boston, MA  02111-1307, USA.
}
*/

#ifndef NOAA_STORE_HPP
#define NOAA_STORE_HPP

#include "Util/StaticArray.hpp"
#include "METAR.hpp"
#include "TAF.hpp"

#include <tchar.h>

struct METAR;
struct ParsedMETAR;
struct TAF;
class JobRunner;

class NOAAStore
{
  struct Item
  {
    char code[5];

    bool metar_available;
    bool taf_available;

    METAR metar;
    TAF taf;
  };

  typedef StaticArray<Item, 20> StationContainer;

  StationContainer stations;

  gcc_pure
  int GetStationIndex(const char *code) const;

public:
  bool LoadFromString(const TCHAR *string);
  bool LoadFromProfile();
  void SaveToProfile();

  /**
   * Add a station to the set of stations for which
   * weather information should be downloaded
   * @param code Four letter code of the station/airport (upper case)
   * @return True if the station was added, False if the array is full
   */
  bool AddStation(const char *code);
#ifdef _UNICODE
  bool AddStation(const TCHAR *code);
#endif

  /**
   * Removes a station from the set of stations for which
   * weather information should be downloaded
   * @param index Index of the station in the array
   */
  void RemoveStation(unsigned index);
  /**
   * Removes a station from the set of stations for which
   * weather information should be downloaded
   * @param code Four letter code of the station/airport (upper case)
   */
  void RemoveStation(const char *code);

  /**
   * Returns the four letter code of the station given by the array index
   * @param index Index of the station in the array
   * @return Four letter code of the station/airport
   */
<<<<<<< HEAD
  gcc_pure
  const char *GetCode(unsigned index) const;

  gcc_pure
  const TCHAR *GetCodeT(unsigned index) const;
=======
  const char *GetCode(unsigned index);

  /**
   * Returns the four letter code as a TCHAR string.  This may return
   * a pointer to a static buffer, and consecutive calls (even with
   * different objects) may invalidate the previous return value.  May
   * be called only from the main thread.
   */
  const TCHAR *GetCodeT(unsigned index);
>>>>>>> 5e73f13d

  /**
   * Transfers the downloaded METAR into the given reference if available
   * @param index Index of the station in the array
   * @param metar Destination METAR struct
   * @return True if the data was available,
   * False if no METAR data was available
   */
  bool GetMETAR(unsigned index, METAR &metar) const;

  /**
   * Transfers the downloaded METAR into the given reference if available
   * @param code Four letter code of the station/airport (upper case)
   * @param metar Destination METAR struct
   * @return True if the data was available,
   * False if no METAR data was available
   */
  bool GetMETAR(const char *code, METAR &metar) const;

  /**
   * Transfers the downloaded TAF into the given reference if available
   * @param index Index of the station in the array
   * @param metar Destination TAF struct
   * @return True if the data was available,
   * False if no TAF data was available
   */
  bool GetTAF(unsigned index, TAF &taf) const;

  /**
   * Transfers the downloaded TAF into the given reference if available
   * @param code Four letter code of the station/airport (upper case)
   * @param metar Destination TAF struct
   * @return True if the data was available,
   * False if no TAF data was available
   */
  bool GetTAF(const char *code, TAF &taf) const;

  /**
   * Attempts to download new data for the given station
   * @param index Index of the station in the array
   * @return True if the data was downloaded successfully
   */
  bool UpdateStation(unsigned index, JobRunner &runner);

  /**
   * Attempts to download new data for the given station
   * @param code Four letter code of the station/airport (upper case)
   * @return True if the data was downloaded successfully
   */
  bool UpdateStation(const char *code, JobRunner &runner);
#ifdef _UNICODE
  bool UpdateStation(const TCHAR *code, JobRunner &runner);
#endif

  /**
   * Attempts to download new data for all stations
   * @return True if the data for all stations was downloaded successfully
   */
  bool Update(JobRunner &runner);

  /**
   * Returns the amount of stations in the array
   * @return The amount of stations in the array
   */
  gcc_pure
  unsigned Count() const;

  /**
   * Returns whether the station array is already full
   */
  gcc_pure
  bool Full() const;
};

#endif<|MERGE_RESOLUTION|>--- conflicted
+++ resolved
@@ -89,14 +89,8 @@
    * @param index Index of the station in the array
    * @return Four letter code of the station/airport
    */
-<<<<<<< HEAD
   gcc_pure
   const char *GetCode(unsigned index) const;
-
-  gcc_pure
-  const TCHAR *GetCodeT(unsigned index) const;
-=======
-  const char *GetCode(unsigned index);
 
   /**
    * Returns the four letter code as a TCHAR string.  This may return
@@ -104,8 +98,7 @@
    * different objects) may invalidate the previous return value.  May
    * be called only from the main thread.
    */
-  const TCHAR *GetCodeT(unsigned index);
->>>>>>> 5e73f13d
+  const TCHAR *GetCodeT(unsigned index) const;
 
   /**
    * Transfers the downloaded METAR into the given reference if available
