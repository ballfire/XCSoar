/* Copyright_License {

  XCSoar Glide Computer - http://www.xcsoar.org/
  Copyright (C) 2000-2010 The XCSoar Project
  A detailed list of copyright holders can be found in the file "AUTHORS".

  This program is free software; you can redistribute it and/or
  modify it under the terms of the GNU General Public License
  as published by the Free Software Foundation; either version 2
  of the License, or (at your option) any later version.

  This program is distributed in the hope that it will be useful,
  but WITHOUT ANY WARRANTY; without even the implied warranty of
  MERCHANTABILITY or FITNESS FOR A PARTICULAR PURPOSE.  See the
  GNU General Public License for more details.

  You should have received a copy of the GNU General Public License
  along with this program; if not, write to the Free Software
  Foundation, Inc., 59 Temple Place - Suite 330, Boston, MA  02111-1307, USA.
}
 */
#include "RoutePolar.hpp"
#include "GlideSolvers/GlidePolar.hpp"
#include "GlideSolvers/GlideState.hpp"
#include "GlideSolvers/GlideResult.hpp"
#include "GlideSolvers/MacCready.hpp"
#include "Navigation/SpeedVector.hpp"
#include "Navigation/TaskProjection.hpp"
#include "Math/FastMath.h"
#include "Terrain/RasterMap.hpp"
#include <assert.h>
#include <limits.h>

#define MC_CEILING_PENALTY_FACTOR 5.0

gcc_const
static Angle
IndexToAngle(unsigned i)
{
  assert(i < ROUTEPOLAR_POINTS);

  return Angle::radians(fixed_half_pi - i * fixed_two_pi / ROUTEPOLAR_POINTS);
}

gcc_const
static unsigned
AngleToIndex(Angle a)
{
  fixed i = ROUTEPOLAR_POINTS * (fixed(1.25)
                                 - a.as_bearing().value_radians()
                                 / fixed_two_pi);
  assert(positive(i));
  return uround(i) % ROUTEPOLAR_POINTS;
}

gcc_const
static Angle
XYToAngle(fixed x, fixed y)
{
  return Angle::radians(atan2(x, y));
}

gcc_const
static unsigned
XYToIndex(fixed x, fixed y)
{
  return AngleToIndex(XYToAngle(x, y));
}

RoutePolar::RoutePolar(const RoutePolar& from)
{
  std::copy(from.points, from.points+ ROUTEPOLAR_POINTS, points);
}

GlideResult
RoutePolar::solve_task(const GlidePolar& glide_polar,
                       const SpeedVector& wind,
                       const Angle theta, const bool glide) const
{
  fixed altitude = glide? fixed(1.0e5): fixed_zero;
  GlideState task(GeoVector(fixed(1.0), theta), fixed_zero, altitude, wind);
  return MacCready::solve(glide_polar, task);
}


void RoutePolar::initialise(const GlidePolar& polar,
                            const SpeedVector& wind,
                            const bool is_glide)
{
  for (unsigned i=0; i< ROUTEPOLAR_POINTS; ++i) {
<<<<<<< HEAD
    Angle ang(Angle::Radians(fixed_half_pi-i*fixed_two_pi/ROUTEPOLAR_POINTS));
=======
    const Angle ang = IndexToAngle(i);
>>>>>>> d529480e
    GlideResult res = solve_task(polar, wind, ang, is_glide);
    RoutePolarPoint point(res.time_elapsed, res.height_glide);
    if (res.validity != GlideResult::RESULT_OK)
      point.valid = false;
    points[i] = point;
  }
}

void
RoutePolar::index_to_dxdy(const int index, int& dx, int& dy)
{
  static gcc_constexpr_data int sx[ROUTEPOLAR_POINTS]= {
    128, 126, 123, 118, 111, 102, 91, 79, 66, 51, 36, 20, 4, -12, -28, -44, -59, -73, -86, -97, -107, -115, -121, -125, -127, -127, -125, -121, -115, -107, -97, -86, -73, -59, -44, -28, -12, 4, 20, 36, 51, 66, 79, 91, 102, 111, 118, 123, 126,
  };
  static gcc_constexpr_data int sy[ROUTEPOLAR_POINTS]= {
    0, 16, 32, 48, 62, 76, 89, 100, 109, 117, 122, 126, 127, 127, 124, 120, 113, 104, 94, 82, 69, 55, 40, 24, 8, -8, -24, -40, -55, -69, -82, -94, -104, -113, -120, -124, -127, -127, -126, -122, -117, -109, -100, -89, -76, -62, -48, -32, -16,
  };

  dx = sx[index];
  dy = sy[index];
}


GeoPoint
RoutePolars::msl_intercept(const int index, const AGeoPoint& p, const TaskProjection& proj) const
{
  const unsigned safe_index = ((unsigned)index)% ROUTEPOLAR_POINTS;
  const FlatGeoPoint fp = proj.project(p);
  const fixed d = p.altitude*polar_glide.get_point(safe_index).inv_gradient;
  const fixed scale = proj.get_approx_scale();
  const int steps = int(d / scale) + 1;
  int dx;
  int dy;
  RoutePolar::index_to_dxdy(safe_index, dx, dy);
  dx= (dx*steps)>>7;
  dy= (dy*steps)>>7;
  const FlatGeoPoint dp(fp.Longitude+dx, fp.Latitude+dy);
  return (proj.unproject(dp)-(GeoPoint)p)+(GeoPoint)p;
}


void
RoutePolars::initialise(const GlidePolar& polar,
                        const SpeedVector& wind)
{
  polar_glide.initialise(polar, wind, true);
  polar_cruise.initialise(polar, wind, false);
  const fixed mc = polar.GetMC();
  if (positive(mc)) {
    inv_M = fixed(MC_CEILING_PENALTY_FACTOR)/mc;
  } else {
    inv_M = fixed_zero;
  }
}


RouteLink::RouteLink (const RouteLinkBase& _link,
                      const TaskProjection &proj):
  RouteLinkBase(_link)
{
  calc_speedups(proj);
}

RouteLink::RouteLink (const RoutePoint& _destination,
                      const RoutePoint& _origin,
                      const TaskProjection &proj):
  RouteLinkBase(_destination, _origin)
{
  calc_speedups(proj);
}

void
RouteLink::calc_speedups(const TaskProjection& proj)
{
  const fixed scale = proj.get_approx_scale();
  const fixed dx = fixed(first.Longitude-second.Longitude);
  const fixed dy = fixed(first.Latitude-second.Latitude);
  if (!positive(fabs(dx)) && !positive(fabs(dy))) {
    d= fixed_zero;
    inv_d = fixed_zero;
    polar_index = 0;
    return;
  }
  mag_rmag(dx, dy, d, inv_d);
<<<<<<< HEAD
  const fixed fact = inv_d*(1<< (NORMALISE_BITS-3));
  polar_index = RoutePolar::dxdy_to_index_norm(int(dx * fact),
                                               int(dy * fact));
=======
  polar_index = XYToIndex(dx, dy);
>>>>>>> d529480e
  d*= scale;
  inv_d/= scale;
}


unsigned 
RoutePolars::round_time(const unsigned val)
{
  return val | 0x07;
}


unsigned
RoutePolars::calc_time(const RouteLink& link) const
{
  const RoughAltitude dh = link.second.altitude - link.first.altitude;
  if (dh.IsNegative() && !positive(inv_M))
    return UINT_MAX; // impossible, can't climb

  // dh/d = gradient
  const fixed rho = dh.IsPositive() ?
    std::min(fixed_one, (dh*link.inv_d*polar_glide.get_point(link.polar_index).inv_gradient))
    : fixed_zero;

  if ((rho< fixed_one) && !polar_cruise.get_point(link.polar_index).valid)
    return UINT_MAX; // impossible, can't cruise
  if (positive(rho) && !polar_glide.get_point(link.polar_index).valid)
    return UINT_MAX; // impossible, can't glide

  const int t_cruise = (int)(link.d*(rho*polar_glide.get_point(link.polar_index).slowness+
                                     (fixed_one-rho)*polar_cruise.get_point(link.polar_index).slowness));

  if (link.second.altitude > cruise_altitude) {
    // penalise any climbs required above cruise altitude
    const RoughAltitude h_penalty =
      std::max(RoughAltitude(0),
               link.second.altitude - std::max(cruise_altitude, link.first.altitude));
    return t_cruise+(int)(h_penalty*inv_M);
  } else {
    return t_cruise;
  }
}

RoughAltitude
RoutePolars::calc_vheight(const RouteLink &link) const
{
  return RoughAltitude(polar_glide.get_point(link.polar_index).gradient * link.d);
}

bool
RoutePolars::check_clearance(const RouteLink &e, const RasterMap* map,
                             const TaskProjection &proj,
                             RoutePoint& inp) const
{
  if (!config.terrain_enabled())
    return true;

  GeoPoint int_x;
  short int_h;
  GeoPoint start = proj.unproject(e.first);
  GeoPoint dest = proj.unproject(e.second);

  assert(map);

  if (!map->FirstIntersection(start, (short)e.first.altitude,
                              dest, (short)e.second.altitude,
                              (short)calc_vheight(e), (short)climb_ceiling,
                              (short)safety_height(),
                              int_x, int_h))
    return true;

  inp = RoutePoint(proj.project(int_x), RoughAltitude(int_h));
  return false;
}




RouteLink
RoutePolars::generate_intermediate (const RoutePoint& _dest,
                                    const RoutePoint& _origin,
                                    const TaskProjection& proj) const
{
  RouteLink link(_dest, _origin, proj);
  const RoughAltitude vh = calc_vheight(link)+_dest.altitude;
  if (can_climb())
    link.second.altitude = std::max(_dest.altitude, std::min(vh, cruise_altitude));
  else
    link.second.altitude = vh;
  return link;
}

RouteLink
RoutePolars::neighbour_link(const RoutePoint &start,
                            const RoutePoint &end,
                            const TaskProjection &proj,
                            const int sign) const
{
  const FlatGeoPoint d = end-start;

  // table of rotations for different maximum lengths.  these are calculated so
  // there is sufficient rotation as lengths get small for deltas to not
  // disappear with rounding.

  // rotation matrix is [c -s
  //                     s c]

  // Table calculations:
  // sina = 256/maxv
  // a = asin(sina/256)
  // cosa = 256*cos(a)

  static gcc_constexpr_data int sina[] =
    {256, 128, 85, 64, 51, 43, 37, 32, 28, 26, 23, 21, 20, 18 };
  static gcc_constexpr_data int cosa[] =
    {256, 222, 241, 248, 251, 252, 253, 254, 254, 255, 255, 255, 255, 255 };

  const int index = std::min((int)8, std::max(abs(d.Longitude), abs(d.Latitude))-1);

  FlatGeoPoint dr((d.Longitude * cosa[index] - d.Latitude * sina[index] * sign)>>8,
                  (d.Longitude * sina[index] * sign + d.Latitude * cosa[index])>>8);
  RoutePoint pd(start+dr,
                start.altitude);
  pd.RoundLocation();
  return generate_intermediate(start, pd, proj);
}


bool
RoutePolars::achievable(const RouteLink& link, const bool check_ceiling) const
{
  if (can_climb())
    return true;
  if (check_ceiling && config.use_ceiling &&
      (link.second.altitude > climb_ceiling))
    return false;
  return (link.second.altitude <= cruise_altitude)
    && (link.second.altitude-link.first.altitude >= calc_vheight(link));
}

RouteLink
RouteLink::flat() const
{
  RouteLink copy(*this);
  copy.second.altitude = copy.first.altitude;
  return copy;
}

#define ROUTE_MIN_STEP 3

bool
RouteLinkBase::is_short() const
{
  return (abs(first.Longitude-second.Longitude)<ROUTE_MIN_STEP)
    && (abs(first.Latitude-second.Latitude)<ROUTE_MIN_STEP);
}

void
RoutePolars::set_config(const RoutePlannerConfig& _config,
                        const RoughAltitude _cruise_alt,
                        const RoughAltitude _ceiling_alt)
{
  config = _config;

  cruise_altitude = _cruise_alt;
  if (config.use_ceiling) {
    climb_ceiling = std::max(_ceiling_alt, cruise_altitude);
  } else {
    climb_ceiling = SHRT_MAX;
  }
}

bool
RoutePolars::can_climb() const {
  return config.allow_climb && positive(inv_M);
}

bool
RoutePolars::intersection(const AGeoPoint& origin,
                          const AGeoPoint& destination,
                          const RasterMap* map,
                          const TaskProjection& proj,
                          GeoPoint& intx) const
{
  if (!map || !map->isMapLoaded())
    return false;

  RouteLink e(RoutePoint(proj.project(destination), destination.altitude),
              RoutePoint(proj.project(origin), origin.altitude), proj);
  if (!positive(e.d)) return false;

  const RoughAltitude h_diff = origin.altitude - destination.altitude;

  if (!h_diff.IsPositive()) {
    // assume gradual climb to destination
    intx = map->Intersection(origin, (short)(origin.altitude - safety_height()),
                             (short)h_diff, destination);
    return !(intx == destination);
  }

  const RoughAltitude vh = calc_vheight(e);

  if (h_diff > vh) {
    // have excess height to glide, scan pure glide, will arrive at destination high

    intx = map->Intersection(origin,
                             (short)(origin.altitude - safety_height()),
                             (short)vh, destination);
    return !(intx == destination);
  }

  // mixed cruise-climb then glide segments, do separate searches for each

  // proportion of flight as glide
  const fixed p = h_diff / vh;

  // location of start of glide
  const GeoPoint p_glide = destination.Interpolate(origin, p);

  // intersects during cruise-climb?
  intx = map->Intersection(origin, (short)(origin.altitude - safety_height()),
                           0, destination);
  if (!(intx == destination))
    return true;

  // intersects during glide?
  intx = map->Intersection(p_glide, (short)(origin.altitude - safety_height()),
                           (short)h_diff, destination);
  return !(intx == destination);
}

RoughAltitude
RoutePolars::calc_glide_arrival(const AFlatGeoPoint& origin,
                                const FlatGeoPoint& dest,
                                const TaskProjection& proj) const
{
  const RouteLink e(RoutePoint(dest, RoughAltitude(0)),
                    origin, proj);
  return origin.altitude-calc_vheight(e);
}

FlatGeoPoint
RoutePolars::reach_intercept(const int index,
                             const AGeoPoint& origin,
                             const RasterMap* map,
                             const TaskProjection& proj) const
{
  const bool valid = map && map->isMapLoaded();
  const RoughAltitude altitude = origin.altitude - safety_height();
  const AGeoPoint m_origin((GeoPoint)origin, altitude);
  const GeoPoint dest = msl_intercept(index, m_origin, proj);
  const GeoPoint p = valid
    ? map->Intersection(m_origin, (short)altitude, (short)altitude, dest)
    : dest;
  return proj.project(p);
}<|MERGE_RESOLUTION|>--- conflicted
+++ resolved
@@ -39,7 +39,7 @@
 {
   assert(i < ROUTEPOLAR_POINTS);
 
-  return Angle::radians(fixed_half_pi - i * fixed_two_pi / ROUTEPOLAR_POINTS);
+  return Angle::Radians(fixed_half_pi - i * fixed_two_pi / ROUTEPOLAR_POINTS);
 }
 
 gcc_const
@@ -47,8 +47,7 @@
 AngleToIndex(Angle a)
 {
   fixed i = ROUTEPOLAR_POINTS * (fixed(1.25)
-                                 - a.as_bearing().value_radians()
-                                 / fixed_two_pi);
+                                 - a.AsBearing().Radians() / fixed_two_pi);
   assert(positive(i));
   return uround(i) % ROUTEPOLAR_POINTS;
 }
@@ -57,7 +56,7 @@
 static Angle
 XYToAngle(fixed x, fixed y)
 {
-  return Angle::radians(atan2(x, y));
+  return Angle::Radians(atan2(x, y));
 }
 
 gcc_const
@@ -88,11 +87,7 @@
                             const bool is_glide)
 {
   for (unsigned i=0; i< ROUTEPOLAR_POINTS; ++i) {
-<<<<<<< HEAD
-    Angle ang(Angle::Radians(fixed_half_pi-i*fixed_two_pi/ROUTEPOLAR_POINTS));
-=======
     const Angle ang = IndexToAngle(i);
->>>>>>> d529480e
     GlideResult res = solve_task(polar, wind, ang, is_glide);
     RoutePolarPoint point(res.time_elapsed, res.height_glide);
     if (res.validity != GlideResult::RESULT_OK)
@@ -177,13 +172,7 @@
     return;
   }
   mag_rmag(dx, dy, d, inv_d);
-<<<<<<< HEAD
-  const fixed fact = inv_d*(1<< (NORMALISE_BITS-3));
-  polar_index = RoutePolar::dxdy_to_index_norm(int(dx * fact),
-                                               int(dy * fact));
-=======
   polar_index = XYToIndex(dx, dy);
->>>>>>> d529480e
   d*= scale;
   inv_d/= scale;
 }
