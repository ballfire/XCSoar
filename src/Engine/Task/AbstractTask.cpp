/* Copyright_License {

  XCSoar Glide Computer - http://www.xcsoar.org/
  Copyright (C) 2000-2013 The XCSoar Project
  A detailed list of copyright holders can be found in the file "AUTHORS".

  This program is free software; you can redistribute it and/or
  modify it under the terms of the GNU General Public License
  as published by the Free Software Foundation; either version 2
  of the License, or (at your option) any later version.

  This program is distributed in the hope that it will be useful,
  but WITHOUT ANY WARRANTY; without even the implied warranty of
  MERCHANTABILITY or FITNESS FOR A PARTICULAR PURPOSE.  See the
  GNU General Public License for more details.

  You should have received a copy of the GNU General Public License
  along with this program; if not, write to the Free Software
  Foundation, Inc., 59 Temple Place - Suite 330, Boston, MA  02111-1307, USA.
}
*/

#include "AbstractTask.hpp"
#include "Navigation/Aircraft.hpp"
#include "Points/TaskWaypoint.hpp"
#include "Util/Gradient.hpp"
#include "GlideSolvers/GlidePolar.hpp"
#include "Task/TaskEvents.hpp"
#include "Task/TaskBehaviour.hpp"

AbstractTask::AbstractTask(TaskType _type,
                           const TaskBehaviour &tb)
  :TaskInterface(_type),
   active_task_point(0),
   task_events(NULL),
   task_behaviour(tb),
   force_full_update(true),
   mc_lpf(fixed(8)),
   ce_lpf(fixed(60)),
   em_lpf(fixed(60)),
   mc_lpf_valid(false)
{
   stats.reset();
}

bool 
AbstractTask::UpdateAutoMC(GlidePolar &glide_polar,
                           const AircraftState& state, fixed fallback_mc)
{
  if (!task_behaviour.auto_mc) {
    /* AutoMC disabled in configuration */
    ResetAutoMC();
    return false;
  }

  fixed mc_found;
  if (task_behaviour.IsAutoMCFinalGlideEnabled() &&
      TaskStarted(true) && stats.flight_mode_final_glide) {
    /* calculate final glide MacCready */

    if (CalcBestMC(state, glide_polar, mc_found)) {
      /* final glide MacCready found */
      if (mc_lpf_valid)
        stats.mc_best = std::max(mc_lpf.Update(mc_found), fixed(0));
      else {
        stats.mc_best = std::max(mc_lpf.Reset(mc_found), fixed(0));
        mc_lpf_valid = true;
      }
    } else
      /* below final glide, but above margin */
      stats.mc_best = fixed(0);

    glide_polar.SetMC(stats.mc_best);
    return true;
  } else if (task_behaviour.IsAutoMCCruiseEnabled()) {
    /* cruise: set MacCready to recent climb average */

    if (!positive(fallback_mc)) {
      /* no climb average calculated yet */
      ResetAutoMC();
      return false;
    }

    stats.mc_best = fallback_mc;
    glide_polar.SetMC(stats.mc_best);
    return true;
  } else if (TaskStarted(true)) {
    /* no solution, but forced final glide AutoMacCready - converge to
       zero */

    mc_found = fixed(0);
    if (mc_lpf_valid)
      stats.mc_best = std::max(mc_lpf.Update(mc_found), fixed(0));
    else {
      stats.mc_best = std::max(mc_lpf.Reset(mc_found), fixed(0));
      mc_lpf_valid = true;
    }

    glide_polar.SetMC(stats.mc_best);
    return true;
  } else {
    ResetAutoMC();
    return false;
  }
}

bool 
AbstractTask::UpdateIdle(const AircraftState &state,
                         const GlidePolar &glide_polar)
{
  const bool valid = state.location.IsValid() && glide_polar.IsValid();

  if (stats.start.task_started && task_behaviour.calc_cruise_efficiency &&
      valid) {
    fixed val = fixed(1);
    if (CalcCruiseEfficiency(state, glide_polar, val))
      stats.cruise_efficiency = std::max(ce_lpf.Update(val), fixed(0));
  } else {
    stats.cruise_efficiency = ce_lpf.Reset(fixed(1));
  }

  if (stats.start.task_started && task_behaviour.calc_effective_mc &&
      valid) {
    fixed val = glide_polar.GetMC();
    if (CalcEffectiveMC(state, glide_polar, val))
      stats.effective_mc = std::max(em_lpf.Update(val), fixed(0));
  } else {
    stats.effective_mc = em_lpf.Reset(glide_polar.GetMC());
  }

  if (task_behaviour.calc_glide_required && valid)
    UpdateStatsGlide(state, glide_polar);
  else
    stats.glide_required = fixed(0); // error

  return false;
}

void
AbstractTask::UpdateStatsDistances(const GeoPoint &location,
                                   const bool full_update)
{
  stats.total.remaining.SetDistance(ScanDistanceRemaining(location));

  const TaskPoint *active = GetActiveTaskPoint();
  if (active != NULL) {
    stats.current_leg.location_remaining = active->GetLocationRemaining();
    stats.current_leg.vector_remaining = active->GetVectorRemaining(location);
    stats.current_leg.next_leg_vector = active->GetNextLegVector();
  } else {
    stats.current_leg.location_remaining = GeoPoint::Invalid();
    stats.current_leg.vector_remaining = GeoVector::Invalid();
    stats.current_leg.next_leg_vector = GeoVector::Invalid();
  }

  if (full_update)
    stats.distance_nominal = ScanDistanceNominal();

  ScanDistanceMinMax(location, full_update,
                       &stats.distance_min, &stats.distance_max);

  stats.total.travelled.SetDistance(ScanDistanceTravelled(location));
  stats.total.planned.SetDistance(ScanDistancePlanned());

  if (IsScored()) {
    if (!stats.start.task_started)
      stats.distance_scored = fixed(0);
    else if (!stats.task_finished)
      stats.distance_scored = ScanDistanceScored(location);
  } else
    stats.distance_scored = fixed(0);
}

static void
Copy(DistanceStat &stat, const GlideResult &solution)
{
  if (solution.IsDefined())
    stat.SetDistance(solution.vector.distance);
  else
    stat.Reset();
}

static void
CalculatePirker(DistanceStat &pirker, const DistanceStat &planned,
                const DistanceStat &remaining_effective)
{
  if (planned.IsDefined() && remaining_effective.IsDefined())
    pirker.SetDistance(planned.GetDistance() -
                        remaining_effective.GetDistance());
  else
    pirker.Reset();
}

void
AbstractTask::UpdateGlideSolutions(const AircraftState &state,
                                   const GlidePolar &glide_polar)
{
  GlideSolutionRemaining(state, glide_polar, stats.total.solution_remaining,
                           stats.current_leg.solution_remaining);

  if (positive(glide_polar.GetMC())) {
    GlidePolar polar_mc0 = glide_polar;
    polar_mc0.SetMC(fixed(0)); 
    
    GlideSolutionRemaining(state, polar_mc0, stats.total.solution_mc0,
                             stats.current_leg.solution_mc0);
  } else {
    // no need to re-calculate, just copy
    stats.total.solution_mc0 = stats.total.solution_remaining;
    stats.current_leg.solution_mc0 = stats.current_leg.solution_remaining;
  }

  GlideSolutionTravelled(state, glide_polar,
                         stats.total.solution_travelled,
                           stats.current_leg.solution_travelled);

  GlideSolutionPlanned(state, glide_polar,
                       stats.total.solution_planned,
                         stats.current_leg.solution_planned,
                         stats.total.remaining_effective,
                         stats.current_leg.remaining_effective,
                         stats.total.solution_remaining,
                         stats.current_leg.solution_remaining);

  CalculatePirker(stats.total.pirker, stats.total.planned,
                  stats.total.remaining_effective);

  CalculatePirker(stats.current_leg.pirker, stats.current_leg.planned,
                  stats.current_leg.remaining_effective);

  Copy(stats.current_leg.remaining, stats.current_leg.solution_remaining);
  Copy(stats.current_leg.travelled, stats.current_leg.solution_travelled);
  Copy(stats.current_leg.planned, stats.current_leg.solution_planned);

  stats.total.gradient = ::AngleToGradient(CalcGradient(state));
  stats.current_leg.gradient = ::AngleToGradient(CalcLegGradient(state));
}

bool
AbstractTask::Update(const AircraftState &state, 
                     const AircraftState &state_last,
                     const GlidePolar &glide_polar)
{
  stats.active_index = GetActiveTaskPointIndex();
  stats.task_valid = CheckTask();

  const bool full_update = 
<<<<<<< HEAD
    (state.location.IsValid() && state_last.location.IsValid() &&
     CheckTransitions(state, state_last)) ||
    (active_task_point != active_task_point_last);
=======
    CheckTransitions(state, state_last) ||
    force_full_update;
  force_full_update = false;
>>>>>>> 7129792b

  UpdateStatsDistances(state.location, full_update);
  UpdateGlideSolutions(state, glide_polar);
  UpdateStatsTimes(state.time);

  const bool sample_updated = state.location.IsValid() &&
    UpdateSample(state, glide_polar, full_update);

  UpdateStatsSpeeds(state.time);
  UpdateFlightMode();

  assert(!force_full_update);

  return sample_updated || full_update;
}

void
AbstractTask::UpdateStatsSpeeds(const fixed time)
{
  if (!stats.task_finished) {
    stats_computer.total.CalcSpeeds(stats.total, time);
    stats_computer.current_leg.CalcSpeeds(stats.current_leg, time);
  }

  stats_computer.ComputeWindow(time, stats);
}

void
AbstractTask::UpdateStatsGlide(const AircraftState &state,
                               const GlidePolar &glide_polar)
{
  stats.glide_required = AngleToGradient(CalcRequiredGlide(state,
                                                           glide_polar));
}

void
AbstractTask::UpdateStatsTimes(const fixed time)
{
  if (!stats.task_finished) {
    stats.current_leg.SetTimes(fixed(0), ScanLegStartTime(), time);

    const fixed until_start_s = GetType() == TaskType::ORDERED &&
      GetActiveTaskPointIndex() == 0
      /* flying towards the start point in an ordered task: pass
         current_leg.time_remaining, which is the estimated time to
         reach the start point */
      ? stats.current_leg.time_remaining_now
      /* already beyond the start point (or no start point) */
      : fixed(0);

    stats.total.SetTimes(until_start_s, ScanTotalStartTime(), time);
  }
}

void
AbstractTask::ResetAutoMC()
{
  mc_lpf_valid = false;
}

void 
AbstractTask::Reset()
{
  ResetAutoMC();
  ce_lpf.Reset(fixed(1));
  stats.reset();
  force_full_update = true;
}

fixed
AbstractTask::CalcLegGradient(const AircraftState &aircraft) const
{
  // Get next turnpoint
  const TaskWaypoint *tp = GetActiveTaskPoint();
  if (!tp)
    return fixed(0);

  // Get the distance to the next turnpoint
  const fixed d = tp->GetVectorRemaining(aircraft.location).distance;
  if (!positive(d))
    return fixed(0);

  // Calculate the geometric gradient (height divided by distance)
  return (aircraft.altitude - tp->GetElevation()) / d;
}

bool 
AbstractTask::CalcEffectiveMC(const AircraftState &state_now,
                              const GlidePolar &glide_polar,
                              fixed &val) const
{
  val = glide_polar.GetMC();
  return true;
}

void
AbstractTask::UpdateFlightMode()
{
  stats.calc_flight_mode(task_behaviour);
}<|MERGE_RESOLUTION|>--- conflicted
+++ resolved
@@ -245,15 +245,10 @@
   stats.task_valid = CheckTask();
 
   const bool full_update = 
-<<<<<<< HEAD
     (state.location.IsValid() && state_last.location.IsValid() &&
      CheckTransitions(state, state_last)) ||
-    (active_task_point != active_task_point_last);
-=======
-    CheckTransitions(state, state_last) ||
     force_full_update;
   force_full_update = false;
->>>>>>> 7129792b
 
   UpdateStatsDistances(state.location, full_update);
   UpdateGlideSolutions(state, glide_polar);
