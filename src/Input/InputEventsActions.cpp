--- conflicted
+++ resolved
@@ -334,11 +334,8 @@
     wp = ShowWaypointListDialog(basic.location);
   }
   if (wp)
-<<<<<<< HEAD
-    dlgWaypointDetailsShowModal(std::move(wp));
-=======
-    dlgWaypointDetailsShowModal(*wp, allow_navigation, allow_edit);
->>>>>>> 739402d7
+    dlgWaypointDetailsShowModal(std::move(wp),
+                                allow_navigation, allow_edit);
 }
 
 void
