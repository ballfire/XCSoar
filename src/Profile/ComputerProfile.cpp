/*
Copyright_License {

  XCSoar Glide Computer - http://www.xcsoar.org/
  Copyright (C) 2000-2012 The XCSoar Project
  A detailed list of copyright holders can be found in the file "AUTHORS".

  This program is free software; you can redistribute it and/or
  modify it under the terms of the GNU General Public License
  as published by the Free Software Foundation; either version 2
  of the License, or (at your option) any later version.

  This program is distributed in the hope that it will be useful,
  but WITHOUT ANY WARRANTY; without even the implied warranty of
  MERCHANTABILITY or FITNESS FOR A PARTICULAR PURPOSE.  See the
  GNU General Public License for more details.

  You should have received a copy of the GNU General Public License
  along with this program; if not, write to the Free Software
  Foundation, Inc., 59 Temple Place - Suite 330, Boston, MA  02111-1307, USA.
}
*/

#include "Profile/ComputerProfile.hpp"
#include "Profile/TaskProfile.hpp"
#include "Profile/TrackingProfile.hpp"
#include "Profile/Profile.hpp"
#include "ComputerSettings.hpp"

namespace Profile {
  static void Load(WindSettings &settings);
  static void Load(LoggerSettings &settings);
  static void Load(SoundSettings &settings);
  static void Load(TeamCodeSettings &settings);
  static void Load(VoiceSettings &settings);
  static void Load(PlacesOfInterestSettings &settings);
  static void Load(FeaturesSettings &settings);
};

void
Profile::Load(WindSettings &settings)
{
  unsigned auto_wind_mode = settings.GetLegacyAutoWindMode();
  if (Get(szProfileAutoWind, auto_wind_mode))
    settings.SetLegacyAutoWindMode(auto_wind_mode);

  Get(szProfileExternalWind, settings.use_external_wind);
}

void
Profile::Load(LoggerSettings &settings)
{
  Get(szProfileLoggerTimeStepCruise, settings.logger_time_step_cruise);
  Get(szProfileLoggerTimeStepCircling, settings.logger_time_step_circling);
  Get(szProfileLoggerShort, settings.logger_short_name);

  if (!GetEnum(szProfileAutoLogger, settings.auto_logger)) {
    // Legacy
    bool disable_auto_logger;
    if (Get(szProfileDisableAutoLogger, disable_auto_logger))
      settings.auto_logger =
          disable_auto_logger ? LoggerSettings::AutoLogger::OFF :
                                LoggerSettings::AutoLogger::ON;
  }
}

void
Profile::Load(SoundSettings &settings)
{
  Get(szProfileSoundAudioVario, settings.sound_vario_enabled);
  Get(szProfileSoundTask, settings.sound_task_enabled);
  Get(szProfileSoundModes, settings.sound_modes_enabled);
  Get(szProfileSoundVolume, settings.sound_volume);
  Get(szProfileSoundDeadband, settings.sound_deadband);
}

void
Profile::Load(TeamCodeSettings &settings)
{
  Get(szProfileTeamcodeRefWaypoint, settings.team_code_reference_waypoint);
}

void
Profile::Load(VoiceSettings &settings)
{
  Get(szProfileVoiceClimbRate, settings.voice_climb_rate_enabled);
  Get(szProfileVoiceTerrain, settings.voice_terrain_enabled);
  Get(szProfileVoiceWaypointDistance, settings.voice_waypoint_distance_enabled);
  Get(szProfileVoiceTaskAltitudeDifference,
      settings.voice_task_altitude_difference_enabled);
  Get(szProfileVoiceMacCready, settings.voice_mac_cready_enabled);
  Get(szProfileVoiceNewWaypoint, settings.voice_new_waypoint_enabled);
  Get(szProfileVoiceInSector, settings.voice_in_sector_enabled);
  Get(szProfileVoiceAirspace, settings.voice_airspace_enabled);
}

void
Profile::Load(PlacesOfInterestSettings &settings)
{
  Get(szProfileHomeWaypoint, settings.home_waypoint);
  settings.home_location_available =
    GetGeoPoint(szProfileHomeLocation, settings.home_location);
}

void
Profile::Load(FeaturesSettings &settings)
{
  GetEnum(szProfileFinalGlideTerrain, settings.final_glide_terrain);
  Get(szProfileBlockSTF, settings.block_stf_enabled);
  Get(szProfileEnableNavBaroAltitude, settings.nav_baro_altitude_enabled);
}

void
Profile::Load(ComputerSettings &settings)
{
  Load((WindSettings &)settings);
  Load((LoggerSettings &)settings);
  Load((SoundSettings &)settings);
  Load((TeamCodeSettings &)settings);
  Load((VoiceSettings &)settings);
  Load((PlacesOfInterestSettings &)settings);
  Load((FeaturesSettings &)settings);

  Get(szProfileEnableExternalTriggerCruise,
      settings.external_trigger_cruise_enabled);

  GetEnum(szProfileAverEffTime, settings.average_eff_time);

<<<<<<< HEAD
  Get(szProfileSetSystemTimeFromGPS, settings.set_system_time_from_gps);
  Get(szProfileUTCOffset, settings.utc_offset);
  if (settings.utc_offset > 13 * 3600 || settings.utc_offset < -13 * 3600)
    settings.utc_offset = 0;
=======
  Get(szProfileSetSystemTimeFromGPS, settings.SetSystemTimeFromGPS);

  // NOTE: Until 6.2.4 UTCOffset was stored as a positive int in the
  // settings file (with negative offsets stored as "UTCOffset + 24 * 3600").
  // Later versions will create a new signed settings key.
  if (!Get(szProfileUTCOffsetSigned, settings.UTCOffset)) {
    if (Get(szProfileUTCOffset, settings.UTCOffset)) {
      if (settings.UTCOffset > 12 * 3600)
        settings.UTCOffset = (settings.UTCOffset % (24 * 3600)) - 24 * 3600;
    }
  }
  if (settings.UTCOffset > 13 * 3600 || settings.UTCOffset < -13 * 3600)
    settings.UTCOffset = 0;
>>>>>>> c5bae66a

  Load(settings.task);

#ifdef HAVE_TRACKING
  Load(settings.tracking);
#endif
}<|MERGE_RESOLUTION|>--- conflicted
+++ resolved
@@ -126,26 +126,20 @@
 
   GetEnum(szProfileAverEffTime, settings.average_eff_time);
 
-<<<<<<< HEAD
   Get(szProfileSetSystemTimeFromGPS, settings.set_system_time_from_gps);
-  Get(szProfileUTCOffset, settings.utc_offset);
+
+  // NOTE: Until 6.2.4 utc_offset was stored as a positive int in the
+  // settings file (with negative offsets stored as "utc_offset + 24 * 3600").
+  // Later versions will create a new signed settings key.
+  if (!Get(szProfileUTCOffsetSigned, settings.utc_offset)) {
+    if (Get(szProfileUTCOffset, settings.utc_offset)) {
+      if (settings.utc_offset > 12 * 3600)
+        settings.utc_offset = (settings.utc_offset % (24 * 3600)) - 24 * 3600;
+    }
+  }
+
   if (settings.utc_offset > 13 * 3600 || settings.utc_offset < -13 * 3600)
     settings.utc_offset = 0;
-=======
-  Get(szProfileSetSystemTimeFromGPS, settings.SetSystemTimeFromGPS);
-
-  // NOTE: Until 6.2.4 UTCOffset was stored as a positive int in the
-  // settings file (with negative offsets stored as "UTCOffset + 24 * 3600").
-  // Later versions will create a new signed settings key.
-  if (!Get(szProfileUTCOffsetSigned, settings.UTCOffset)) {
-    if (Get(szProfileUTCOffset, settings.UTCOffset)) {
-      if (settings.UTCOffset > 12 * 3600)
-        settings.UTCOffset = (settings.UTCOffset % (24 * 3600)) - 24 * 3600;
-    }
-  }
-  if (settings.UTCOffset > 13 * 3600 || settings.UTCOffset < -13 * 3600)
-    settings.UTCOffset = 0;
->>>>>>> c5bae66a
 
   Load(settings.task);
 
