/*
Copyright_License {

  XCSoar Glide Computer - http://www.xcsoar.org/
  Copyright (C) 2000-2012 The XCSoar Project
  A detailed list of copyright holders can be found in the file "AUTHORS".

  This program is free software; you can redistribute it and/or
  modify it under the terms of the GNU General Public License
  as published by the Free Software Foundation; either version 2
  of the License, or (at your option) any later version.

  This program is distributed in the hope that it will be useful,
  but WITHOUT ANY WARRANTY; without even the implied warranty of
  MERCHANTABILITY or FITNESS FOR A PARTICULAR PURPOSE.  See the
  GNU General Public License for more details.

  You should have received a copy of the GNU General Public License
  along with this program; if not, write to the Free Software
  Foundation, Inc., 59 Temple Place - Suite 330, Boston, MA  02111-1307, USA.
}
*/

#ifndef XCSOAR_PROFILE_DEVICE_CONFIG_HPP
#define XCSOAR_PROFILE_DEVICE_CONFIG_HPP

#include "Util/StaticString.hpp"

#include <tchar.h>
#include <stdint.h>

/**
 * Configuration structure for serial devices
 */
struct DeviceConfig {
  enum class PortType : uint8_t {
    /**
     * This device is disabled.
     */
    DISABLED,

    /**
     * Serial port, i.e. COMx / RS-232.
     */
    SERIAL,

    /**
     * Bluetooth RFCOMM to a paired device.
     */
    RFCOMM,

    /**
     * Android IOIO UArt device
     */
    IOIOUART,

    /**
     * Attempt to auto-discover the GPS source.
     *
     * On Windows CE, this opens the GPS Intermediate Driver Multiplexer.
     * @see http://msdn.microsoft.com/en-us/library/bb202042.aspx
     */
    AUTO,

    /**
     * The built-in GPS receiver.
     */
    INTERNAL,

    /**
     * Listen on a TCP port.
     */
    TCP_LISTENER,
  };

  /**
   * Type of the port
   */
  PortType port_type;

  /**
   * The baud rate of the device in NMEA mode.
   */
  unsigned baud_rate;

  /**
   * The baud rate of the device for bulk transfer (e.g. task
   * declaration, flight download).  Not used by all drivers, see
   * Driver::SupportsBulkBaudRate().
   *
   * The special value "0" means same value as #baud_rate.
   */
  unsigned bulk_baud_rate;

  /**
   * The path name of the serial port, e.g. "COM4:" or "/dev/ttyUSB0".
   */
  StaticString<64> path;

  /**
   * The Bluetooth MAC address of the peer.
   */
  StaticString<32> bluetooth_mac;

  /**
   * The IOIO UART ID.
   */
  unsigned ioio_uart_id;

  /**
   * Name of the driver.
   */
  StaticString<32> driver_name;

  /**
   * The TCP server port number.
   */
  unsigned tcp_port;

  /**
   * Should XCSoar send MC value, bug, ballast, etc. to the device
   */
  bool sync_to_device;

  /**
   * Should XCSoar use the MC value, bug, ballast, etc. received from the device
   */
  bool sync_from_device;

  /**
   * Should XCSoar ignore the received checksums and mark everything as valid
   */
  bool ignore_checksum;

  /**
   * Does this port type use a baud rate?
   */
  static bool UsesSpeed(PortType port_type) {
    return port_type == PortType::SERIAL || port_type == PortType::AUTO ||
      port_type == PortType::IOIOUART;
  }

  /**
   * Checks if the specified DeviceConfig is available on this platform.
   */
  gcc_pure
  bool IsAvailable() const;

  bool UsesSpeed() const {
    return UsesSpeed(port_type);
  }

  /**
   * Does this port type use a driver?
   */
  static bool UsesDriver(PortType port_type) {
    return port_type == PortType::SERIAL || port_type == PortType::RFCOMM ||
      port_type == PortType::AUTO || port_type == PortType::TCP_LISTENER ||
      port_type == PortType::IOIOUART;
  }

  bool UsesDriver() const {
    return UsesDriver(port_type);
  }

  /**
   * Does this port type use a tcp port?
   */
  static bool UsesTCPPort(PortType port_type) {
    return port_type == PortType::TCP_LISTENER;
  }

  bool UsesTCPPort() const {
    return UsesTCPPort(port_type);
  }

  /**
   * Is this port type a server?
   *
   * This is used to determine if the port should automatically be
   * restarted after a certain time without GPS connection.
   */
  static bool IsServer(PortType port_type) {
    return port_type == PortType::TCP_LISTENER;
  }

  bool IsServer() const {
    return IsServer(port_type);
  }

  bool IsDriver(const TCHAR *name) const {
    return UsesDriver() && driver_name.equals(name);
  }

  bool IsVega() const {
    return IsDriver(_T("Vega"));
  }

<<<<<<< HEAD
  bool UsesPort() const {
    return UsesDriver();
=======
  bool IsAndroidInternalGPS() {
#ifdef ANDROID
    return port_type == INTERNAL;
#else
    return false;
#endif
>>>>>>> cda34f51
  }

  void Clear() {
    port_type = PortType::DISABLED;
    baud_rate = 4800u;
    bulk_baud_rate = 0u;
    tcp_port = 4353u;
    path.clear();
    bluetooth_mac.clear();
    driver_name.clear();
    sync_from_device = true;
    sync_to_device = true;
    ignore_checksum = false;
  }

  /**
   * Generates a human-readable (localised) port name.
   */
  gcc_pure
  const TCHAR *GetPortName(TCHAR *buffer, size_t max_size) const;
};

namespace Profile
{
  void GetDeviceConfig(unsigned n, DeviceConfig &config);
  void SetDeviceConfig(unsigned n, const DeviceConfig &config);
};

#endif<|MERGE_RESOLUTION|>--- conflicted
+++ resolved
@@ -196,17 +196,16 @@
     return IsDriver(_T("Vega"));
   }
 
-<<<<<<< HEAD
-  bool UsesPort() const {
-    return UsesDriver();
-=======
   bool IsAndroidInternalGPS() {
 #ifdef ANDROID
-    return port_type == INTERNAL;
+    return port_type == PortType::INTERNAL;
 #else
     return false;
 #endif
->>>>>>> cda34f51
+  }
+
+  bool UsesPort() const {
+    return UsesDriver();
   }
 
   void Clear() {
