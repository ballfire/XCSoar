--- conflicted
+++ resolved
@@ -261,12 +261,9 @@
   // from SeeYou
   { _T("ASW-28 (15m)"), 310, 200, 92.6, -0.571, 120.38, -0.875, 148.16, -1.394, 10.5, 55.555, 108 },
 
-<<<<<<< HEAD
-=======
   // idaflieg measurement, 23.08.2012 at Aalen Elchingen (preliminary result)
   { _T("AK-8"), 360 , 100, 87.3 , -0.658 , 130.0, -0.973 , 170.0, -1.957 , 9.75 , 50.0 , 107 },
 
->>>>>>> 1c70de7d
   // from factory polar (flight manual)
   { _T("Blanik L13-AC"), 500, 0, 70, -0.85, 110, -1.25, 160, -3.2, 17.44, 44.44, 0 },
 };
