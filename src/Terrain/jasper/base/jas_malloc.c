--- conflicted
+++ resolved
@@ -73,19 +73,13 @@
 
 #include <stdio.h>
 #include <stdlib.h>
-<<<<<<< HEAD
-=======
 #include <stdint.h>
 #include <stdbool.h>
 #include <stddef.h>
 #include <assert.h>
->>>>>>> b8d21b4c
 
 /* We need the prototype for memset. */
 #include <string.h>
-#include <limits.h>
-#include <errno.h>
-#include <stdint.h>
 
 #include "jasper/jas_malloc.h"
 #include "jasper/jas_debug.h"
@@ -241,23 +235,8 @@
 
 #if !defined(JAS_DEFAULT_MAX_MEM_USAGE)
 
-#define MEMALLOC_ALIGNMENT	32
-#define MEMALLOC_ALIGN2
-#undef MEMALLOC_ALIGN2
-
 void *jas_malloc(size_t size)
 {
-<<<<<<< HEAD
-#if defined(MEMALLOC_ALIGN2)
-	void *ptr;
-abort();
-	if (posix_memalign(&ptr, MEMALLOC_ALIGNMENT, size)) {
-		return 0;
-	}
-	return ptr;
-#endif
-	return malloc(size);
-=======
 	void *result;
 	JAS_DBGLOG(101, ("jas_malloc(%zu)\n", size));
 	result = malloc(size);
@@ -272,7 +251,6 @@
 	result = realloc(ptr, size);
 	JAS_DBGLOG(100, ("jas_realloc(%p, %zu) -> %p\n", ptr, size, result));
 	return result;
->>>>>>> b8d21b4c
 }
 
 void jas_free(void *ptr)
@@ -297,46 +275,6 @@
 	return jas_malloc(size);
 }
 
-<<<<<<< HEAD
-void *jas_realloc2(void *ptr, size_t nmemb, size_t size)
-{
-	if (nmemb && SIZE_MAX / nmemb < size) {
-		errno = ENOMEM;
-		return NULL;
-	}
-	return jas_realloc(ptr, nmemb * size);
-
-}
-
-void *jas_alloc2(size_t nmemb, size_t size)
-{
-	if (nmemb && SIZE_MAX / nmemb < size) {
-		errno = ENOMEM;
-		return NULL;
-	}
-
-	return jas_malloc(nmemb * size);
-}
-
-void *jas_alloc3(size_t a, size_t b, size_t c)
-{
-	if (a && SIZE_MAX / a < b) {
-		errno = ENOMEM;
-		return NULL;
-	}
-
-	return jas_alloc2(a*b, c);
-}
-
-void *jas_calloc(size_t nmemb, size_t size)
-{
-	void *ptr;
-
-	ptr = jas_alloc2(nmemb, size);
-	if (ptr)
-		memset(ptr, 0, nmemb*size);
-	return ptr;
-=======
 void *jas_alloc3(size_t num_arrays, size_t array_size, size_t element_size)
 {
 	size_t size;
@@ -345,7 +283,6 @@
 		return 0;
 	}
 	return jas_malloc(size);
->>>>>>> b8d21b4c
 }
 
 void *jas_realloc2(void *ptr, size_t num_elements, size_t element_size)
