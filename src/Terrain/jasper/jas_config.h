--- conflicted
+++ resolved
@@ -1,136 +1,14 @@
 #ifndef JAS_CONFIG_H
 #define JAS_CONFIG_H
 
-<<<<<<< HEAD
-/* This preprocessor symbol identifies the version of JasPer. */
-#define	JAS_VERSION "1.900.1"
-/* If configure is being used, this symbol will be defined automatically
-  at this point in the configuration header file. */
-
-/* The preprocessor symbol JAS_WIN_MSVC_BUILD should not be defined
-  unless the JasPer software is being built under Microsoft Windows
-  using Microsoft Visual C. */
-/* XCSoar doesn't use autoconf */
-#if 0
-/* A configure-based build is being used. */
-
-
-
-/* Extra debugging support */
-/* #undef DEBUG */
-
-/* Debugging memory allocator */
-/* #undef DEBUG_MEMALLOC */
-
-/* Debugging overflow detection */
-/* #undef DEBUG_OVERFLOW */
-
-/* Define to 1 if you have the <dlfcn.h> header file. */
-#define HAVE_DLFCN_H 1
-
-/* Define to 1 if you don't have `vprintf' but do have `_doprnt.' */
-/* #undef HAVE_DOPRNT */
-
-/* Define to 1 if you have the <fcntl.h> header file. */
-#define HAVE_FCNTL_H 1
-
-/* Define to 1 if you have the `getrusage' function. */
-#define HAVE_GETRUSAGE 1
-
-/* Define to 1 if you have the `gettimeofday' function. */
-#define HAVE_GETTIMEOFDAY 1
-
-/* Define to 1 if you have the <inttypes.h> header file. */
-#define HAVE_INTTYPES_H 1
-
-/* Define to 1 if you have the <io.h> header file. */
-/* #undef HAVE_IO_H */
-
-/* Define to 1 if you have the `m' library (-lm). */
-#define HAVE_LIBM 1
-
-/* Define to 1 if you have the <limits.h> header file. */
-#define HAVE_LIMITS_H 1
-
-/* Define to 1 if you have the <memory.h> header file. */
-#define HAVE_MEMORY_H 1
-
-/* Define to 1 if you have the <stdbool.h> header file. */
-#define HAVE_STDBOOL_H 1
-
-/* Define to 1 if you have the <stddef.h> header file. */
-#define HAVE_STDDEF_H 1
-
-/* Define to 1 if you have the <stdint.h> header file. */
-#define HAVE_STDINT_H 1
-
-/* Define to 1 if you have the <stdlib.h> header file. */
-#define HAVE_STDLIB_H 1
-
-/* Define to 1 if you have the <strings.h> header file. */
-#define HAVE_STRINGS_H 1
-
-/* Define to 1 if you have the <string.h> header file. */
-#define HAVE_STRING_H 1
-
-/* Define to 1 if you have the <sys/stat.h> header file. */
-#define HAVE_SYS_STAT_H 1
-
-/* Define to 1 if you have the <sys/time.h> header file. */
-#define HAVE_SYS_TIME_H 1
-
-/* Define to 1 if you have the <sys/types.h> header file. */
-#define HAVE_SYS_TYPES_H 1
-
-/* Define to 1 if you have the <unistd.h> header file. */
-#define HAVE_UNISTD_H 1
-
-/* Have variable length arrays */
-#define HAVE_VLA 1
-
-/* Define to 1 if you have the `vprintf' function. */
-#define HAVE_VPRINTF 1
-
-/* Define to 1 if you have the <windows.h> header file. */
-/* #undef HAVE_WINDOWS_H */
-
-/* JasPer configure */
-#define JAS_CONFIGURE 1
-
-/* JasPer version */
-#define JAS_VERSION "1.900.1"
-
-/* Name of package */
-#define PACKAGE "jasper"
-
-/* Define to the address where bug reports for this package should be sent. */
-#define PACKAGE_BUGREPORT ""
-
-/* Define to the full name of this package. */
-#define PACKAGE_NAME "jasper"
-
-/* Define to the full name and version of this package. */
-#define PACKAGE_STRING "jasper 1.900.1"
-
-/* Define to the one symbol short name of this package. */
-#define PACKAGE_TARNAME "jasper"
-
-/* Define to the version of this package. */
-#define PACKAGE_VERSION "1.900.1"
-=======
 #define JAS_CONFIGURE
 
 #if defined(_MSC_VER)
 #undef JAS_CONFIGURE
 #endif
->>>>>>> b8d21b4c
 
 #if 1
 
-<<<<<<< HEAD
-/* Version number of package */
-#define VERSION "1.900.1"
-=======
 #define JAS_VERSION "unknown"
 #define JAS_HAVE_FCNTL_H		1
 #undef  JAS_HAVE_IO_H
@@ -142,20 +20,11 @@
 #undef JAS_HAVE_GETRUSAGE
 
 #define JAS_HAVE_SNPRINTF 1
->>>>>>> b8d21b4c
 
 
 #else
 
-<<<<<<< HEAD
-/* Define to `__inline__' or `__inline' if that's what the C compiler
-   calls it, or to nothing if 'inline' is not supported under any name.  */
-#ifndef __cplusplus
-/* #undef inline */
-#endif
-=======
 #if defined(JAS_CONFIGURE)
->>>>>>> b8d21b4c
 
 /* This preprocessor symbol identifies the version of JasPer. */
 #define	JAS_VERSION "@JAS_VERSION@"
