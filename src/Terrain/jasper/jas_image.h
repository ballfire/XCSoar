/*
 * Copyright (c) 1999-2000 Image Power, Inc. and the University of
 *   British Columbia.
 * Copyright (c) 2001-2003 Michael David Adams.
 * All rights reserved.
 */

/* __START_OF_JASPER_LICENSE__
 * 
 * JasPer License Version 2.0
 * 
 * Copyright (c) 2001-2006 Michael David Adams
 * Copyright (c) 1999-2000 Image Power, Inc.
 * Copyright (c) 1999-2000 The University of British Columbia
 * 
 * All rights reserved.
 * 
 * Permission is hereby granted, free of charge, to any person (the
 * "User") obtaining a copy of this software and associated documentation
 * files (the "Software"), to deal in the Software without restriction,
 * including without limitation the rights to use, copy, modify, merge,
 * publish, distribute, and/or sell copies of the Software, and to permit
 * persons to whom the Software is furnished to do so, subject to the
 * following conditions:
 * 
 * 1.  The above copyright notices and this permission notice (which
 * includes the disclaimer below) shall be included in all copies or
 * substantial portions of the Software.
 * 
 * 2.  The name of a copyright holder shall not be used to endorse or
 * promote products derived from the Software without specific prior
 * written permission.
 * 
 * THIS DISCLAIMER OF WARRANTY CONSTITUTES AN ESSENTIAL PART OF THIS
 * LICENSE.  NO USE OF THE SOFTWARE IS AUTHORIZED HEREUNDER EXCEPT UNDER
 * THIS DISCLAIMER.  THE SOFTWARE IS PROVIDED BY THE COPYRIGHT HOLDERS
 * "AS IS", WITHOUT WARRANTY OF ANY KIND, EXPRESS OR IMPLIED, INCLUDING
 * BUT NOT LIMITED TO THE WARRANTIES OF MERCHANTABILITY, FITNESS FOR A
 * PARTICULAR PURPOSE AND NONINFRINGEMENT OF THIRD PARTY RIGHTS.  IN NO
 * EVENT SHALL THE COPYRIGHT HOLDERS BE LIABLE FOR ANY CLAIM, OR ANY SPECIAL
 * INDIRECT OR CONSEQUENTIAL DAMAGES, OR ANY DAMAGES WHATSOEVER RESULTING
 * FROM LOSS OF USE, DATA OR PROFITS, WHETHER IN AN ACTION OF CONTRACT,
 * NEGLIGENCE OR OTHER TORTIOUS ACTION, ARISING OUT OF OR IN CONNECTION
 * WITH THE USE OR PERFORMANCE OF THIS SOFTWARE.  NO ASSURANCES ARE
 * PROVIDED BY THE COPYRIGHT HOLDERS THAT THE SOFTWARE DOES NOT INFRINGE
 * THE PATENT OR OTHER INTELLECTUAL PROPERTY RIGHTS OF ANY OTHER ENTITY.
 * EACH COPYRIGHT HOLDER DISCLAIMS ANY LIABILITY TO THE USER FOR CLAIMS
 * BROUGHT BY ANY OTHER ENTITY BASED ON INFRINGEMENT OF INTELLECTUAL
 * PROPERTY RIGHTS OR OTHERWISE.  AS A CONDITION TO EXERCISING THE RIGHTS
 * GRANTED HEREUNDER, EACH USER HEREBY ASSUMES SOLE RESPONSIBILITY TO SECURE
 * ANY OTHER INTELLECTUAL PROPERTY RIGHTS NEEDED, IF ANY.  THE SOFTWARE
 * IS NOT FAULT-TOLERANT AND IS NOT INTENDED FOR USE IN MISSION-CRITICAL
 * SYSTEMS, SUCH AS THOSE USED IN THE OPERATION OF NUCLEAR FACILITIES,
 * AIRCRAFT NAVIGATION OR COMMUNICATION SYSTEMS, AIR TRAFFIC CONTROL
 * SYSTEMS, DIRECT LIFE SUPPORT MACHINES, OR WEAPONS SYSTEMS, IN WHICH
 * THE FAILURE OF THE SOFTWARE OR SYSTEM COULD LEAD DIRECTLY TO DEATH,
 * PERSONAL INJURY, OR SEVERE PHYSICAL OR ENVIRONMENTAL DAMAGE ("HIGH
 * RISK ACTIVITIES").  THE COPYRIGHT HOLDERS SPECIFICALLY DISCLAIM ANY
 * EXPRESS OR IMPLIED WARRANTY OF FITNESS FOR HIGH RISK ACTIVITIES.
 * 
 * __END_OF_JASPER_LICENSE__
 */

/*
 * Image Class
 *
 * $Id$
 */

#ifndef JAS_IMAGE_H
#define JAS_IMAGE_H

/******************************************************************************\
* Includes.
\******************************************************************************/

/* The configuration header file should be included first. */
#include <jasper/jas_config.h>

#include <jasper/jas_stream.h>
#include <jasper/jas_seq.h>
#include <jasper/jas_cm.h>
#include <stdio.h>
#include <stdbool.h>

#ifdef __cplusplus
extern "C" {
#endif

/******************************************************************************\
* Constants.
\******************************************************************************/

/*
 * Miscellaneous constants.
 */

/* Basic units */
#define JAS_IMAGE_KIBI			(JAS_CAST(size_t, 1024))
#define JAS_IMAGE_MEBI			(JAS_IMAGE_KIBI * JAS_IMAGE_KIBI)

/* The threshold at which image data is no longer stored in memory. */
#define JAS_IMAGE_INMEMTHRESH	(256 * JAS_IMAGE_MEBI)

/*
 * Component types
 */

#define	JAS_IMAGE_CT_UNKNOWN	0x10000
#define	JAS_IMAGE_CT_COLOR(n)	((n) & 0x7fff)
#define	JAS_IMAGE_CT_OPACITY	0x08000

#define	JAS_IMAGE_CT_RGB_R	0
#define	JAS_IMAGE_CT_RGB_G	1
#define	JAS_IMAGE_CT_RGB_B	2

#define	JAS_IMAGE_CT_YCBCR_Y	0
#define	JAS_IMAGE_CT_YCBCR_CB	1
#define	JAS_IMAGE_CT_YCBCR_CR	2

#define	JAS_IMAGE_CT_GRAY_Y	0

/******************************************************************************\
* Simple types.
\******************************************************************************/

/* Image coordinate. */
typedef int_fast32_t jas_image_coord_t;
#define JAS_IMAGE_COORD_MAX INT_FAST32_MAX
#define JAS_IMAGE_COORD_MIN INT_FAST32_MIN

/* Color space (e.g., RGB, YCbCr). */
typedef int_fast16_t jas_image_colorspc_t;

/* Component type (e.g., color, opacity). */
typedef int_fast32_t jas_image_cmpttype_t;

/* Component sample data format (e.g., real/integer, signedness, precision). */
typedef int_fast16_t jas_image_smpltype_t;

/******************************************************************************\
* Image class and supporting classes.
\******************************************************************************/

/* Image component class. */

typedef struct {

	jas_image_coord_t tlx_;
	/* The x-coordinate of the top-left corner of the component. */

	jas_image_coord_t tly_;
	/* The y-coordinate of the top-left corner of the component. */

	jas_image_coord_t hstep_;
	/* The horizontal sampling period in units of the reference grid. */

	jas_image_coord_t vstep_;
	/* The vertical sampling period in units of the reference grid. */

	jas_image_coord_t width_;
	/* The component width in samples. */

	jas_image_coord_t height_;
	/* The component height in samples. */

#ifdef FIX_ME
	int smpltype_;
#else
	int prec_;
	/* The precision of the sample data (i.e., the number of bits per
	sample).  If the samples are signed values, this quantity
	includes the sign bit. */

	int sgnd_;
	/* The signedness of the sample data. */
#endif

	jas_stream_t *stream_;
	/* The stream containing the component data. */

	int cps_;
	/* The number of characters per sample in the stream. */

	jas_image_cmpttype_t type_;
	/* The type of component (e.g., opacity, red, green, blue, luma). */

} jas_image_cmpt_t;

/* Image class. */

typedef struct {

	jas_image_coord_t tlx_;
	/* The x-coordinate of the top-left corner of the image bounding box. */

	jas_image_coord_t tly_;
	/* The y-coordinate of the top-left corner of the image bounding box. */

	jas_image_coord_t brx_;
	/* The x-coordinate of the bottom-right corner of the image bounding
	  box (plus one). */

	jas_image_coord_t bry_;
	/* The y-coordinate of the bottom-right corner of the image bounding
	  box (plus one). */

	int numcmpts_;
	/* The number of components. */

	int maxcmpts_;
	/* The maximum number of components that this image can have (i.e., the
	  allocated size of the components array). */

	jas_image_cmpt_t **cmpts_;
	/* Per-component information. */

	jas_clrspc_t clrspc_;

	jas_cmprof_t *cmprof_;

<<<<<<< HEAD
	bool inmem_;
=======
//	bool inmem_;
>>>>>>> b8d21b4c

} jas_image_t;

/* Component parameters class. */
/* This data type exists solely/mainly for the purposes of the
  jas_image_create function. */

typedef struct {

	jas_image_coord_t tlx;
	/* The x-coordinate of the top-left corner of the component. */

	jas_image_coord_t tly;
	/* The y-coordinate of the top-left corner of the component. */

	jas_image_coord_t hstep;
	/* The horizontal sampling period in units of the reference grid. */

	jas_image_coord_t vstep;
	/* The vertical sampling period in units of the reference grid. */

	jas_image_coord_t width;
	/* The width of the component in samples. */

	jas_image_coord_t height;
	/* The height of the component in samples. */

#ifdef FIX_ME
	int smpltype;
#else
	int prec;
	/* The precision of the component sample data. */

	int sgnd;
	/* The signedness of the component sample data. */
#endif

} jas_image_cmptparm_t;

/******************************************************************************\
* File format related classes.
\******************************************************************************/

#define	JAS_IMAGE_MAXFMTS	32
/* The maximum number of image data formats supported. */

/* Image format-dependent operations. */

typedef struct {

	jas_image_t *(*decode)(jas_stream_t *in, const char *opts);
	/* Decode image data from a stream. */

	int (*encode)(jas_image_t *image, jas_stream_t *out, const char *opts);
	/* Encode image data to a stream. */

	int (*validate)(jas_stream_t *in);
	/* Determine if stream data is in a particular format. */

} jas_image_fmtops_t;

/* Image format information. */

typedef struct {

	int id;
	/* The ID for this format. */

	char *name;
	/* The name by which this format is identified. */

	char *ext;
	/* The file name extension associated with this format. */

	char *desc;
	/* A brief description of the format. */

	jas_image_fmtops_t ops;
	/* The operations for this format. */

} jas_image_fmtinfo_t;

/******************************************************************************\
* Image operations.
\******************************************************************************/

/* Create an image. */
jas_image_t *jas_image_create(int numcmpts,
  jas_image_cmptparm_t *cmptparms, jas_clrspc_t clrspc);

/* Create an "empty" image. */
jas_image_t *jas_image_create0(void);

/* Clone an image. */
jas_image_t *jas_image_copy(jas_image_t *image);

/* Deallocate any resources associated with an image. */
void jas_image_destroy(jas_image_t *image);

/* Get the width of the image in units of the image reference grid. */
#define jas_image_width(image) \
	((image)->brx_ - (image)->tlx_)

/* Get the height of the image in units of the image reference grid. */
#define	jas_image_height(image) \
	((image)->bry_ - (image)->tly_)

/* Get the x-coordinate of the top-left corner of the image bounding box
  on the reference grid. */
#define jas_image_tlx(image) \
	((image)->tlx_)

/* Get the y-coordinate of the top-left corner of the image bounding box
  on the reference grid. */
#define jas_image_tly(image) \
	((image)->tly_)

/* Get the x-coordinate of the bottom-right corner of the image bounding box
  on the reference grid (plus one). */
#define jas_image_brx(image) \
	((image)->brx_)

/* Get the y-coordinate of the bottom-right corner of the image bounding box
  on the reference grid (plus one). */
#define jas_image_bry(image) \
	((image)->bry_)

/* Get the number of image components. */
#define	jas_image_numcmpts(image) \
	((image)->numcmpts_)

/* Get the color model used by the image. */
#define	jas_image_clrspc(image) \
	((image)->clrspc_)

/* Set the color model for an image. */
#define jas_image_setclrspc(image, clrspc) \
	((image)->clrspc_ = (clrspc))

#define jas_image_cmpttype(image, cmptno) \
	((image)->cmpts_[(cmptno)]->type_)
#define jas_image_setcmpttype(image, cmptno, type) \
	((image)->cmpts_[(cmptno)]->type_ = (type))

/* Get the width of a component. */
#define	jas_image_cmptwidth(image, cmptno) \
	((image)->cmpts_[cmptno]->width_)

/* Get the height of a component. */
#define	jas_image_cmptheight(image, cmptno) \
	((image)->cmpts_[cmptno]->height_)

/* Get the signedness of the sample data for a component. */
#define	jas_image_cmptsgnd(image, cmptno) \
	((image)->cmpts_[cmptno]->sgnd_)

/* Get the precision of the sample data for a component. */
#define	jas_image_cmptprec(image, cmptno) \
	((image)->cmpts_[cmptno]->prec_)

/* Get the horizontal subsampling factor for a component. */
#define	jas_image_cmpthstep(image, cmptno) \
	((image)->cmpts_[cmptno]->hstep_)

/* Get the vertical subsampling factor for a component. */
#define	jas_image_cmptvstep(image, cmptno) \
	((image)->cmpts_[cmptno]->vstep_)

/* Get the x-coordinate of the top-left corner of a component. */
#define	jas_image_cmpttlx(image, cmptno) \
	((image)->cmpts_[cmptno]->tlx_)

/* Get the y-coordinate of the top-left corner of a component. */
#define	jas_image_cmpttly(image, cmptno) \
	((image)->cmpts_[cmptno]->tly_)

/* Get the x-coordinate of the bottom-right corner of a component
  (plus "one"). */
#define	jas_image_cmptbrx(image, cmptno) \
	((image)->cmpts_[cmptno]->tlx_ + (image)->cmpts_[cmptno]->width_ * \
	  (image)->cmpts_[cmptno]->hstep_)

/* Get the y-coordinate of the bottom-right corner of a component
  (plus "one"). */
#define	jas_image_cmptbry(image, cmptno) \
	((image)->cmpts_[cmptno]->tly_ + (image)->cmpts_[cmptno]->height_ * \
	  (image)->cmpts_[cmptno]->vstep_)

// Test if all components are specified at the same positions in space. */
bool jas_image_cmpt_domains_same(jas_image_t *image);

/* Get the raw size of an image (i.e., the nominal size of the image without
  any compression. */
uint_fast32_t jas_image_rawsize(jas_image_t *image);

/* Create an image from a stream in some specified format. */
jas_image_t *jas_image_decode(jas_stream_t *in, int fmt, const char *optstr);

/* Write an image to a stream in a specified format. */
int jas_image_encode(jas_image_t *image, jas_stream_t *out, int fmt,
  const char *optstr);

/* Read a rectangular region of an image component. */
/* The position and size of the rectangular region to be read is specified
relative to the component's coordinate system. */
int jas_image_readcmpt(jas_image_t *image, int cmptno, jas_image_coord_t x,
  jas_image_coord_t y, jas_image_coord_t width, jas_image_coord_t height,
  jas_matrix_t *data);

/* Write a rectangular region of an image component. */
int jas_image_writecmpt(jas_image_t *image, int cmptno, jas_image_coord_t x,
  jas_image_coord_t y, jas_image_coord_t width, jas_image_coord_t height,
  jas_matrix_t *data);

/* Delete a component from an image. */
void jas_image_delcmpt(jas_image_t *image, int cmptno);

/* Add a component to an image. */
int jas_image_addcmpt(jas_image_t *image, int cmptno,
  jas_image_cmptparm_t *cmptparm);

/* Copy a component from one image to another. */
int jas_image_copycmpt(jas_image_t *dstimage, int dstcmptno,
  jas_image_t *srcimage, int srccmptno);

#define	JAS_IMAGE_CDT_GETSGND(dtype) (((dtype) >> 7) & 1)
#define	JAS_IMAGE_CDT_SETSGND(dtype) (((dtype) & 1) << 7)
#define	JAS_IMAGE_CDT_GETPREC(dtype) ((dtype) & 0x7f)
#define	JAS_IMAGE_CDT_SETPREC(dtype) ((dtype) & 0x7f)

#define	jas_image_cmptdtype(image, cmptno) \
	(JAS_IMAGE_CDT_SETSGND((image)->cmpts_[cmptno]->sgnd_) | JAS_IMAGE_CDT_SETPREC((image)->cmpts_[cmptno]->prec_))

int jas_image_depalettize(jas_image_t *image, int cmptno, int numlutents,
  int_fast32_t *lutents, int dtype, int newcmptno);

int jas_image_readcmptsample(jas_image_t *image, int cmptno, int x, int y);
void jas_image_writecmptsample(jas_image_t *image, int cmptno, int x, int y,
  int_fast32_t v);

int jas_image_getcmptbytype(jas_image_t *image, int ctype);

/******************************************************************************\
* Image format-related operations.
\******************************************************************************/

/* Clear the table of image formats. */
void jas_image_clearfmts(void);

/* Add entry to table of image formats. */
int jas_image_addfmt(int id, const char *name, const char *ext, const char *desc,
  jas_image_fmtops_t *ops);

/* Get the ID for the image format with the specified name. */
int jas_image_strtofmt(char *s);

/* Get the name of the image format with the specified ID. */
char *jas_image_fmttostr(int fmt);

/* Lookup image format information by the format ID. */
jas_image_fmtinfo_t *jas_image_lookupfmtbyid(int id);

/* Lookup image format information by the format name. */
jas_image_fmtinfo_t *jas_image_lookupfmtbyname(const char *name);

/* Guess the format of an image file based on its name. */
int jas_image_fmtfromname(char *filename);

/* Get the format of image data in a stream. */
int jas_image_getfmt(jas_stream_t *in);


#define	jas_image_cmprof(image)	((image)->cmprof_)
int jas_image_ishomosamp(jas_image_t *image);
int jas_image_sampcmpt(jas_image_t *image, int cmptno, int newcmptno,
  jas_image_coord_t ho, jas_image_coord_t vo, jas_image_coord_t hs,
  jas_image_coord_t vs, int sgnd, int prec);
int jas_image_writecmpt2(jas_image_t *image, int cmptno, jas_image_coord_t x,
  jas_image_coord_t y, jas_image_coord_t width, jas_image_coord_t height,
  long *buf);
int jas_image_readcmpt2(jas_image_t *image, int cmptno, jas_image_coord_t x,
  jas_image_coord_t y, jas_image_coord_t width, jas_image_coord_t height,
  long *buf);

#define	jas_image_setcmprof(image, cmprof) ((image)->cmprof_ = cmprof)
jas_image_t *jas_image_chclrspc(jas_image_t *image, jas_cmprof_t *outprof,
  int intent);
void jas_image_dump(jas_image_t *image, FILE *out);

/******************************************************************************\
* Image format-dependent operations.
\******************************************************************************/

#if !defined(EXCLUDE_JPG_SUPPORT)
/* Format-dependent operations for JPG support. */
jas_image_t *jpg_decode(jas_stream_t *in, const char *optstr);
int jpg_encode(jas_image_t *image, jas_stream_t *out, const char *optstr);
int jpg_validate(jas_stream_t *in);
#endif

#if !defined(EXCLUDE_MIF_SUPPORT)
/* Format-dependent operations for MIF support. */
jas_image_t *mif_decode(jas_stream_t *in, const char *optstr);
int mif_encode(jas_image_t *image, jas_stream_t *out, const char *optstr);
int mif_validate(jas_stream_t *in);
#endif

#if !defined(EXCLUDE_PNM_SUPPORT)
/* Format-dependent operations for PNM support. */
jas_image_t *pnm_decode(jas_stream_t *in, const char *optstr);
int pnm_encode(jas_image_t *image, jas_stream_t *out, const char *optstr);
int pnm_validate(jas_stream_t *in);
#endif

#if !defined(EXCLUDE_RAS_SUPPORT)
/* Format-dependent operations for Sun Rasterfile support. */
jas_image_t *ras_decode(jas_stream_t *in, const char *optstr);
int ras_encode(jas_image_t *image, jas_stream_t *out, const char *optstr);
int ras_validate(jas_stream_t *in);
#endif

#if !defined(EXCLUDE_BMP_SUPPORT)
/* Format-dependent operations for BMP support. */
jas_image_t *bmp_decode(jas_stream_t *in, const char *optstr);
int bmp_encode(jas_image_t *image, jas_stream_t *out, const char *optstr);
int bmp_validate(jas_stream_t *in);
#endif

#if !defined(EXCLUDE_JP2_SUPPORT)
/* Format-dependent operations for JP2 support. */
jas_image_t *jp2_decode(jas_stream_t *in, const char *optstr);
int jp2_encode(jas_image_t *image, jas_stream_t *out, const char *optstr);
int jp2_validate(jas_stream_t *in);
#endif

#if !defined(EXCLUDE_JPC_SUPPORT)
/* Format-dependent operations for JPEG-2000 code stream support. */
jas_image_t *jpc_decode(jas_stream_t *in, const char *optstr);
int jpc_encode(jas_image_t *image, jas_stream_t *out, const char *optstr);
int jpc_validate(jas_stream_t *in);
#endif

#if !defined(EXCLUDE_PGX_SUPPORT)
/* Format-dependent operations for PGX support. */
jas_image_t *pgx_decode(jas_stream_t *in, const char *optstr);
int pgx_encode(jas_image_t *image, jas_stream_t *out, const char *optstr);
int pgx_validate(jas_stream_t *in);
#endif

#ifdef __cplusplus
}
#endif

#endif<|MERGE_RESOLUTION|>--- conflicted
+++ resolved
@@ -219,11 +219,7 @@
 
 	jas_cmprof_t *cmprof_;
 
-<<<<<<< HEAD
-	bool inmem_;
-=======
 //	bool inmem_;
->>>>>>> b8d21b4c
 
 } jas_image_t;
 
