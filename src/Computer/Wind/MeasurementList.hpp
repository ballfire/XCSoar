/*
Copyright_License {

  XCSoar Glide Computer - http://www.xcsoar.org/
  Copyright (C) 2000-2016 The XCSoar Project
  A detailed list of copyright holders can be found in the file "AUTHORS".

  This program is free software; you can redistribute it and/or
  modify it under the terms of the GNU General Public License
  as published by the Free Software Foundation; either version 2
  of the License, or (at your option) any later version.

  This program is distributed in the hope that it will be useful,
  but WITHOUT ANY WARRANTY; without even the implied warranty of
  MERCHANTABILITY or FITNESS FOR A PARTICULAR PURPOSE.  See the
  GNU General Public License for more details.

  You should have received a copy of the GNU General Public License
  along with this program; if not, write to the Free Software
  Foundation, Inc., 59 Temple Place - Suite 330, Boston, MA  02111-1307, USA.
}
*/

#ifndef XCSOAR_WIND_MEASUREMENT_LIST_HPP
#define XCSOAR_WIND_MEASUREMENT_LIST_HPP

#include "Util/StaticArray.hxx"
#include "Math/Vector.hpp"

/**
 * Structure to hold a single wind measurement
 */
struct WindMeasurement
{
  Vector vector;                /**< Wind speed vector */

  /** Quality of fit */
  unsigned quality;

  /**
   * Time of fix.
   */
  unsigned time;
  double altitude;               /**< Altitude of fix */

  constexpr unsigned Score(unsigned _time) const {
    // Calculate the score of this item. The item with the highest
    // score is the least important one.  We may need to adjust the
    // proportion of the quality and the elapsed time. Currently, one
    // quality-point (scale: 1 to 5) is equal to 10 minutes.
    return 600 * (6 - quality) + (_time - time);
  }
};

/**
 * The WindMeasurementList is a list that can contain and
 * process windmeasurements.
 */
class WindMeasurementList
{
protected:
  StaticArray<WindMeasurement, 200> measurements;

public:
  /**
   * Returns the weighted mean windvector over the stored values, or 0
   * if no valid vector could be calculated (for instance: too little or
   * too low quality data).
   */
<<<<<<< HEAD
  gcc_pure
  const Vector getWind(unsigned now, double alt, bool &found) const;
=======
  const Vector getWind(unsigned now, fixed alt, bool &found) const;
>>>>>>> f61b8b6d

  /** Adds the windvector vector with quality quality to the list. */
  void addMeasurement(unsigned time, const SpeedVector &vector,
                      double alt, unsigned quality);

  void Reset();

protected:
  /**
   * getLeastImportantItem is called to identify the item that should be
   * removed if the list is too full. Reimplemented from LimitedList.
   */
  gcc_pure
  unsigned int getLeastImportantItem(unsigned now);
};

#endif<|MERGE_RESOLUTION|>--- conflicted
+++ resolved
@@ -67,12 +67,7 @@
    * if no valid vector could be calculated (for instance: too little or
    * too low quality data).
    */
-<<<<<<< HEAD
-  gcc_pure
   const Vector getWind(unsigned now, double alt, bool &found) const;
-=======
-  const Vector getWind(unsigned now, fixed alt, bool &found) const;
->>>>>>> f61b8b6d
 
   /** Adds the windvector vector with quality quality to the list. */
   void addMeasurement(unsigned time, const SpeedVector &vector,
