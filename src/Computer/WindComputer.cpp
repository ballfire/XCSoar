/*
Copyright_License {

  XCSoar Glide Computer - http://www.xcsoar.org/
  Copyright (C) 2000-2011 The XCSoar Project
  A detailed list of copyright holders can be found in the file "AUTHORS".

  This program is free software; you can redistribute it and/or
  modify it under the terms of the GNU General Public License
  as published by the Free Software Foundation; either version 2
  of the License, or (at your option) any later version.

  This program is distributed in the hope that it will be useful,
  but WITHOUT ANY WARRANTY; without even the implied warranty of
  MERCHANTABILITY or FITNESS FOR A PARTICULAR PURPOSE.  See the
  GNU General Public License for more details.

  You should have received a copy of the GNU General Public License
  along with this program; if not, write to the Free Software
  Foundation, Inc., 59 Temple Place - Suite 330, Boston, MA  02111-1307, USA.
}
*/

#include "WindComputer.hpp"
#include "SettingsComputer.hpp"
#include "NMEA/MoreData.hpp"
#include "NMEA/Derived.hpp"

void
WindComputer::Reset()
{
  last_circling = false;

  circling_wind.reset();
  wind_ekf.reset();
  wind_store.reset();
}

void
WindComputer::Compute(const SETTINGS_COMPUTER &settings,
                      const MoreData &basic, const NMEAInfo &last_basic,
                      DerivedInfo &calculated)
{
  if ((settings.auto_wind_mode & AUTOWIND_CIRCLING) != 0 &&
      calculated.circling != last_circling)
    circling_wind.slot_newFlightMode(calculated, calculated.TurningLeft(), 0);

last_circling = calculated.circling;

  if (!calculated.flight.flying || !basic.HasTimeAdvancedSince(last_basic))
    return;

  if ((settings.auto_wind_mode & AUTOWIND_CIRCLING) != 0 &&
      calculated.turn_mode == CLIMB) {
    CirclingWind::Result result = circling_wind.NewSample(basic);
    if (result.IsValid())
      wind_store.SlotMeasurement(basic, result.wind, result.quality);
  }

  if ((settings.auto_wind_mode & AUTOWIND_ZIGZAG) != 0 &&
      basic.airspeed_available && basic.airspeed_real &&
      basic.true_airspeed > settings.glide_polar_task.GetVTakeoff()) {
    WindEKFGlue::Result result = wind_ekf.Update(basic, calculated);
    if (result.quality > 0) {
      Vector v_wind = Vector(result.wind);
      wind_store.SlotMeasurement(basic, v_wind, result.quality);
    }
  }

  if (settings.auto_wind_mode != 0)
    wind_store.SlotAltitude(basic, calculated);
}

void
WindComputer::Select(const SETTINGS_COMPUTER &settings,
                     const NMEAInfo &basic, DerivedInfo &calculated)
{
  if (basic.external_wind_available && settings.use_external_wind) {
    // external wind available
    calculated.wind = basic.external_wind;
    calculated.wind_available = basic.external_wind_available;

  } else if (settings.manual_wind_available && settings.auto_wind_mode == 0) {
    // manual wind only if available and desired
<<<<<<< HEAD
    calculated.wind = settings.manual_wind;
    calculated.wind_available.Update(basic.clock);
=======
    calculated.wind = settings.ManualWind;
    calculated.wind_available = settings.ManualWindAvailable;
>>>>>>> 5e73f13d

  } else if (calculated.estimated_wind_available.Modified(settings.manual_wind_available)
             && settings.auto_wind_mode) {
    // auto wind when available and newer than manual wind
    calculated.wind = calculated.estimated_wind;
    calculated.wind_available = calculated.estimated_wind_available;

  } else if (settings.manual_wind_available
             && settings.auto_wind_mode) {
    // manual wind overrides auto wind if available
    calculated.wind = settings.manual_wind;
    calculated.wind_available = settings.manual_wind_available;

  } else
   // no wind available
   calculated.wind_available.Clear();
}<|MERGE_RESOLUTION|>--- conflicted
+++ resolved
@@ -82,13 +82,8 @@
 
   } else if (settings.manual_wind_available && settings.auto_wind_mode == 0) {
     // manual wind only if available and desired
-<<<<<<< HEAD
     calculated.wind = settings.manual_wind;
-    calculated.wind_available.Update(basic.clock);
-=======
-    calculated.wind = settings.ManualWind;
-    calculated.wind_available = settings.ManualWindAvailable;
->>>>>>> 5e73f13d
+    calculated.wind_available = settings.manual_wind_available;
 
   } else if (calculated.estimated_wind_available.Modified(settings.manual_wind_available)
              && settings.auto_wind_mode) {
