/*
Copyright_License {

  XCSoar Glide Computer - http://www.xcsoar.org/
  Copyright (C) 2000-2016 The XCSoar Project
  A detailed list of copyright holders can be found in the file "AUTHORS".

  This program is free software; you can redistribute it and/or
  modify it under the terms of the GNU General Public License
  as published by the Free Software Foundation; either version 2
  of the License, or (at your option) any later version.

  This program is distributed in the hope that it will be useful,
  but WITHOUT ANY WARRANTY; without even the implied warranty of
  MERCHANTABILITY or FITNESS FOR A PARTICULAR PURPOSE.  See the
  GNU General Public License for more details.

  You should have received a copy of the GNU General Public License
  along with this program; if not, write to the Free Software
  Foundation, Inc., 59 Temple Place - Suite 330, Boston, MA  02111-1307, USA.
}
*/

#include "FlyingComputer.hpp"
#include "NMEA/Info.hpp"
#include "NMEA/Derived.hpp"
#include "Engine/Navigation/Aircraft.hpp"

void
FlyingComputer::Reset()
{
  delta_time.Reset();

  stationary_clock.Clear();
  moving_clock.Clear();
  climbing_clock.Clear();
  moving_since = -1;
  stationary_since = -1;
  climbing_altitude = 0;
  sinking_since = -1;
  powered_since = -1;
  unpowered_since = -1;
  last_ground_altitude = -1;
}

inline void
FlyingComputer::CheckRelease(FlyingState &state, double time,
                             const GeoPoint &location, double altitude)
{
  if (!state.flying || state.release_time >= 0 ||
      stationary_clock.IsDefined())
    return;

  if (sinking_since < 0) {
    sinking_since = time;
    sinking_location = location;
    sinking_altitude = altitude;
    return;
  }

  if (time < sinking_since || altitude >= sinking_altitude) {
    /* cancel release detection when the aircraft has been climbing
       more than it has lost recently */
    sinking_since = -1;
    return;
  }

  if (time - sinking_since >= 10) {
    /* assume release from tow if aircraft has not gained any height
       for 10 seconds; there will be false negatives if the glider
       enters a thermal right after releasing */
    state.release_time = sinking_since;
    state.release_location = sinking_location;
    state.far_location.SetInvalid();
    state.far_distance = -1;
  }
}

void
FlyingComputer::Check(FlyingState &state, double time)
{
  // Logic to detect takeoff and landing is as follows:
  //   detect takeoff when above threshold speed for 10 seconds
  //
  //   detect landing when below threshold speed for 30 seconds

  if (!state.flying) {
    // We are moving for 10sec now
    if (moving_clock >= 10) {
      // We certainly must be flying after 10sec movement
      assert(moving_since >= 0);

      state.flying = true;
      state.takeoff_time = moving_since;
      state.takeoff_location = moving_at;
      state.flight_time = 0;

      /* when a new flight starts, forget the old release and power-on/off time */
      state.release_time = -1;
      state.power_on_time = -1;
      state.power_off_time = -1;
      state.far_location.SetInvalid();
      state.far_distance = -1;
    }
  } else {
    // update time of flight
    state.flight_time = time - state.takeoff_time;

    // We are not moving anymore for 60sec now
    if (!moving_clock.IsDefined()) {
      // We are probably not flying anymore
      assert(stationary_since >= 0);

      state.flying = false;
      state.flight_time = stationary_since - state.takeoff_time;
      state.landing_time = stationary_since;
      state.landing_location = stationary_at;
    }
  }

  // If we are not certainly flying we are probably on the ground
  // To make sure that we are, wait for 10sec to make sure there
  // is no more movement
  state.on_ground = !state.flying && stationary_clock >= 10;
}

void
FlyingComputer::Moving(FlyingState &state, double time, double dt,
                       const GeoPoint &location)
{
  // Increase InFlight countdown for further evaluation
  moving_clock.Add(dt);

  if (moving_since < 0) {
    moving_since = time;
    moving_at = location;
  }

  // We are moving so we are certainly not on the ground
  stationary_clock.Clear();
  stationary_since = -1;

  // Update flying state
  Check(state, time);
}

void
FlyingComputer::Stationary(FlyingState &state, double time, double dt,
                           const GeoPoint &location)
{
  // Decrease InFlight countdown for further evaluation
  if (moving_clock.IsDefined()) {
    moving_clock.Subtract(dt);
    if (!moving_clock.IsDefined())
      moving_since = -1;
  }

  stationary_clock.Add(dt);

  if (stationary_since < 0) {
    stationary_since = time;
    stationary_at = location;
  }

  // Update flying state
  Check(state, time);
}

gcc_pure
static bool
CheckTakeOffSpeed(double takeoff_speed, const NMEAInfo &basic)
{
<<<<<<< HEAD
  const auto speed = basic.airspeed_available
    ? std::max(basic.true_airspeed, basic.ground_speed)
=======
  const fixed speed = basic.airspeed_available
    ? (basic.airspeed_real || basic.ground_speed >= takeoff_speed / 4
       ? std::max(basic.true_airspeed, basic.ground_speed)
       /* at low ground speeds and an (unreal) airspeed vector derived
          from the wind vector, take only half of the wind vector into
          account, to reduce the risk of false negative landing
          detections due to bogus wind vectors */
       : (basic.true_airspeed + basic.ground_speed) / 2)
>>>>>>> f621dfe1
    : basic.ground_speed;

  // Speed too high for being on the ground
  return speed >= takeoff_speed;
}

/**
 * After take-off has been detected, we check if the ground speed goes
 * below a certain threshold that indicates the aircraft has ceased
 * flying.  To avoid false positives while wave/ridge soaring, this
 * threshold is half of the given take-off speed.
 */
gcc_pure
static bool
CheckLandingSpeed(double takeoff_speed, const NMEAInfo &basic)
{
  return !CheckTakeOffSpeed(takeoff_speed / 2, basic);
}

gcc_pure
static bool
CheckAltitudeAGL(const DerivedInfo &calculated)
{
  return calculated.altitude_agl_valid && calculated.altitude_agl >= 300;
}

inline bool
FlyingComputer::CheckClimbing(double dt, double altitude)
{
  if (altitude > climbing_altitude + 0.1)
    climbing_clock.Add(dt);
  else
    climbing_clock.Subtract(dt);

  climbing_altitude = altitude;

  return climbing_clock >= dt + 1;
}

inline void
FlyingComputer::CheckPowered(double dt, const NMEAInfo &basic,
                             FlyingState &flying)
{
  if (basic.engine_noise_level > 500 &&
      powered_since < 0) {
    powered_since = basic.time;
    powered_at = basic.location;

    unpowered_since = -1;
    unpowered_at.SetInvalid();
  } else if (basic.engine_noise_level <= 350 &&
             unpowered_since < 0) {
    unpowered_since = basic.time;
    unpowered_at = basic.location;

    powered_since = -1;
    powered_at.SetInvalid();
  }

  if (powered_since >= 0 && unpowered_since < 0 && basic.time - powered_since >= 30) {
    flying.powered = true;
    flying.power_on_time = powered_since;
    flying.power_on_location = powered_at;
  } else if (unpowered_since >= 0 && basic.time - unpowered_since >= 30) {
    flying.powered = false;
    flying.power_off_time = unpowered_since;
    flying.power_off_location = unpowered_at;
  }
}

void
FlyingComputer::Compute(double takeoff_speed,
                        const NMEAInfo &basic,
                        const DerivedInfo &calculated,
                        FlyingState &flying)
{
  if (!basic.time_available || !basic.location_available)
    return;

  const auto dt = delta_time.Update(basic.time, 0.5, 20);
  if (dt < 0) {
    Reset();
    flying.Reset();
  }

  if (dt <= 0)
    return;

  const auto any_altitude = basic.GetAnyAltitude();

  if (!basic.airspeed_available && !calculated.altitude_agl_valid &&
      any_altitude.first && last_ground_altitude >= 0 &&
      any_altitude.second > last_ground_altitude + 250) {
    /* lower the threshold for "not moving" when the aircraft is high
       above the take-off airfield and there's no airspeed probe; this
       shall reduce the risk of false landing detection when flying in
       strong head wind (e.g. ridge or wave) */
    auto dh = any_altitude.second - last_ground_altitude;

    if (dh > 1000)
      takeoff_speed /= 4;
    else if (dh > 500)
      takeoff_speed /= 2;
    else
      takeoff_speed = takeoff_speed * 2 / 3;
  }

  if (CheckTakeOffSpeed(takeoff_speed, basic) ||
      CheckAltitudeAGL(calculated))
    Moving(flying, basic.time, dt, basic.location);
  else if (!flying.flying ||
           (CheckLandingSpeed(takeoff_speed, basic) &&
            (!any_altitude.first || !CheckClimbing(dt, any_altitude.second))))
    Stationary(flying, basic.time, dt, basic.location);

  if (basic.engine_noise_level_available)
    CheckPowered(dt, basic, flying);

  if (any_altitude.first) {
    if (flying.on_ground)
      last_ground_altitude = any_altitude.second;

    CheckRelease(flying, basic.time, basic.location, any_altitude.second);
  } else
    sinking_since = -1;

  if (flying.flying && flying.release_location.IsValid()) {
    auto distance = basic.location.Distance(flying.release_location);
    if (distance > flying.far_distance) {
      flying.far_location = basic.location;
      flying.far_distance = distance;
    }
  }
}

void
FlyingComputer::Compute(double takeoff_speed,
                        const AircraftState &state, double dt,
                        FlyingState &flying)
{
  if (state.time < 0)
    return;

  if (state.ground_speed > takeoff_speed)
    Moving(flying, state.time, dt, state.location);
  else
    Stationary(flying, state.time, dt, state.location);
}

void
FlyingComputer::Finish(FlyingState &flying, double time)
{
  if (flying.flying && stationary_clock >= 5)
    moving_clock.Clear();

  Check(flying, time);
}<|MERGE_RESOLUTION|>--- conflicted
+++ resolved
@@ -170,11 +170,7 @@
 static bool
 CheckTakeOffSpeed(double takeoff_speed, const NMEAInfo &basic)
 {
-<<<<<<< HEAD
   const auto speed = basic.airspeed_available
-    ? std::max(basic.true_airspeed, basic.ground_speed)
-=======
-  const fixed speed = basic.airspeed_available
     ? (basic.airspeed_real || basic.ground_speed >= takeoff_speed / 4
        ? std::max(basic.true_airspeed, basic.ground_speed)
        /* at low ground speeds and an (unreal) airspeed vector derived
@@ -182,7 +178,6 @@
           account, to reduce the risk of false negative landing
           detections due to bogus wind vectors */
        : (basic.true_airspeed + basic.ground_speed) / 2)
->>>>>>> f621dfe1
     : basic.ground_speed;
 
   // Speed too high for being on the ground
