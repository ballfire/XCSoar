/*
Copyright_License {

  XCSoar Glide Computer - http://www.xcsoar.org/
  Copyright (C) 2000-2012 The XCSoar Project
  A detailed list of copyright holders can be found in the file "AUTHORS".

  This program is free software; you can redistribute it and/or
  modify it under the terms of the GNU General Public License
  as published by the Free Software Foundation; either version 2
  of the License, or (at your option) any later version.

  This program is distributed in the hope that it will be useful,
  but WITHOUT ANY WARRANTY; without even the implied warranty of
  MERCHANTABILITY or FITNESS FOR A PARTICULAR PURPOSE.  See the
  GNU General Public License for more details.

  You should have received a copy of the GNU General Public License
  along with this program; if not, write to the Free Software
  Foundation, Inc., 59 Temple Place - Suite 330, Boston, MA  02111-1307, USA.
}
*/

#include "FlyingComputer.hpp"
#include "NMEA/Info.hpp"
#include "NMEA/Derived.hpp"
#include "Engine/Navigation/Aircraft.hpp"
#include "Engine/GlideSolvers/GlidePolar.hpp"

void
FlyingComputer::Reset()
{
<<<<<<< HEAD
  delta_time.Reset();

  time_on_ground = time_in_flight = 0;
=======
  stationary_clock.Clear();
  moving_clock.Clear();
>>>>>>> ffc3b1ee
  moving_since = fixed_minus_one;
  stationary_since = fixed_minus_one;
  climbing_since = fixed_minus_one;
  sinking_since = fixed_minus_one;
}

void
FlyingComputer::CheckRelease(FlyingState &state, fixed time,
                             const GeoPoint &location, fixed altitude)
{
  if (!state.flying || !negative(state.release_time) ||
      stationary_clock.IsDefined())
    return;

  if (negative(sinking_since)) {
    sinking_since = time;
    sinking_location = location;
    sinking_altitude = altitude;
    return;
  }

  if (time < sinking_since || altitude >= sinking_altitude) {
    /* cancel release detection when the aircraft has been climbing
       more than it has lost recently */
    sinking_since = fixed_minus_one;
    return;
  }

  if (time - sinking_since >= fixed(10)) {
    /* assume release from tow if aircraft has not gained any height
       for 10 seconds; there will be false negatives if the glider
       enters a thermal right after releasing */
    state.release_time = sinking_since;
    state.release_location = sinking_location;
  }
}

void
FlyingComputer::Check(FlyingState &state, fixed time)
{
  // Logic to detect takeoff and landing is as follows:
  //   detect takeoff when above threshold speed for 10 seconds
  //
  //   detect landing when below threshold speed for 30 seconds

  if (!state.flying) {
    // We are moving for 10sec now
    if (moving_clock >= fixed_ten) {
      // We certainly must be flying after 10sec movement
      assert(!negative(moving_since));

      state.flying = true;
      state.takeoff_time = moving_since;
      state.takeoff_location = moving_at;
      state.flight_time = fixed_zero;

      /* when a new flight starts, forget the old release time */
      state.release_time = fixed_minus_one;
    }
  } else {
    // update time of flight
    state.flight_time = time - state.takeoff_time;

    // We are not moving anymore for 60sec now
<<<<<<< HEAD
    if (time_in_flight == 0) {
=======
    if (!moving_clock.IsDefined())
>>>>>>> ffc3b1ee
      // We are probably not flying anymore
      assert(!negative(stationary_since));

      state.flying = false;
      state.flight_time = stationary_since - state.takeoff_time;
      state.landing_time = stationary_since;
      state.landing_location = stationary_at;
    }
  }

  // If we are not certainly flying we are probably on the ground
  // To make sure that we are, wait for 10sec to make sure there
  // is no more movement
  state.on_ground = !state.flying && stationary_clock >= fixed(10);
}

void
FlyingComputer::Moving(FlyingState &state, fixed time, fixed dt,
                       const GeoPoint &location)
{
  // Increase InFlight countdown for further evaluation
  moving_clock.Add(dt);

  if (negative(moving_since)) {
    moving_since = time;
    moving_at = location;
  }

  // We are moving so we are certainly not on the ground
<<<<<<< HEAD
  time_on_ground = 0;
  stationary_since = fixed_minus_one;
=======
  stationary_clock.Clear();
>>>>>>> ffc3b1ee

  // Update flying state
  Check(state, time);
}

void
FlyingComputer::Stationary(FlyingState &state, fixed time, fixed dt,
                           const GeoPoint &location)
{
  // Decrease InFlight countdown for further evaluation
  if (moving_clock.IsDefined()) {
    moving_clock.Subtract(dt);
    if (!moving_clock.IsDefined())
      moving_since = fixed_minus_one;
  }

  stationary_clock.Add(dt);

  if (negative(stationary_since)) {
    stationary_since = time;
    stationary_at = location;
  }

  // Update flying state
  Check(state, time);
}

gcc_pure
static bool
CheckTakeOffSpeed(fixed takeoff_speed, const NMEAInfo &basic)
{
  const fixed speed = basic.airspeed_available
    ? std::max(basic.true_airspeed, basic.ground_speed)
    : basic.ground_speed;

  // Speed too high for being on the ground
  return speed >= takeoff_speed;
}

gcc_pure
static bool
CheckAltitudeAGL(const DerivedInfo &calculated)
{
  return calculated.altitude_agl_valid && calculated.altitude_agl >= fixed(300);
}

bool
FlyingComputer::CheckClimbing(fixed time, fixed altitude)
{
  if (negative(climbing_since) || altitude <= climbing_altitude) {
    climbing_since = time;
    climbing_altitude = altitude;
    return false;
  } else {
    climbing_altitude = altitude;
    return time >= climbing_since + fixed_ten;
  }
}

void
FlyingComputer::Compute(fixed takeoff_speed,
                        const NMEAInfo &basic,
                        const DerivedInfo &calculated,
                        FlyingState &flying)
{
  if (!basic.time_available || !basic.location_available)
    return;

  const fixed dt = delta_time.Update(basic.time, fixed_half, fixed(20));
  if (negative(dt)) {
    Reset();
    flying.Reset();
  }

<<<<<<< HEAD
  if (!positive(dt))
=======
  const fixed dt = basic.time - last_basic.time;
  if (!positive(dt))
    return;

  // GPS not lost
  if (!basic.location_available)
>>>>>>> ffc3b1ee
    return;

  const auto any_altitude = basic.GetAnyAltitude();

<<<<<<< HEAD
  if (CheckTakeOffSpeed(takeoff_speed, basic) ||
      (any_altitude.first && CheckClimbing(basic.time, any_altitude.second)) ||
      CheckAltitudeAGL(calculated))
    Moving(flying, basic.time, basic.location);
=======
  if (speed > takeoff_speed ||
      (calculated.altitude_agl_valid && calculated.altitude_agl > fixed(300)))
    Moving(flying, basic.time, dt, basic.location);
>>>>>>> ffc3b1ee
  else
    Stationary(flying, basic.time, dt, basic.location);

  if (any_altitude.first)
    CheckRelease(flying, basic.time, basic.location, any_altitude.second);
  else
    sinking_since = fixed_minus_one;
}

void
FlyingComputer::Compute(fixed takeoff_speed,
                        const AircraftState &state, fixed dt,
                        FlyingState &flying)
{
  if (state.ground_speed > takeoff_speed)
    Moving(flying, state.time, dt, state.location);
  else
<<<<<<< HEAD
    Stationary(flying, state.time, state.location);
}

void
FlyingComputer::Finish(FlyingState &flying, fixed time)
{
  if (flying.flying && time_on_ground >= 5)
    time_in_flight = 0;

  Check(flying, time);
=======
    Stationary(flying, state.time, dt, state.location);
>>>>>>> ffc3b1ee
}<|MERGE_RESOLUTION|>--- conflicted
+++ resolved
@@ -30,14 +30,10 @@
 void
 FlyingComputer::Reset()
 {
-<<<<<<< HEAD
   delta_time.Reset();
 
-  time_on_ground = time_in_flight = 0;
-=======
   stationary_clock.Clear();
   moving_clock.Clear();
->>>>>>> ffc3b1ee
   moving_since = fixed_minus_one;
   stationary_since = fixed_minus_one;
   climbing_since = fixed_minus_one;
@@ -102,11 +98,7 @@
     state.flight_time = time - state.takeoff_time;
 
     // We are not moving anymore for 60sec now
-<<<<<<< HEAD
-    if (time_in_flight == 0) {
-=======
-    if (!moving_clock.IsDefined())
->>>>>>> ffc3b1ee
+    if (!moving_clock.IsDefined()) {
       // We are probably not flying anymore
       assert(!negative(stationary_since));
 
@@ -136,12 +128,8 @@
   }
 
   // We are moving so we are certainly not on the ground
-<<<<<<< HEAD
-  time_on_ground = 0;
+  stationary_clock.Clear();
   stationary_since = fixed_minus_one;
-=======
-  stationary_clock.Clear();
->>>>>>> ffc3b1ee
 
   // Update flying state
   Check(state, time);
@@ -216,30 +204,15 @@
     flying.Reset();
   }
 
-<<<<<<< HEAD
   if (!positive(dt))
-=======
-  const fixed dt = basic.time - last_basic.time;
-  if (!positive(dt))
-    return;
-
-  // GPS not lost
-  if (!basic.location_available)
->>>>>>> ffc3b1ee
     return;
 
   const auto any_altitude = basic.GetAnyAltitude();
 
-<<<<<<< HEAD
   if (CheckTakeOffSpeed(takeoff_speed, basic) ||
       (any_altitude.first && CheckClimbing(basic.time, any_altitude.second)) ||
       CheckAltitudeAGL(calculated))
-    Moving(flying, basic.time, basic.location);
-=======
-  if (speed > takeoff_speed ||
-      (calculated.altitude_agl_valid && calculated.altitude_agl > fixed(300)))
     Moving(flying, basic.time, dt, basic.location);
->>>>>>> ffc3b1ee
   else
     Stationary(flying, basic.time, dt, basic.location);
 
@@ -257,18 +230,14 @@
   if (state.ground_speed > takeoff_speed)
     Moving(flying, state.time, dt, state.location);
   else
-<<<<<<< HEAD
-    Stationary(flying, state.time, state.location);
+    Stationary(flying, state.time, dt, state.location);
 }
 
 void
 FlyingComputer::Finish(FlyingState &flying, fixed time)
 {
-  if (flying.flying && time_on_ground >= 5)
-    time_in_flight = 0;
+  if (flying.flying && stationary_clock >= fixed(5))
+    moving_clock.Clear();
 
   Check(flying, time);
-=======
-    Stationary(flying, state.time, dt, state.location);
->>>>>>> ffc3b1ee
 }