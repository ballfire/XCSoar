/*
Copyright_License {

  XCSoar Glide Computer - http://www.xcsoar.org/
  Copyright (C) 2000-2011 The XCSoar Project
  A detailed list of copyright holders can be found in the file "AUTHORS".

  This program is free software; you can redistribute it and/or
  modify it under the terms of the GNU General Public License
  as published by the Free Software Foundation; either version 2
  of the License, or (at your option) any later version.

  This program is distributed in the hope that it will be useful,
  but WITHOUT ANY WARRANTY; without even the implied warranty of
  MERCHANTABILITY or FITNESS FOR A PARTICULAR PURPOSE.  See the
  GNU General Public License for more details.

  You should have received a copy of the GNU General Public License
  along with this program; if not, write to the Free Software
  Foundation, Inc., 59 Temple Place - Suite 330, Boston, MA  02111-1307, USA.
}
*/

#ifndef XCSOAR_THREAD_THREAD_HPP
#define XCSOAR_THREAD_THREAD_HPP

#include "Util/NonCopyable.hpp"

#ifdef HAVE_POSIX
#include <pthread.h>
#else
#include <windows.h>
#endif

/**
 * This class provides an OS independent view on a thread.
 */
class Thread : private NonCopyable {
#ifdef HAVE_POSIX
  pthread_t handle;
  bool defined;

#ifndef NDEBUG
  /**
   * The thread is currently being created.  This is a workaround for
   * IsInside(), which may return false until pthread_create() has
   * initialised the #handle.
   */
  bool creating;
#endif

#else
  HANDLE handle;
  DWORD id;
#endif

public:
#ifdef HAVE_POSIX
  Thread():defined(false) {
#ifndef NDEBUG
    creating = false;
#endif
  }
#else
  Thread():handle(NULL) {}
#endif
  virtual ~Thread();

  bool IsDefined() const {
#ifdef HAVE_POSIX
    return defined;
#else
    return handle != NULL;
#endif
  }

#ifndef NDEBUG
  /**
   * Check if this thread is the current thread.
   * For debugging purposes only (assertions).
   */
  bool IsInside() const {
#ifdef HAVE_POSIX
<<<<<<< HEAD
=======
#ifdef NDEBUG
    const bool creating = false;
#endif

>>>>>>> f2194074
    return IsDefined() && (creating || pthread_equal(pthread_self(), handle));
#else
    return GetCurrentThreadId() == id;
#endif
  }
#endif

  void SetLowPriority() {
#ifndef HAVE_POSIX
    ::SetThreadPriority(handle, THREAD_PRIORITY_BELOW_NORMAL);
#endif
  }

  bool Start();
  void Join();

#ifndef HAVE_POSIX
  bool Join(unsigned timeout_ms);
#endif

protected:
  virtual void Run() = 0;

private:
#ifdef HAVE_POSIX
  static void *ThreadProc(void *lpParameter);
#else
  static DWORD WINAPI ThreadProc(LPVOID lpParameter);
#endif
};

#endif<|MERGE_RESOLUTION|>--- conflicted
+++ resolved
@@ -81,13 +81,10 @@
    */
   bool IsInside() const {
 #ifdef HAVE_POSIX
-<<<<<<< HEAD
-=======
 #ifdef NDEBUG
     const bool creating = false;
 #endif
 
->>>>>>> f2194074
     return IsDefined() && (creating || pthread_equal(pthread_self(), handle));
 #else
     return GetCurrentThreadId() == id;
