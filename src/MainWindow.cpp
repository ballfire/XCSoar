/*
Copyright_License {

  XCSoar Glide Computer - http://www.xcsoar.org/
  Copyright (C) 2000-2011 The XCSoar Project
  A detailed list of copyright holders can be found in the file "AUTHORS".

  This program is free software; you can redistribute it and/or
  modify it under the terms of the GNU General Public License
  as published by the Free Software Foundation; either version 2
  of the License, or (at your option) any later version.

  This program is distributed in the hope that it will be useful,
  but WITHOUT ANY WARRANTY; without even the implied warranty of
  MERCHANTABILITY or FITNESS FOR A PARTICULAR PURPOSE.  See the
  GNU General Public License for more details.

  You should have received a copy of the GNU General Public License
  along with this program; if not, write to the Free Software
  Foundation, Inc., 59 Temple Place - Suite 330, Boston, MA  02111-1307, USA.
}
*/

#include "MainWindow.hpp"
#include "MapWindow/GlueMapWindow.hpp"
#include "resource.h"
#include "Protection.hpp"
#include "InfoBoxes/InfoBoxManager.hpp"
#include "InfoBoxes/InfoBoxLayout.hpp"
#include "Interface.hpp"
#include "Input/InputEvents.hpp"
#include "ButtonLabel.hpp"
#include "Screen/Graphics.hpp"
#include "Screen/Layout.hpp"
#include "Screen/Blank.hpp"
#include "Dialogs/AirspaceWarningDialog.hpp"
#include "Audio/Sound.hpp"
#include "Components.hpp"
#include "ProcessTimer.hpp"
#include "LogFile.hpp"
#include "Screen/Fonts.hpp"
#include "Gauge/GaugeFLARM.hpp"
#include "Gauge/GaugeThermalAssistant.hpp"
#include "Gauge/GlueGaugeVario.hpp"
#include "MenuBar.hpp"
#include "Form/Form.hpp"
#include "Form/Widget.hpp"
#include "UtilsSystem.hpp"
#include "Look/Look.hpp"
#include "Profile/ProfileKeys.hpp"
#include "Profile/Profile.hpp"
#include "ProgressGlue.hpp"
#include "UIState.hpp"

#if !defined(WIN32) && !defined(ANDROID)
#include <unistd.h>
#endif

#if !defined(WIN32) && !defined(ANDROID)
#include <unistd.h> /* for execl() */
#endif

MainWindow::MainWindow(const StatusMessageList &status_messages)
  :look(NULL),
   map(NULL), widget(NULL), vario(*this),
   traffic_gauge(*this),
   suppress_traffic_gauge(false), force_traffic_gauge(false),
   thermal_assistant(*this),
   popup(status_messages, *this, CommonInterface::GetUISettings()),
   timer(*this),
   FullScreen(false),
   airspace_warning_pending(false)
{
}

/**
 * Destructor of the MainWindow-Class
 * @return
 */
MainWindow::~MainWindow()
{
  reset();
}

#ifdef USE_GDI

bool
MainWindow::register_class(HINSTANCE hInstance)
{
  WNDCLASS wc;

  wc.style                      = CS_HREDRAW | CS_VREDRAW;
  wc.lpfnWndProc = Window::WndProc;
  wc.cbClsExtra                 = 0;
  wc.cbWndExtra = 0;
  wc.hInstance                  = hInstance;
  wc.hIcon                      = LoadIcon(hInstance, MAKEINTRESOURCE(IDI_XCSOAR));
  wc.hCursor                    = 0;
  wc.hbrBackground = NULL;
  wc.lpszMenuName               = 0;
  wc.lpszClassName = _T("XCSoarMain");

  return (RegisterClass(&wc)!= FALSE);
}

#endif /* USE_GDI */

void
MainWindow::set(const TCHAR* text,
                PixelScalar left, PixelScalar top,
                UPixelScalar width, UPixelScalar height)
{
  SingleWindow::set(_T("XCSoarMain"), text, left, top, width, height);
}

gcc_noreturn
static void
NoFontsAvailable()
{
  const TCHAR *msg = _T("Font initialisation failed");

  /* log the error */
  LogStartUp(_T("%s"), msg);

  /* now try to get a GUI error message out to the user */
#ifdef WIN32
  MessageBox(NULL, msg, _T("XCSoar"), MB_ICONEXCLAMATION|MB_OK);
#elif !defined(ANDROID)
  execl("/usr/bin/xmessage", "xmessage", msg, NULL);
  execl("/usr/X11/bin/xmessage", "xmessage", msg, NULL);
#endif
  exit(EXIT_FAILURE);
}

void
MainWindow::Initialise()
{
  PixelRect rc = get_client_rect();

  Layout::Initialize(rc.right - rc.left, rc.bottom - rc.top);

  // color/pattern chart (must have infobox geometry before this)
  Graphics::Initialise();

  LogStartUp(_T("Initialise fonts"));
  if (!Fonts::Initialize()) {
    reset();
    NoFontsAvailable();
  }

  if (look == NULL)
    look = new Look();

  look->Initialise();
}

void
MainWindow::InitialiseConfigured()
{
  const UISettings &ui_settings = CommonInterface::GetUISettings();

  PixelRect rc = get_client_rect();

  LogStartUp(_T("InfoBox geometry"));
  InfoBoxLayout::Init(rc);
  const InfoBoxLayout::Layout ib_layout =
    InfoBoxLayout::Calculate(rc, InfoBoxLayout::InfoBoxGeometry);

  Fonts::SizeInfoboxFont(ib_layout.control_width);

  if (ui_settings.custom_fonts) {
    LogStartUp(_T("Load custom fonts"));
    if (!Fonts::LoadCustom()) {
      LogStartUp(_T("Failed to load custom fonts"));
      if (!Fonts::Initialize()) {
        reset();
        NoFontsAvailable();
      }
    }
  }

  assert(look != NULL);
  look->InitialiseConfigured(CommonInterface::GetUISettings());

  LogStartUp(_T("Create info boxes"));
  InfoBoxManager::Create(rc, ib_layout, look->info_box);
  map_rect = ib_layout.remaining;

  LogStartUp(_T("Create button labels"));
  ButtonLabel::CreateButtonLabels(*this);
  ButtonLabel::SetFont(Fonts::map_bold);

  ReinitialiseLayout_vario(ib_layout);

  ReinitialiseLayoutTA(rc, ib_layout);

  WindowStyle hidden_border;
  hidden_border.hide();
  hidden_border.border();

  ReinitialiseLayout_flarm(rc, ib_layout);

  map = new GlueMapWindow(*look);
  map->SetSettingsComputer(CommonInterface::SettingsComputer());
  map->SetSettingsMap(CommonInterface::SettingsMap());
  map->set(*this, map_rect);
  map->set_font(Fonts::map);

  LogStartUp(_T("Initialise message system"));
  popup.set(rc);
}

void
MainWindow::Deinitialise()
{
  InfoBoxManager::Destroy();
  ButtonLabel::Destroy();

  popup.reset();

  // During destruction of GlueMapWindow WM_SETFOCUS gets called for
  // MainWindow which tries to set the focus to GlueMapWindow. Prevent
  // this issue by setting map to NULL before calling delete.
  GlueMapWindow *temp_map = map;
  map = NULL;
  delete temp_map;

  vario.Clear();
  traffic_gauge.Clear();
  thermal_assistant.Clear();

  delete look;
  look = NULL;
}

void
MainWindow::ReinitialiseLayout_vario(const InfoBoxLayout::Layout &layout)
{
  if (!layout.HasVario()) {
    vario.Clear();
    return;
  }

  if (!vario.IsDefined())
    vario.Set(new GlueGaugeVario(CommonInterface::GetLiveBlackboard(),
                                 look->vario));

  vario.Move(layout.vario);
  vario.Show();

  // XXX vario->bring_to_top();
}

void
MainWindow::ReinitialiseLayoutTA(PixelRect rc,
                                 const InfoBoxLayout::Layout &layout)
{
  UPixelScalar sz = std::min(layout.control_height,
                             layout.control_width) * 2;
  rc.right = rc.left + sz;
  rc.top = rc.bottom - sz;
  thermal_assistant.Move(rc);
}

void
MainWindow::ReinitialiseLayout()
{
  if (map == NULL) {
#ifdef ANDROID
    if (has_dialog())
      dialogs.top()->ReinitialiseLayout();  // adapt simulator prompt
#endif
    /* without the MapWindow, it is safe to assume that the MainWindow
       is just being initialized, and the InfoBoxes aren't initialized
       yet either, so there is nothing to do here */
    return;
  }

#ifndef ENABLE_OPENGL
  if (draw_thread == NULL)
    /* no layout changes during startup */
    return;
#endif

  InfoBoxManager::Destroy();

  PixelRect rc = get_client_rect();
  InfoBoxLayout::Init(rc);
  const InfoBoxLayout::Layout ib_layout =
    InfoBoxLayout::Calculate(rc, InfoBoxLayout::InfoBoxGeometry);

  Fonts::SizeInfoboxFont(ib_layout.control_width);

  InfoBoxManager::Create(rc, ib_layout, look->info_box);
  InfoBoxManager::ProcessTimer();
  map_rect = ib_layout.remaining;

  popup.reset();
  popup.set(rc);

  ReinitialiseLayout_vario(ib_layout);

  ReinitialiseLayout_flarm(rc, ib_layout);

  ReinitialiseLayoutTA(rc, ib_layout);

  if (map != NULL) {
    if (FullScreen)
      InfoBoxManager::Hide();
    else
      InfoBoxManager::Show();

    const PixelRect &current_map = FullScreen ? rc : map_rect;
    map->move(current_map.left, current_map.top,
              current_map.right - current_map.left,
              current_map.bottom - current_map.top);
    map->FullRedraw();
  }

  if (widget != NULL) {
    const PixelRect &current_map = FullScreen ? rc : map_rect;
    widget->Move(current_map);
  }

#ifdef ANDROID
  // move topmost dialog to fit into the current layout, or close it
  if (has_dialog())
    dialogs.top()->ReinitialiseLayout();
#endif

  if (map != NULL)
    map->BringToBottom();
}

void 
MainWindow::ReinitialiseLayout_flarm(PixelRect rc, const InfoBoxLayout::Layout ib_layout)
{
  FlarmLocation val = CommonInterface::GetUISettings().flarm_location;

  // Automatic mode - follow info boxes
  if (val == flAuto) {
    switch (InfoBoxLayout::InfoBoxGeometry) {
    case InfoBoxLayout::ibTop8:
      val = flTopRight;
      break;
    case InfoBoxLayout::ibLeft8:
      val = flBottomLeft;
      break;
    case InfoBoxLayout::ibTop12:
      val = flTopLeft;
      break;
    default:
      val = flBottomRight;    // Assume bottom right unles...
      break;
    }
  }

  switch (val) {
  case flTopLeft:
    rc.right = rc.left + ib_layout.control_width * 2;
    ++rc.left;
    rc.bottom = rc.top + ib_layout.control_height * 2;
    ++rc.top;
    break;

  case flTopRight:
    rc.left = rc.right - ib_layout.control_width * 2 + 1;
    rc.bottom = rc.top + ib_layout.control_height * 2;
    ++rc.top;
    break;

  case flBottomLeft:
    rc.right = rc.left + ib_layout.control_width * 2;
    ++rc.left;
    rc.top = rc.bottom - ib_layout.control_height * 2 + 1;
    break;

  case flCentreTop:
    rc.left = (rc.left + rc.right) / 2 - ib_layout.control_width;
    rc.right = rc.left + ib_layout.control_width * 2 - 1;
    rc.bottom = rc.top + ib_layout.control_height * 2;
    ++rc.top;
    break;

  case flCentreBottom:
    rc.left = (rc.left + rc.right) / 2 - ib_layout.control_width;
    rc.right = rc.left + ib_layout.control_width * 2 - 1;
    rc.top = rc.bottom - ib_layout.control_height * 2 + 1;
    break;

  default:    // aka flBottomRight
    rc.left = rc.right - ib_layout.control_width * 2 + 1;
    rc.top = rc.bottom - ib_layout.control_height * 2 + 1;
    break;
  }

  traffic_gauge.Move(rc);
}

void
MainWindow::ReinitialisePosition()
{
  PixelRect rc = SystemWindowSize();
  fast_move(rc.left, rc.top, rc.right - rc.left, rc.bottom - rc.top);
}

void
MainWindow::reset()
{
  Deinitialise();

  TopWindow::reset();
}

void
MainWindow::SuspendThreads()
{
  if (map != NULL)
    map->SuspendThreads();
}

void
MainWindow::ResumeThreads()
{
  if (map != NULL)
    map->ResumeThreads();
}

void
MainWindow::SetDefaultFocus()
{
  if (map != NULL && widget == NULL)
    map->set_focus();
  else if (widget == NULL || !widget->SetFocus())
    set_focus();
}

void
MainWindow::full_redraw()
{
  if (map != NULL)
    map->FullRedraw();
}

// Windows event handlers

void
MainWindow::on_resize(UPixelScalar width, UPixelScalar height)
{
  SingleWindow::on_resize(width, height);

  Layout::Initialize(width, height);

  ReinitialiseLayout();

  if (map != NULL) {
    /* the map being created already is an indicator that XCSoar is
       running already, and so we assume the menu buttons have been
       created, too */
<<<<<<< HEAD

    ButtonLabel::Destroy();
    ButtonLabel::CreateButtonLabels(*this);
    ButtonLabel::SetFont(Fonts::map_bold);

=======
>>>>>>> 95a3ad04
    map->BringToBottom();
  }

  ButtonLabel::OnResize(get_client_rect());

  ProgressGlue::Resize(width, height);
}

bool
MainWindow::on_activate()
{
  SingleWindow::on_activate();

  full_screen();

  return true;
}

void
MainWindow::on_setfocus()
{
  SingleWindow::on_setfocus();

  if (!has_dialog()) {
    /* the main window should never have the keyboard focus; if we
       happen to get the focus despite of that, forward it to the map
       window to make keyboard shortcuts work */
    if (map != NULL && widget == NULL)
      map->set_focus();
    else if (widget != NULL)
      widget->SetFocus();
  }
}

bool
MainWindow::on_key_down(unsigned key_code)
{
  return InputEvents::processKey(key_code) ||
    SingleWindow::on_key_down(key_code);
}

bool
MainWindow::on_timer(WindowTimer &_timer)
{
  if (_timer != timer)
    return SingleWindow::on_timer(_timer);

  if (globalRunningEvent.Test()) {
    battery_timer.Process();

    ProcessTimer::Process();

    if (!CommonInterface::GetUISettings().enable_thermal_assistant_gauge) {
      thermal_assistant.Clear();
    } else if (!CommonInterface::Calculated().circling ||
               InputEvents::IsFlavour(_T("TA"))) {
      thermal_assistant.Hide();
    } else if (!has_dialog()) {
      if (!thermal_assistant.IsDefined())
        thermal_assistant.Set(new GaugeThermalAssistant(CommonInterface::GetLiveBlackboard()));

      if (!thermal_assistant.IsVisible()) {
        thermal_assistant.Show();

        GaugeThermalAssistant *widget =
          (GaugeThermalAssistant *)thermal_assistant.Get();
        widget->Raise();
      }
    }
  }

  return true;
}

bool
MainWindow::on_user(unsigned id)
{
  ProtectedAirspaceWarningManager *airspace_warnings;

  switch ((enum cmd)id) {
  case CMD_AIRSPACE_WARNING:
    airspace_warnings = GetAirspaceWarnings();
    if (!airspace_warning_pending || airspace_warnings == NULL)
      return true;

    airspace_warning_pending = false;
    if (dlgAirspaceWarningVisible())
      /* already visible */
      return true;

    /* un-blank the display, play a sound and show the dialog */
    ResetDisplayTimeOut();
#ifndef GNAV
    PlayResource(_T("IDR_WAV_BEEPBWEEP"));
#endif
    dlgAirspaceWarningsShowModal(*this, *airspace_warnings, true);
    return true;

  case CMD_GPS_UPDATE:
    XCSoarInterface::ReceiveGPS();
    return true;

  case CMD_CALCULATED_UPDATE:
    XCSoarInterface::ReceiveCalculated();

    if (map != NULL)
      map->FullRedraw();

    InfoBoxManager::SetDirty();
    InfoBoxManager::ProcessTimer();

    return true;
  }

  return false;
}

void
MainWindow::on_create()
{
  SingleWindow::on_create();

  timer.Schedule(500); // 2 times per second
}

void
MainWindow::on_destroy()
{
  timer.Cancel();

  KillWidget();

  SingleWindow::on_destroy();
}

bool MainWindow::on_close() {
  if (!IsRunning())
    /* no shutdown dialog if XCSoar hasn't completed initialization
       yet (e.g. if we are in the simulator prompt) */
    return SingleWindow::on_close();

  if (XCSoarInterface::CheckShutdown()) {
    XCSoarInterface::Shutdown();
  }
  return true;
}

void
MainWindow::SetFullScreen(bool _full_screen)
{
  if (_full_screen == FullScreen)
    return;

  FullScreen = _full_screen;

  if (FullScreen)
    InfoBoxManager::Hide();
  else
    InfoBoxManager::Show();

  if (widget != NULL)
    widget->Move(FullScreen ? get_client_rect() : map_rect);

  if (map != NULL) {
    const PixelRect rc = FullScreen ? get_client_rect() : map_rect;
    map->fast_move(rc.left, rc.top, rc.right - rc.left, rc.bottom - rc.top);
  }

  // the repaint will be triggered by the DrawThread
}

void
MainWindow::SetTerrain(RasterTerrain *terrain)
{
  if (map != NULL)
    map->SetTerrain(terrain);
}

void
MainWindow::SetTopography(TopographyStore *topography)
{
  if (map != NULL)
    map->SetTopography(topography);
}

DisplayMode
MainWindow::GetDisplayMode() const
{
  return map != NULL
    ? map->GetDisplayMode()
    : DM_NONE;
}

void
MainWindow::SetSettingsComputer(const SETTINGS_COMPUTER &settings_computer)
{
  if (map != NULL)
    map->SetSettingsComputer(settings_computer);
}

void
MainWindow::SetSettingsMap(const SETTINGS_MAP &settings_map)
{
  if (map != NULL)
    map->SetSettingsMap(settings_map);
}

GlueMapWindow *
MainWindow::GetMapIfActive()
{
  return IsMapActive() ? map : NULL;
}

GlueMapWindow *
MainWindow::ActivateMap()
{
  if (map == NULL)
    return NULL;

  if (widget != NULL) {
    KillWidget();
    map->show();
    map->set_focus();
  }

  return map;
}

void
MainWindow::KillWidget()
{
  if (widget == NULL)
    return;

  widget->Leave();
  widget->Hide();
  widget->Unprepare();
  delete widget;
  widget = NULL;

  InputEvents::SetFlavour(NULL);
}

void
MainWindow::SetWidget(Widget *_widget)
{
  assert(_widget != NULL);

  /* delete the old widget */
  KillWidget();

  /* hide the map (might be hidden already) */
  if (map != NULL)
    map->fast_hide();

  widget = _widget;

  const PixelRect rc = FullScreen ? get_client_rect() : map_rect;
  widget->Initialise(*this, rc);
  widget->Prepare(*this, rc);
  widget->Show(rc);

  if (!widget->SetFocus())
    set_focus();
}

void
MainWindow::UpdateGaugeVisibility()
{
  bool full_screen = GetFullScreen();

  vario.SetVisible(!full_screen &&
                   !CommonInterface::GetUIState().screen_blanked);

  const FlarmState &flarm = CommonInterface::Basic().flarm;
  bool traffic_visible =
    (force_traffic_gauge ||
     (CommonInterface::GetUISettings().enable_flarm_gauge &&
      flarm.available && !flarm.traffic.empty())) &&
    !CommonInterface::GetUIState().screen_blanked &&
    /* hide the traffic gauge while the traffic widget is visible, to
       avoid showing the same information twice */
    !InputEvents::IsFlavour(_T("Traffic"));

  if (traffic_visible && suppress_traffic_gauge) {
    if (flarm.available && flarm.alarm_level > 0)
      suppress_traffic_gauge = false;
    else
      traffic_visible = false;
  }

  if (traffic_visible) {
    if (!traffic_gauge.IsDefined())
      traffic_gauge.Set(new GaugeFLARM(CommonInterface::GetLiveBlackboard(),
                                       GetLook().flarm_gauge));

    if (!traffic_gauge.IsVisible()) {
      traffic_gauge.Show();

      GaugeFLARM *widget = (GaugeFLARM *)traffic_gauge.Get();
      widget->Raise();
    }
  } else
    traffic_gauge.Hide();
}

const MapWindowProjection &
MainWindow::GetProjection() const
{
  assert_thread();
  assert(map != NULL);

  return map->VisibleProjection();
}

void
MainWindow::ToggleSuppressFLARMRadar()
{
  suppress_traffic_gauge = !suppress_traffic_gauge;
}

void
MainWindow::ToggleForceFLARMRadar()
{
  force_traffic_gauge = !force_traffic_gauge;
  CommonInterface::SetUISettings().enable_flarm_gauge = force_traffic_gauge;
}

#ifdef ANDROID

void
MainWindow::on_pause()
{
  if (!IsRunning() && has_dialog())
    /* suspending before initialization has finished doesn't leave
       anything worth resuming, so let's just quit now */
    CancelDialog();

  SingleWindow::on_pause();
}

#endif /* ANDROID */<|MERGE_RESOLUTION|>--- conflicted
+++ resolved
@@ -457,14 +457,6 @@
     /* the map being created already is an indicator that XCSoar is
        running already, and so we assume the menu buttons have been
        created, too */
-<<<<<<< HEAD
-
-    ButtonLabel::Destroy();
-    ButtonLabel::CreateButtonLabels(*this);
-    ButtonLabel::SetFont(Fonts::map_bold);
-
-=======
->>>>>>> 95a3ad04
     map->BringToBottom();
   }
 
