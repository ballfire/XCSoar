--- conflicted
+++ resolved
@@ -149,15 +149,8 @@
   event_queue->Purge(match_pause_and_resume, nullptr);
   event_queue->Push(Event::PAUSE);
 
-<<<<<<< HEAD
   std::unique_lock<Mutex> lock(paused_mutex);
-  paused_cond.wait(lock, [this]{ return paused; });
-=======
-  paused_mutex.Lock();
-  while (running && !paused)
-    paused_cond.Wait(paused_mutex);
-  paused_mutex.Unlock();
->>>>>>> 4c369402
+  paused_cond.wait(lock, [this]{ return !running || paused; });
 }
 
 void
