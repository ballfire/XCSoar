--- conflicted
+++ resolved
@@ -216,8 +216,7 @@
     }
   }
 
-<<<<<<< HEAD
-  delete next;
+  delete[] next;
   return t - triangles;
 }
 
@@ -370,12 +369,8 @@
   //         index_count, strip - triangle_strip,
   //         (strip - triangle_strip)*100/index_count);
 
-  delete triangle_strip;
-  delete vcount;
+  delete[] triangle_strip;
+  delete[] vcount;
 
   return strip - triangle_strip;
-=======
-  delete[] next;
-  return triangle_idx_count;
->>>>>>> 7d059f42
 }