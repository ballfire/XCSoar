/*
Copyright_License {

  XCSoar Glide Computer - http://www.xcsoar.org/
  Copyright (C) 2000-2016 The XCSoar Project
  A detailed list of copyright holders can be found in the file "AUTHORS".

  This program is free software; you can redistribute it and/or
  modify it under the terms of the GNU General Public License
  as published by the Free Software Foundation; either version 2
  of the License, or (at your option) any later version.

  This program is distributed in the hope that it will be useful,
  but WITHOUT ANY WARRANTY; without even the implied warranty of
  MERCHANTABILITY or FITNESS FOR A PARTICULAR PURPOSE.  See the
  GNU General Public License for more details.

  You should have received a copy of the GNU General Public License
  along with this program; if not, write to the Free Software
  Foundation, Inc., 59 Temple Place - Suite 330, Boston, MA  02111-1307, USA.
}
*/

#include "Internal.hpp"
#include "Protocol/Protocol.hpp"
<<<<<<< HEAD
=======
#include "Device/Port/Port.hpp"
#include "Operation/Operation.hpp"
#include "NMEA/Info.hpp"
#include "NMEA/InputLine.hpp"
#include "Units/Unit.hpp"
#include "Units/Units.hpp"
#include "NMEA/Checksum.hpp"
#include "Util/StringAPI.hpp"
>>>>>>> a81dc134

bool
IMIDevice::Connect(OperationEnvironment &env)
{
  // connect to the device
  if (!IMI::Connect(port, env))
    return false;

  return true;
}

void
IMIDevice::Disconnect(OperationEnvironment &env)
{
  // disconnect
  IMI::Disconnect(port, env);
}

static bool
ReadAltitude(NMEAInputLine &line, fixed &value_r)
{
  fixed value;
  bool available = line.ReadChecked(value);
  char unit = line.ReadFirstChar();
  if (!available)
    return false;

  if (unit == _T('f') || unit == _T('F'))
    value = Units::ToSysUnit(value, Unit::FEET);

  value_r = value;
  return true;
}

bool
IMIDevice::ParseNMEA(const char *String, NMEAInfo &info)
{
  if (!VerifyNMEAChecksum(String))
    return false;

  NMEAInputLine line(String);
  char type[16];
  line.Read(type, 16);

  if (StringIsEqual(type, "$PGRMZ")) {
    fixed value;

    /* The normal Garmin $PGRMZ line contains the "true" barometric
       altitude above MSL (corrected with QNH), but IMIDevice differs:
       it emits the uncorrected barometric altitude (i.e. pressure
       altitude). That is the only reason why we catch this sentence
       in the driver instead of letting the generic class NMEAParser
       do it. (solution inspired by EWMicroRecorderDevice, and
       AltairProDevice. ) */
    if (ReadAltitude(line, value))
      info.ProvidePressureAltitude(value);

    return true;
  } else
    return false;
}<|MERGE_RESOLUTION|>--- conflicted
+++ resolved
@@ -23,17 +23,12 @@
 
 #include "Internal.hpp"
 #include "Protocol/Protocol.hpp"
-<<<<<<< HEAD
-=======
-#include "Device/Port/Port.hpp"
-#include "Operation/Operation.hpp"
 #include "NMEA/Info.hpp"
 #include "NMEA/InputLine.hpp"
 #include "Units/Unit.hpp"
 #include "Units/Units.hpp"
 #include "NMEA/Checksum.hpp"
-#include "Util/StringAPI.hpp"
->>>>>>> a81dc134
+#include "Util/StringAPI.hxx"
 
 bool
 IMIDevice::Connect(OperationEnvironment &env)
@@ -53,9 +48,9 @@
 }
 
 static bool
-ReadAltitude(NMEAInputLine &line, fixed &value_r)
+ReadAltitude(NMEAInputLine &line, double &value_r)
 {
-  fixed value;
+  double value;
   bool available = line.ReadChecked(value);
   char unit = line.ReadFirstChar();
   if (!available)
@@ -79,7 +74,7 @@
   line.Read(type, 16);
 
   if (StringIsEqual(type, "$PGRMZ")) {
-    fixed value;
+    double value;
 
     /* The normal Garmin $PGRMZ line contains the "true" barometric
        altitude above MSL (corrected with QNH), but IMIDevice differs:
