--- conflicted
+++ resolved
@@ -40,12 +40,7 @@
  * @param line the line without asterisk, checksum and newline
  * @return true on success
  */
-<<<<<<< HEAD
-void
+bool
 PortWriteNMEA(Port &port, const char *line);
-=======
-bool
-PortWriteNMEA(Port *port, const char *line);
->>>>>>> ea8ed2e8
 
 #endif