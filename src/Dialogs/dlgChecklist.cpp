/*
Copyright_License {

  XCSoar Glide Computer - http://www.xcsoar.org/
  Copyright (C) 2000-2012 The XCSoar Project
  A detailed list of copyright holders can be found in the file "AUTHORS".

  This program is free software; you can redistribute it and/or
  modify it under the terms of the GNU General Public License
  as published by the Free Software Foundation; either version 2
  of the License, or (at your option) any later version.

  This program is distributed in the hope that it will be useful,
  but WITHOUT ANY WARRANTY; without even the implied warranty of
  MERCHANTABILITY or FITNESS FOR A PARTICULAR PURPOSE.  See the
  GNU General Public License for more details.

  You should have received a copy of the GNU General Public License
  along with this program; if not, write to the Free Software
  Foundation, Inc., 59 Temple Place - Suite 330, Boston, MA  02111-1307, USA.
}
*/

#include "Dialogs/Dialogs.h"
#include "Dialogs/CallBackTable.hpp"
#include "Dialogs/XML.hpp"
#include "Form/Form.hpp"
#include "Form/Button.hpp"
<<<<<<< HEAD
#include "Screen/LargeTextWindow.hpp"
=======
#include "Screen/EditWindow.hpp"
>>>>>>> fd694287
#include "Screen/Layout.hpp"
#include "Screen/Key.h"
#include "LocalPath.hpp"
#include "UIGlobals.hpp"
#include "Util/StringUtil.hpp"
#include "IO/DataFile.hpp"
#include "Language/Language.hpp"
#include "Compiler.h"

#include <assert.h>

#define XCSCHKLIST  "xcsoar-checklist.txt"

#define MAXTITLE 200
#define MAXDETAILS 5000

static int page = 0;
static WndForm *wf = NULL;
<<<<<<< HEAD
static LargeTextWindow *wDetails = NULL;
=======
static EditWindow *wDetails = NULL;
>>>>>>> fd694287

#define MAXLINES 100
#define MAXLISTS 20
static unsigned nTextLines;
static int nLists = 0;
static TCHAR *ChecklistText[MAXTITLE];
static TCHAR *ChecklistTitle[MAXTITLE];

static void
NextPage(int Step)
{
  TCHAR buffer[80];

  page += Step;
  if (page >= nLists)
    page = 0;
  if (page < 0)
    page = nLists - 1;

  _tcscpy(buffer, _("Checklist"));

  if (ChecklistTitle[page] &&
      !StringIsEmpty(ChecklistTitle[page]) &&
      _tcslen(ChecklistTitle[page]) < 60) {
    _tcscat(buffer, _T(": "));
    _tcscat(buffer, ChecklistTitle[page]);
  }
  wf->SetCaption(buffer);

  wDetails->SetText(ChecklistText[page]);
}

static void
OnNextClicked()
{
  NextPage(+1);
}

static void
OnPrevClicked()
{
  NextPage(-1);
}

static bool
FormKeyDown(unsigned key_code)
{
  switch (key_code) {
<<<<<<< HEAD
  case KEY_LEFT:
=======
  case VK_UP:
    wDetails->ScrollVertically(-3);
    return true;

  case VK_DOWN:
    wDetails->ScrollVertically(3);
    return true;

  case VK_LEFT:
>>>>>>> fd694287
#ifdef GNAV
  case '6':
#endif
    ((WndButton *)wf->FindByName(_T("cmdPrev")))->SetFocus();
    NextPage(-1);
    return true;

  case KEY_RIGHT:
#ifdef GNAV
  case '7':
#endif
    ((WndButton *)wf->FindByName(_T("cmdNext")))->SetFocus();
    NextPage(+1);
    return true;

  default:
    return false;
  }
}

static void
addChecklist(const TCHAR *name, const TCHAR *details)
{
  if (nLists >= MAXLISTS)
    return;

  ChecklistTitle[nLists] = _tcsdup(name);
  ChecklistText[nLists] = _tcsdup(details);
  nLists++;
}

static void
LoadChecklist()
{
  nLists = 0;

  free(ChecklistText[0]);
  ChecklistText[0] = NULL;

  free(ChecklistTitle[0]);
  ChecklistTitle[0] = NULL;

  TLineReader *reader = OpenDataTextFile(_T(XCSCHKLIST));
  if (reader == NULL) {
    addChecklist(_("No checklist loaded"),_("Create xcsoar-checklist.txt\n"));
    return;
  }

  TCHAR Details[MAXDETAILS];
  TCHAR Name[100];
  bool inDetails = false;
  int i;

  Details[0] = 0;
  Name[0] = 0;

  TCHAR *TempString;
  while ((TempString = reader->ReadLine()) != NULL) {
    // Look for start
    if (TempString[0] == '[') {
      if (inDetails) {
        addChecklist(Name, Details);
        Details[0] = 0;
        Name[0] = 0;
      }

      // extract name
      for (i = 1; i < MAXTITLE; i++) {
        if (TempString[i] == ']')
          break;

        Name[i - 1] = TempString[i];
      }
      Name[i - 1] = 0;

      inDetails = true;
    } else {
      // append text to details string
      _tcsncat(Details, TempString, MAXDETAILS - 2);
      _tcscat(Details, _T("\n"));
      // TODO code: check the string is not too long
    }
  }

  delete reader;

  if (inDetails) {
    addChecklist(Name, Details);
  }
}

static constexpr CallBackTableEntry CallBackTable[] = {
  DeclareCallBackEntry(OnNextClicked),
  DeclareCallBackEntry(OnPrevClicked),
  DeclareCallBackEntry(NULL)
};

void
dlgChecklistShowModal()
{
  static bool first = true;
  if (first) {
    LoadChecklist();
    first = false;
  }

  wf = LoadDialog(CallBackTable, UIGlobals::GetMainWindow(),
                      Layout::landscape ?
                      _T("IDR_XML_CHECKLIST_L") : _T("IDR_XML_CHECKLIST"));
  if (!wf)
    return;

  nTextLines = 0;

  wf->SetKeyDownFunction(FormKeyDown);

<<<<<<< HEAD
  wDetails = (LargeTextWindow *)wf->FindByName(_T("frmDetails"));
=======
  wDetails = (EditWindow *)wf->FindByName(_T("frmDetails"));
>>>>>>> fd694287
  assert(wDetails != NULL);

  page = 0;
  NextPage(0); // JMW just to turn proper pages on/off

  wf->ShowModal();

  delete wf;
}
<|MERGE_RESOLUTION|>--- conflicted
+++ resolved
@@ -26,11 +26,7 @@
 #include "Dialogs/XML.hpp"
 #include "Form/Form.hpp"
 #include "Form/Button.hpp"
-<<<<<<< HEAD
 #include "Screen/LargeTextWindow.hpp"
-=======
-#include "Screen/EditWindow.hpp"
->>>>>>> fd694287
 #include "Screen/Layout.hpp"
 #include "Screen/Key.h"
 #include "LocalPath.hpp"
@@ -49,11 +45,7 @@
 
 static int page = 0;
 static WndForm *wf = NULL;
-<<<<<<< HEAD
 static LargeTextWindow *wDetails = NULL;
-=======
-static EditWindow *wDetails = NULL;
->>>>>>> fd694287
 
 #define MAXLINES 100
 #define MAXLISTS 20
@@ -102,19 +94,15 @@
 FormKeyDown(unsigned key_code)
 {
   switch (key_code) {
-<<<<<<< HEAD
+  case KEY_UP:
+    wDetails->ScrollVertically(-3);
+    return true;
+
+  case KEY_DOWN:
+    wDetails->ScrollVertically(3);
+    return true;
+
   case KEY_LEFT:
-=======
-  case VK_UP:
-    wDetails->ScrollVertically(-3);
-    return true;
-
-  case VK_DOWN:
-    wDetails->ScrollVertically(3);
-    return true;
-
-  case VK_LEFT:
->>>>>>> fd694287
 #ifdef GNAV
   case '6':
 #endif
@@ -231,11 +219,7 @@
 
   wf->SetKeyDownFunction(FormKeyDown);
 
-<<<<<<< HEAD
   wDetails = (LargeTextWindow *)wf->FindByName(_T("frmDetails"));
-=======
-  wDetails = (EditWindow *)wf->FindByName(_T("frmDetails"));
->>>>>>> fd694287
   assert(wDetails != NULL);
 
   page = 0;
