--- conflicted
+++ resolved
@@ -89,12 +89,8 @@
   canvas.Select(*font);
 
   PixelRect rc = GetClientRect();
-<<<<<<< HEAD
   const int padding = Layout::GetTextPadding();
-  InflateRect(&rc, -padding, -padding);
-=======
-  GrowRect(rc, -2, -2); // todo border width
->>>>>>> ffc3b1ee
+  GrowRect(rc, -padding, -padding);
 
   canvas.formatted_text(&rc, text.c_str(), mCaptionStyle);
 }