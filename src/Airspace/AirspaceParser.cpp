--- conflicted
+++ resolved
@@ -787,13 +787,8 @@
     *comment = _T('\0');
 
   const TCHAR* parameter;
-<<<<<<< HEAD
   if ((parameter = StringAfterPrefixCI(line, _T("INCLUDE="))) != nullptr) {
-    if (StringIsEqualIgnoreCase(parameter, _T("YES")))
-=======
-  if ((parameter = StringAfterPrefixCI(line, _T("INCLUDE="))) != NULL) {
     if (StringStartsWithIgnoreCase(parameter, _T("YES")))
->>>>>>> b70916b3
       ignore = false;
     else if (StringStartsWithIgnoreCase(parameter, _T("NO")))
       ignore = true;
