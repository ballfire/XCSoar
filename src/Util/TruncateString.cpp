--- conflicted
+++ resolved
@@ -22,13 +22,7 @@
 */
 
 #include "TruncateString.hpp"
-<<<<<<< HEAD
 #include "StringAPI.hxx"
-
-#ifndef _UNICODE
-=======
-#include "StringAPI.hpp"
->>>>>>> 263e8550
 #include "UTF8.hpp"
 
 #include <algorithm>
