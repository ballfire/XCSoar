# Ukrainian translation for xcsoar
# Copyright (c) 2011 Rosetta Contributors and Canonical Ltd 2011
# This file is distributed under the same license as the xcsoar package.
# FIRST AUTHOR <EMAIL@ADDRESS>, 2011.
#
msgid ""
msgstr ""
"Project-Id-Version: xcsoar\n"
"Report-Msgid-Bugs-To: \n"
"POT-Creation-Date: 2013-09-14 20:49+0200\n"
"PO-Revision-Date: 2014-03-11 14:09+0000\n"
"Last-Translator: Iurii <yprymak@gmail.com>\n"
"Language-Team: Ukrainian <uk@li.org>\n"
"Language: uk\n"
"MIME-Version: 1.0\n"
"Content-Type: text/plain; charset=UTF-8\n"
"Content-Transfer-Encoding: 8bit\n"
"X-Launchpad-Export-Date: 2014-03-11 22:21+0000\n"
"X-Generator: Launchpad (build 16948)\n"

#. #-#-#-#-#  cpp.pot (PACKAGE VERSION)  #-#-#-#-#
#. .. append " - Task #[n]" suffix to the task name
#: src/Task/TaskStore.cpp:65 src/Menu/ExpandMacros.cpp:556
#: src/Input/InputEventsSettings.cpp:305 src/Dialogs/dlgAnalysis.cpp:355
#: src/Dialogs/dlgStatus.cpp:130
#: src/Dialogs/Settings/Panels/RouteConfigPanel.cpp:148
#: src/Dialogs/Settings/Panels/SafetyFactorsConfigPanel.cpp:80
#: src/Dialogs/Settings/Panels/TaskDefaultsConfigPanel.cpp:177
#: Data/Input/default.xci:358 Data/Input/default.xci:407
#: Data/Input/default.xci:991 Data/Input/default.xci:1029
#, no-c-format
msgid "Task"
msgstr "Завдання"

#: src/Task/TypeStrings.cpp:31
#, no-c-format
msgid "FAI badges/records"
msgstr "Відзнаки/рекорди ФАІ"

#: src/Task/TypeStrings.cpp:32 src/Dialogs/Task/dlgTaskHelpers.cpp:86
#, no-c-format
msgid "FAI triangle"
msgstr "Трикутник ФАІ"

#: src/Task/TypeStrings.cpp:33
#, no-c-format
msgid "FAI out and return"
msgstr "Маршрут з поверненням за правилами ФАІ"

#: src/Task/TypeStrings.cpp:34
#, no-c-format
msgid "FAI goal"
msgstr "Ціль ФАІ"

#: src/Task/TypeStrings.cpp:35
#, no-c-format
msgid "Racing"
msgstr "Гонка"

#: src/Task/TypeStrings.cpp:36
#, no-c-format
msgid "AAT"
msgstr "ААТ"

#: src/Task/TypeStrings.cpp:37
#, no-c-format
msgid "Modified area task (MAT)"
msgstr "Модифіковане завдання в зоні (МАТ)"

#: src/Task/TypeStrings.cpp:38
#, no-c-format
msgid "Mixed"
msgstr "Змішаний"

#: src/Task/TypeStrings.cpp:39
#, no-c-format
msgid "Touring"
msgstr ""

#: src/Task/TypeStrings.cpp:52
#, no-c-format
msgid ""
"FAI rules, allows only FAI start, finish and turn point types, for badges "
"and records.  Enables FAI finish height for final glide calculation."
msgstr ""
"Правила ФАІ, дозволено використовувати правила ФАІ лише щодо старту, фінішу "
"та типів ППМ, для відзнак та рекордів. Дозволено використовувати правила ФАІ "
"щодо висоти фінішу для розрахунку дольоту."

#: src/Task/TypeStrings.cpp:54
#, no-c-format
msgid "FAI rules, path from a start to two turn points and return."
msgstr "Правила ФАІ, маршрут від старту через два ППМ з поверненням."

#: src/Task/TypeStrings.cpp:55
#, no-c-format
msgid "FAI rules, path from start to a single turn point and return."
msgstr "Правила ФАІ, маршрут від старту через один ППМ з поверненням."

#: src/Task/TypeStrings.cpp:56
#, no-c-format
msgid "FAI rules, path from start to a goal destination."
msgstr "Правила ФАІ, маршрут від старту до цілі."

#: src/Task/TypeStrings.cpp:57
#, no-c-format
msgid ""
"Racing task around turn points.  Can also be used for FAI badge and record "
"tasks.  Allows all shapes of observation zones."
msgstr ""
"Гонка з проходженням ППМ. Можна також використовувати для завдань на "
"здобуття відзнак ФАІ та для встановлення рекордів.  Дозволені всі форми зон "
"спостереження."

#: src/Task/TypeStrings.cpp:59
#, no-c-format
msgid ""
"Task through assigned areas, minimum task time applies.  Restricted to "
"cylinder and sector observation zones."
msgstr ""
"Завдання в призначеному районі на мінімальний час. Зони спостереження "
"обмежено циліндрами і секторами ."

#: src/Task/TypeStrings.cpp:61
#, no-c-format
msgid ""
"Modified area task.  Task with start, finish and at least one predefined 1-"
"mile cylinder.  Pilot can add additional points as needed.  Minimum task "
"time applies."
msgstr ""
"Модифіковане завдання в призначеному районі. Завдання включає старт, фініш і "
"щонайменше один попередньо заявлений циліндр радіусом 1 миля. Пілот може "
"додати за потреби додаткові точки. Вправа на мінімальний час."

#: src/Task/TypeStrings.cpp:62
#, no-c-format
msgid ""
"Racing task with a mix of assigned areas and turn points, minimum task time "
"applies."
msgstr ""
"Гонка зі змішаними правилами завдання в призначеному районі та з ППМ, на "
"мінімальний час."

#: src/Task/TypeStrings.cpp:63
#, no-c-format
msgid ""
"Casual touring task, uses start and finish cylinders and FAI sector turn "
"points."
msgstr ""
"Завдання на вільний порядок проходження маршруту.  Використовуються "
"стартовий і фінішний циліндри та сектори ФАІ в якості ППМ."

#: src/Task/TypeStrings.cpp:76
#, no-c-format
msgid ""
"A 90 degree sector with 1km radius. Cross corner edge from inside area to "
"start."
msgstr ""
"90-градусний сектор радіусом 1 км.  Для старту - перетнути край кута "
"зсередини назовні."

#: src/Task/TypeStrings.cpp:77
#, no-c-format
msgid ""
"A straight line start gate.  Cross start gate from inside area to start."
msgstr ""
"Стартові ворота - пряма лінія. Для старту перетнути стартові ворота "
"зсередини."

#: src/Task/TypeStrings.cpp:78
#, no-c-format
msgid "A cylinder.  Exit area to start."
msgstr "Циліндр. Для старту вийти з циліндру."

#: src/Task/TypeStrings.cpp:79
#, no-c-format
msgid ""
"A 90 degree sector with 'infinite' length sides.  Cross any edge, scored "
"from corner point."
msgstr ""
"90-градусний сектор з \"безконечними\" сторонами. Перетнути будь-який край, "
"очки рахуються від центру кута."

#: src/Task/TypeStrings.cpp:81
#, no-c-format
msgid ""
"(German rules) Any point within 1/2 km of center or 10km of a 90 degree "
"sector.  Scored from center."
msgstr ""

#: src/Task/TypeStrings.cpp:83
#, no-c-format
msgid ""
"(British rules) Any point within 1/2 km of center or 20km of a 90 degree "
"sector.  Scored from center."
msgstr ""

#: src/Task/TypeStrings.cpp:85
#, no-c-format
msgid ""
"(British rules) Any point within 1/2 km of center or 10km of a 180 degree "
"sector.  Scored from center."
msgstr ""

#: src/Task/TypeStrings.cpp:87
#, no-c-format
msgid "A cylinder.  Any point within area scored from center."
msgstr "Циліндр. Будь яка точка в межах циліндру. Очки рахуються від центру."

#: src/Task/TypeStrings.cpp:88
#, no-c-format
msgid "A 1 mile cylinder.  Scored by farthest point reached in area."
msgstr ""
"Циліндр радіусом 1 миля. Очки рахуються по найбільш віддаленій досягнутій "
"точці в межах циліндру."

#: src/Task/TypeStrings.cpp:89
#, no-c-format
msgid "A cylinder.  Scored by farthest point reached in area."
msgstr ""
"Циліндр. Очки рахуються по найбільш віддаленій досягнутій точці в межах "
"циліндру."

#: src/Task/TypeStrings.cpp:90
#, no-c-format
msgid ""
"A sector that can vary in angle and radius.  Scored by farthest point "
"reached inside area."
msgstr ""
"Сектор, може мати різні кут та радіус. Очки рахуються по найбільш віддаленій "
"досягнутій точці в межах зони."

#: src/Task/TypeStrings.cpp:92
#, no-c-format
msgid "A 90 degree sector with 1km radius.  Cross edge to finish."
msgstr "90-градусний сектор радіусом 1 км. Для фінішу - перетнути край."

#: src/Task/TypeStrings.cpp:93
#, no-c-format
msgid "Cross finish gate line into area to finish."
msgstr ""
"Для фінішу - перетнути лінію фінішних воріт в напрямку зони спостереження."

#: src/Task/TypeStrings.cpp:94
#, no-c-format
msgid "Enter cylinder to finish."
msgstr "Для фінішу - ввійти в циліндр."

#: src/Task/TypeStrings.cpp:95
#, no-c-format
msgid ""
"A 180 degree sector with 5km radius.  Exit area in any direction to start."
msgstr ""
"180-градусний сектор радіусом 5 км. Для старту - вийти з зони в будь-якому "
"напрямку."

#: src/Task/TypeStrings.cpp:96
#, no-c-format
msgid ""
"A sector that can vary in angle, inner and outer radius.  Scored by farthest "
"point reached inside area."
msgstr ""
"Сектор, може мати різні кут, внутрішній та зовнішній радіуси. Очки "
"нараховуються по найбільш віддаленій досягнутій точці всередині зони."

#: src/Task/TypeStrings.cpp:98
#, no-c-format
msgid "A symmetric quadrant with a custom radius."
msgstr "Симетричний квадрант (90-градусний сектор) довільно вибраного радіусу."

#: src/Task/TypeStrings.cpp:99
#, no-c-format
msgid "A keyhole.  Scored by farthest point reached in area."
msgstr ""
"Зона в формі замкової щілини. Очки нараховуються по найвіддаленішій "
"досягнутій точці в зоні."

#: src/Task/TypeStrings.cpp:112
#, no-c-format
msgid "FAI start quadrant"
msgstr "Стартовий квадрант (90-градусний сектор) ФАІ"

#: src/Task/TypeStrings.cpp:113
#, no-c-format
msgid "Start line"
msgstr "Стартова лінія"

#: src/Task/TypeStrings.cpp:114
#, no-c-format
msgid "Start cylinder"
msgstr "Стартовий циліндр"

#: src/Task/TypeStrings.cpp:115 src/Dialogs/Task/dlgTaskHelpers.cpp:185
#, no-c-format
msgid "FAI quadrant"
msgstr "Квадрант (90-градусний сектор) ФАІ"

#: src/Task/TypeStrings.cpp:116
#, no-c-format
msgid "Keyhole sector (DAeC)"
msgstr "Сектор в формі замкової щілини (DAeC)"

#: src/Task/TypeStrings.cpp:117
#, no-c-format
msgid "BGA Fixed Course sector"
msgstr ""

#: src/Task/TypeStrings.cpp:118
#, no-c-format
msgid "BGA Enhanced Option Fixed Course sector"
msgstr ""

#: src/Task/TypeStrings.cpp:119
#, no-c-format
msgid "Turn point cylinder"
msgstr "ППМ - циліндр"

#: src/Task/TypeStrings.cpp:120
#, no-c-format
msgid "Cylinder with 1 mile radius."
msgstr "Циліндр радіусом 1 миля."

#: src/Task/TypeStrings.cpp:121
#, no-c-format
msgid "Area cylinder"
msgstr "Зона циліндру"

#: src/Task/TypeStrings.cpp:122
#, no-c-format
msgid "Area sector"
msgstr "Зона сектору"

#: src/Task/TypeStrings.cpp:123
#, no-c-format
msgid "FAI finish quadrant"
msgstr "Фінішний квадрант ФАІ"

#: src/Task/TypeStrings.cpp:124
#, no-c-format
msgid "Finish line"
msgstr "Фінішна лінія"

#: src/Task/TypeStrings.cpp:125
#, no-c-format
msgid "Finish cylinder"
msgstr "Фінішний циліндр"

#: src/Task/TypeStrings.cpp:126
#, no-c-format
msgid "BGA start sector"
msgstr "Стартовий сектор BGA"

#: src/Task/TypeStrings.cpp:127
#, no-c-format
msgid "Area sector with inner radius"
msgstr ""

#: src/Task/TypeStrings.cpp:128 src/Dialogs/Task/dlgTaskHelpers.cpp:234
#, no-c-format
msgid "Symmetric quadrant"
msgstr "Симетричний квадрант"

#: src/Task/TypeStrings.cpp:129
#, no-c-format
msgid "Area keyhole"
msgstr "Зона в формі замкової щілини"

#: src/Task/ValidationErrorStrings.cpp:32
#, no-c-format
msgid "No valid start"
msgstr "Не заліковий старт"

#: src/Task/ValidationErrorStrings.cpp:33
#, no-c-format
msgid "No valid finish"
msgstr "Не заліковий фініш"

#: src/Task/ValidationErrorStrings.cpp:34
#, no-c-format
msgid "Task not closed"
msgstr "Завдання не завершено"

#: src/Task/ValidationErrorStrings.cpp:35
#, no-c-format
msgid "All turnpoints not the same type"
msgstr "Всі ППМ не однакового типу"

#: src/Task/ValidationErrorStrings.cpp:36
#, no-c-format
msgid "Incorrect number of turnpoints"
msgstr "Не вірна кількість ППМ"

#: src/Task/ValidationErrorStrings.cpp:37
#, no-c-format
msgid "Too many turnpoints"
msgstr "Надто багато ППМ"

#: src/Task/ValidationErrorStrings.cpp:38
#, no-c-format
msgid "Not enough turnpoints"
msgstr "Не достатньо ППМ"

#: src/Task/ValidationErrorStrings.cpp:39
#, no-c-format
msgid "Turnpoints not unique"
msgstr "ППМ не унікальний"

#: src/Task/ValidationErrorStrings.cpp:40
#, no-c-format
msgid "Empty task"
msgstr "Порожнє завдання"

#: src/Task/ValidationErrorStrings.cpp:41
#, no-c-format
msgid "non-FAI turn points"
msgstr "ППМ не відповідають правилам ФАІ"

#: src/Task/ValidationErrorStrings.cpp:42
#, no-c-format
msgid "non-MAT turn points"
msgstr "ППМ не відповідають правилам МАТ"

#: src/Airspace/AirspaceGlue.cpp:62
msgid "Loading Airspace File..."
msgstr "Завантаження файлу повітряного простору..."

#: src/Airspace/AirspaceParser.cpp:269
msgid "Parse Error at Line"
msgstr "Аналіз помилок на лінії"

#: src/Airspace/AirspaceParser.cpp:918
msgid "Unknown airspace filetype"
msgstr "Невідомий тип файлу повітряного простору"

#: src/Computer/ConditionMonitor/ConditionMonitorAATTime.cpp:51
msgid "Expect early task arrival"
msgstr ""

#: src/Computer/ConditionMonitor/ConditionMonitorStartRules.cpp:61
msgid ""
"Start rules slightly violated\n"
"but within margin"
msgstr ""
"Стартові правила злегка порушені\n"
"але в межах допустимого"

#: src/Computer/ConditionMonitor/ConditionMonitorStartRules.cpp:63
msgid "Start rules violated"
msgstr "Стартові правила злегка порушені"

#: src/Computer/ConditionMonitor/ConditionMonitorSunset.cpp:65
msgid "Expect arrival past sunset"
msgstr "Очікувати прибуття після заходу сонця"

#: src/Computer/ConditionMonitor/ConditionMonitorWind.cpp:55
msgid "Significant wind change"
msgstr "Значна зміна вітру"

#: src/FLARM/Error.cpp:29
#, no-c-format
msgid "No error"
msgstr "Без помилок"

#: src/FLARM/Error.cpp:30
#, no-c-format
msgid "Information"
msgstr "Інформація"

#: src/FLARM/Error.cpp:31
#, no-c-format
msgid "Reduced functionality"
msgstr "Знижена функціональність"

#: src/FLARM/Error.cpp:32
#, no-c-format
msgid "Fatal problem"
msgstr "Невиправна проблема"

#. valid but unknown number of sats
#: src/FLARM/Error.cpp:41 src/FLARM/Error.cpp:71
#: src/Renderer/MapItemListRenderer.cpp:505
#: src/Dialogs/Device/Vega/SwitchesDialog.cpp:35
#: src/Dialogs/Device/Vega/SwitchesDialog.cpp:44
#: src/Dialogs/Device/Vega/SwitchesDialog.cpp:52
#: src/Dialogs/StatusPanels/SystemStatusPanel.cpp:71
#: src/Dialogs/Task/dlgTaskHelpers.cpp:64
#, no-c-format
msgid "Unknown"
msgstr "Невідомо"

#: src/FLARM/Error.cpp:48
#, no-c-format
msgid "Firmware timeout"
msgstr "Пауза програмного забезпечення"

#: src/FLARM/Error.cpp:49
#, no-c-format
msgid "Power"
msgstr "Живлення"

#: src/FLARM/Error.cpp:50
#, no-c-format
msgid "GPS communication"
msgstr "Передача даних GPS"

#: src/FLARM/Error.cpp:51
#, no-c-format
msgid "GPS configuration"
msgstr "Конфігурація GPS"

#: src/FLARM/Error.cpp:52
#, no-c-format
msgid "RF communication"
msgstr "Передача даних по RF"

#: src/FLARM/Error.cpp:53
#, no-c-format
msgid "Communication"
msgstr "Передача даних"

#: src/FLARM/Error.cpp:54
#, no-c-format
msgid "Flash memory"
msgstr "Флеш-пам'ять"

#: src/FLARM/Error.cpp:55
#, no-c-format
msgid "Pressure sensor"
msgstr "Датчик тиску"

#: src/FLARM/Error.cpp:56 src/Dialogs/Device/ManageFlarmDialog.cpp:78
#, no-c-format
msgid "Obstacle database"
msgstr "База даних висотних перешкод"

#: src/FLARM/Error.cpp:57
#, no-c-format
msgid "Flight recorder"
msgstr "Засіб запису даних польоту"

#: src/FLARM/Error.cpp:59
#, no-c-format
msgid "Transponder receiver"
msgstr "Приймач відповідача"

#: src/FLARM/Error.cpp:60
#, no-c-format
msgid "Other"
msgstr "Інші"

#: src/Logger/Logger.cpp:112 src/Dialogs/Device/ManageCAI302Dialog.cpp:74
msgid "Start Logger"
msgstr "Запустити Логгер"

#: src/Logger/Logger.cpp:119
msgid "Logger inactive, insufficient storage!"
msgstr "Логгер не активний, недостатньо пам'яті!"

#: src/Logger/Logger.cpp:120
msgid "Logger Error"
msgstr "Помилка Логгеру"

#: src/Logger/Logger.cpp:148 src/Dialogs/Device/ManageCAI302Dialog.cpp:75
msgid "Stop Logger"
msgstr "Зупинити Логгер"

#: src/Logger/ExternalLogger.cpp:79
msgid "Declare task?"
msgstr "Оголосити завдання?"

#: src/Logger/ExternalLogger.cpp:88 src/Logger/ExternalLogger.cpp:127
#: src/Dialogs/Task/Manager/TaskActionsPanel.cpp:95
msgid "Declare task"
msgstr "Встановити завдання"

#: src/Logger/ExternalLogger.cpp:95
msgid "Task declared!"
msgstr "Завдання оголошено!"

#: src/Logger/ExternalLogger.cpp:100
msgid ""
"Error occured,\n"
"Task NOT declared!"
msgstr ""
"Сталася помилка,\n"
"завдання не оголошено!"

#: src/Logger/ExternalLogger.cpp:126
msgid "No logger connected"
msgstr "Логгер не підключено"

#: src/Logger/ExternalLogger.cpp:260
msgid "Failed to download flight list."
msgstr "Помилка при завантаженні списку польотів."

#: src/Logger/ExternalLogger.cpp:261 src/Logger/ExternalLogger.cpp:272
#: src/Logger/ExternalLogger.cpp:293 src/Logger/ExternalLogger.cpp:325
msgid "Download flight"
msgstr "Завантажити політ"

#: src/Logger/ExternalLogger.cpp:271
msgid "Logger is empty."
msgstr "Логгер порожній"

#: src/Logger/ExternalLogger.cpp:292
msgid "Failed to download flight."
msgstr "Не вдалося завантажити політ."

#: src/Logger/ExternalLogger.cpp:324
msgid "Do you want to download another flight?"
msgstr "Чи не бажаєте завантажити інший політ?"

#: src/Waypoint/WaypointGlue.cpp:109
#: src/Dialogs/Device/CAI302/WaypointUploader.cpp:35
msgid "Loading Waypoints..."
msgstr "Завантаження шляхових точок ..."

#: src/Gauge/ThermalAssistantRenderer.cpp:193
msgid "Not Circling"
msgstr "Немає спіралі"

#: src/Gauge/BigThermalAssistantWidget.cpp:73
#: src/Gauge/BigTrafficWidget.cpp:890 src/Dialogs/XML.cpp:521
#: src/Dialogs/FileManager.cpp:696 src/Dialogs/Device/DeviceListDialog.cpp:676
#: src/Dialogs/Device/PortMonitor.cpp:199
#: src/Dialogs/Device/ManageCAI302Dialog.cpp:162
#: src/Dialogs/Device/ManageFlarmDialog.cpp:114
#: src/Dialogs/Device/LX/ManageV7Dialog.cpp:129
#: src/Dialogs/Device/LX/ManageNanoDialog.cpp:108
#: src/Dialogs/Device/LX/ManageLX16xxDialog.cpp:82
#: src/Dialogs/Device/Vega/VegaDemoDialog.cpp:127
#: src/Dialogs/Device/Vega/SwitchesDialog.cpp:154
#: src/Dialogs/MapItemListDialog.cpp:179
#: src/Dialogs/Airspace/dlgAirspace.cpp:172
#: src/Dialogs/Airspace/dlgAirspaceDetails.cpp:111
#: src/Dialogs/Airspace/AirspaceList.cpp:149
#: src/Dialogs/Airspace/dlgAirspaceWarnings.cpp:589
#: src/Dialogs/Settings/WindSettingsDialog.cpp:38
#: src/Dialogs/Settings/dlgConfigInfoboxes.cpp:371
#: src/Dialogs/Traffic/TrafficList.cpp:349
#: src/Dialogs/Traffic/TeamCodeDialog.cpp:256
#: src/Dialogs/dlgBrightness.cpp:143 src/Dialogs/Plane/PlaneListDialog.cpp:411
#: src/Dialogs/HelpDialog.cpp:50 src/Dialogs/dlgInfoBoxAccess.cpp:125
#: src/Dialogs/ReplayDialog.cpp:155 src/Dialogs/dlgStatus.cpp:93
#: src/Dialogs/Task/Manager/TaskManagerDialog.cpp:221
#: src/Dialogs/Task/Manager/TaskManagerDialog.cpp:225
#: src/Dialogs/Task/OptionalStartsDialog.cpp:63
#: src/Dialogs/Task/AlternatesListDialog.cpp:108
#: src/Dialogs/KnobTextEntry.cpp:263 src/Dialogs/Weather/NOAAList.cpp:271
#: src/Dialogs/Weather/NOAADetails.cpp:155
#: src/Dialogs/Settings/dlgConfigFonts.cpp:270
#: Data/Dialogs/dlgConfiguration_L.xml:11 Data/Dialogs/dlgConfiguration.xml:6
#: Data/Dialogs/dlgVario_L.xml:6 Data/Dialogs/dlgVario.xml:6
#: Data/Dialogs/pnlTaskManagerClose.xml:4
msgid "Close"
msgstr "Закрити"

#: src/Gauge/FlarmTrafficWindow.cpp:233
msgid "No Traffic"
msgstr "Нема трафіку"

#: src/Gauge/BigTrafficWidget.cpp:305 src/Gauge/BigTrafficWidget.cpp:306
#: src/InfoBoxes/Content/Factory.cpp:409 src/InfoBoxes/Content/Factory.cpp:410
#: src/Renderer/MapItemListRenderer.cpp:517
#: src/Dialogs/Device/DeviceListDialog.cpp:360
#: src/Dialogs/Device/CAI302/UnitsEditor.cpp:37
#: src/Dialogs/Settings/dlgConfiguration.cpp:108
#: Data/Dialogs/dlgFlarmTrafficDetails_L.xml:22
#: Data/Dialogs/dlgFlarmTrafficDetails.xml:14
#, no-c-format
msgid "Vario"
msgstr "Варіо"

#: src/Gauge/BigTrafficWidget.cpp:381 src/Renderer/MapItemListRenderer.cpp:124
#: src/Renderer/MapItemListRenderer.cpp:128
#: src/Renderer/WaypointListRenderer.cpp:119
#: src/Renderer/FlightStatisticsRenderer.cpp:144
#: src/Renderer/FlightStatisticsRenderer.cpp:168
#: src/Renderer/FlightStatisticsRenderer.cpp:197
#: src/Dialogs/Device/CAI302/UnitsEditor.cpp:70
#: src/Dialogs/Airspace/dlgAirspaceDetails.cpp:88
#: src/Dialogs/Airspace/AirspaceList.cpp:437
#: src/Dialogs/StatusPanels/FlightStatusPanel.cpp:93
#: src/Dialogs/Waypoint/WaypointList.cpp:394
#: src/Dialogs/Settings/Panels/UnitsConfigPanel.cpp:159
#: Data/Dialogs/dlgFlarmTrafficDetails_L.xml:18
#: Data/Dialogs/dlgFlarmTrafficDetails.xml:10 Data/Dialogs/dlgTarget_L.xml:11
#: Data/Dialogs/dlgTarget.xml:18
msgid "Distance"
msgstr "Відстань"

#: src/Gauge/BigTrafficWidget.cpp:424 src/Gauge/BigTrafficWidget.cpp:427
msgid "Rel. Alt."
msgstr "Відн.Вис."

#: src/Gauge/BigTrafficWidget.cpp:887 src/InfoBoxes/Content/Task.cpp:65
#: src/Dialogs/MapItemListDialog.cpp:178
#: src/Dialogs/Traffic/TrafficList.cpp:347
#: src/Dialogs/Task/AlternatesListDialog.cpp:107
#: src/Dialogs/Weather/NOAAList.cpp:108 Data/Dialogs/dlgTaskPoint_L.xml:10
#: Data/Dialogs/dlgTaskPoint_L.xml:23 Data/Dialogs/dlgTaskPoint.xml:6
#: Data/Dialogs/dlgTaskPoint.xml:19
#, no-c-format
msgid "Details"
msgstr "Подробиці"

#: src/Waypoint/WaypointDetailsReader.cpp:151
msgid "Loading Airfield Details File..."
msgstr "Завантаження файлу аеродромів з подробицями..."

#: src/Menu/ExpandMacros.cpp:126 src/Menu/ExpandMacros.cpp:136
#: src/Menu/ExpandMacros.cpp:202 src/Menu/ExpandMacros.cpp:232
msgid "Next Turnpoint"
msgstr "Наступний ППМ"

#: src/Menu/ExpandMacros.cpp:131 src/Menu/ExpandMacros.cpp:141
#: src/Menu/ExpandMacros.cpp:214 src/Menu/ExpandMacros.cpp:260
msgid "Previous Turnpoint"
msgstr "Попередній ППМ"

#: src/Menu/ExpandMacros.cpp:153 src/Menu/ExpandMacros.cpp:173
msgid "Furthest Landpoint"
msgstr "Найвіддаленіше місце посадки"

#: src/Menu/ExpandMacros.cpp:154 src/Menu/ExpandMacros.cpp:174
msgid "Next Landpoint"
msgstr "Наступне місце посадки"

#: src/Menu/ExpandMacros.cpp:163 src/Menu/ExpandMacros.cpp:183
msgid "Closest Landpoint"
msgstr "Найближче місце посадки"

#: src/Menu/ExpandMacros.cpp:164 src/Menu/ExpandMacros.cpp:184
msgid "Previous Landpoint"
msgstr "Попереднє місце посадки"

#: src/Menu/ExpandMacros.cpp:201 src/Menu/ExpandMacros.cpp:231
msgid "Finish Turnpoint"
msgstr "Фінішний ППМ"

#: src/Menu/ExpandMacros.cpp:207 src/Menu/ExpandMacros.cpp:253
msgid "Next Startpoint"
msgstr "Наступне місце старту"

#: src/Menu/ExpandMacros.cpp:213 src/Menu/ExpandMacros.cpp:259
msgid "Start Turnpoint"
msgstr "Стартовий ППМ"

#: src/Menu/ExpandMacros.cpp:237
msgid "Arm start"
msgstr "Готовність до старту"

#: src/Menu/ExpandMacros.cpp:240
msgid "Arm turn"
msgstr "Готовність до ППМ"

#: src/Menu/ExpandMacros.cpp:268
msgid "Disarm start"
msgstr "Відбій готовності до старту"

#: src/Menu/ExpandMacros.cpp:271
msgid "Disarm turn"
msgstr "Відбій готовності до ППМ"

#: src/Menu/ExpandMacros.cpp:281
msgid ""
"Advance\n"
"(manual)"
msgstr ""
"Наст.ППМ\n"
"(вручну)"

#: src/Menu/ExpandMacros.cpp:286
msgid ""
"Advance\n"
"(auto)"
msgstr ""
"Наст. ППМ\n"
"(авто)"

#: src/Menu/ExpandMacros.cpp:291
msgid ""
"Abort\n"
"Start"
msgstr ""
"Перервати\n"
"старт"

#: src/Menu/ExpandMacros.cpp:296
msgid ""
"Arm\n"
"Start"
msgstr ""
"Готовність до\n"
"старту"

#: src/Menu/ExpandMacros.cpp:301
msgid ""
"Abort\n"
"Turn"
msgstr ""
"Скасувати \n"
"поворот"

#: src/Menu/ExpandMacros.cpp:306
msgid ""
"Arm\n"
"Turn"
msgstr ""
"Готовність до \n"
"повороту"

#: src/Menu/ExpandMacros.cpp:324 src/Menu/ExpandMacros.cpp:328
#: src/Dialogs/Device/PortMonitor.cpp:167
msgid "Resume"
msgstr "Резюме"

#: src/Menu/ExpandMacros.cpp:324 src/Menu/ExpandMacros.cpp:328
#: src/Dialogs/Message.cpp:129
msgid "Abort"
msgstr "Перервати"

#: src/Menu/ExpandMacros.cpp:344 src/Menu/ExpandMacros.cpp:538
#: src/Menu/ExpandMacros.cpp:569 src/Menu/ExpandMacros.cpp:629
#: src/Dialogs/Settings/WindSettingsPanel.cpp:53
#: src/Dialogs/Settings/WindSettingsPanel.cpp:211
#, no-c-format
msgid "Manual"
msgstr "Вручну"

#: src/Menu/ExpandMacros.cpp:344 src/Menu/ExpandMacros.cpp:538
#: src/Menu/ExpandMacros.cpp:569 src/Menu/ExpandMacros.cpp:629
#: src/PageSettings.cpp:71 src/PageSettings.cpp:74
#: src/Dialogs/Settings/WindSettingsPanel.cpp:215
#: src/Dialogs/dlgBrightness.cpp:123
#: src/Dialogs/Settings/Panels/AirspaceConfigPanel.cpp:62
#: src/Dialogs/Settings/Panels/GaugesConfigPanel.cpp:48
#: src/Dialogs/Settings/Panels/PagesConfigPanel.cpp:176
#: src/Dialogs/Settings/Panels/PagesConfigPanel.cpp:341
#: src/Dialogs/Settings/Panels/SymbolsConfigPanel.cpp:88
#: src/Dialogs/Device/Vega/HardwareParameters.hpp:34
#, no-c-format
msgid "Auto"
msgstr "Авто"

#: src/Menu/ExpandMacros.cpp:347
#: src/Dialogs/Settings/Panels/MapDisplayConfigPanel.cpp:45
#, no-c-format
msgid "Track up"
msgstr "Напрямок руху - вгору"

#: src/Menu/ExpandMacros.cpp:347
#: src/Dialogs/Settings/Panels/MapDisplayConfigPanel.cpp:49
#, no-c-format
msgid "North up"
msgstr "Північ вгору"

#: src/Menu/ExpandMacros.cpp:452 src/Dialogs/Settings/dlgBasicSettings.cpp:143
#: src/Dialogs/ReplayDialog.cpp:56
msgid "Stop"
msgstr "Стоп"

#: src/Menu/ExpandMacros.cpp:453 src/Dialogs/ReplayDialog.cpp:55
msgid "Start"
msgstr "Старт"

#: src/Menu/ExpandMacros.cpp:459
#: src/Dialogs/Settings/Panels/SymbolsConfigPanel.cpp:94
#, no-c-format
msgid "Long"
msgstr "Довгий"

#: src/Menu/ExpandMacros.cpp:463
#: src/Dialogs/Settings/Panels/SymbolsConfigPanel.cpp:95
#, no-c-format
msgid "Short"
msgstr "Короткий"

#: src/Menu/ExpandMacros.cpp:467
#: src/Dialogs/Settings/Panels/SymbolsConfigPanel.cpp:96
#, no-c-format
msgid "Full"
msgstr "Повний"

#: src/Menu/ExpandMacros.cpp:471 src/Menu/ExpandMacros.cpp:478
#: src/Menu/ExpandMacros.cpp:535 src/Menu/ExpandMacros.cpp:541
#: src/Menu/ExpandMacros.cpp:544 src/Menu/ExpandMacros.cpp:547
#: src/Menu/ExpandMacros.cpp:550 src/Menu/ExpandMacros.cpp:572
#: src/Menu/ExpandMacros.cpp:625 src/Input/InputEventsSettings.cpp:448
#: src/Input/InputEventsSettings.cpp:451
#: src/Dialogs/StatusPanels/SystemStatusPanel.cpp:92
#: src/Dialogs/Settings/Panels/GaugesConfigPanel.cpp:44
#: src/Dialogs/Settings/Panels/InterfaceConfigPanel.cpp:218
#: src/Dialogs/Settings/Panels/LoggerConfigPanel.cpp:57
#: src/Dialogs/Settings/Panels/RouteConfigPanel.cpp:131
#: src/Dialogs/Settings/Panels/RouteConfigPanel.cpp:161
#: src/Dialogs/Settings/Panels/SymbolsConfigPanel.cpp:86
#: src/Dialogs/Settings/Panels/SymbolsConfigPanel.cpp:93
#: src/Dialogs/Settings/Panels/SymbolsConfigPanel.cpp:135
#: src/Dialogs/Settings/Panels/TerrainDisplayConfigPanel.cpp:231
#: src/Dialogs/Settings/Panels/TerrainDisplayConfigPanel.cpp:261
#: src/Dialogs/Device/Vega/HardwareParameters.hpp:32
#, no-c-format
msgid "Off"
msgstr "Вимк"

#: src/Menu/ExpandMacros.cpp:478 src/Menu/ExpandMacros.cpp:535
#: src/Menu/ExpandMacros.cpp:541 src/Menu/ExpandMacros.cpp:544
#: src/Menu/ExpandMacros.cpp:547 src/Menu/ExpandMacros.cpp:550
#: src/Menu/ExpandMacros.cpp:572 src/Menu/ExpandMacros.cpp:625
#: src/Input/InputEventsSettings.cpp:446 src/Input/InputEventsSettings.cpp:451
#: src/Dialogs/StatusPanels/SystemStatusPanel.cpp:91
#: src/Dialogs/Settings/Panels/GaugesConfigPanel.cpp:46
#: src/Dialogs/Settings/Panels/InterfaceConfigPanel.cpp:219
#: src/Dialogs/Settings/Panels/LoggerConfigPanel.cpp:55
#: src/Dialogs/Settings/Panels/SymbolsConfigPanel.cpp:87
#: src/Dialogs/Settings/Panels/TerrainDisplayConfigPanel.cpp:262
#: src/Dialogs/Device/Vega/HardwareParameters.hpp:33
#, no-c-format
msgid "On"
msgstr "Вкл"

#: src/Menu/ExpandMacros.cpp:490 src/Menu/ExpandMacros.cpp:516
msgid "Topography On"
msgstr "Топографію вкл"

#: src/Menu/ExpandMacros.cpp:494 src/Menu/ExpandMacros.cpp:520
msgid "Terrain On"
msgstr "Ландшафт вкл"

#: src/Menu/ExpandMacros.cpp:498 src/Menu/ExpandMacros.cpp:524
msgid "Terrain + Topography"
msgstr "Ландшафт + топографія"

#: src/Menu/ExpandMacros.cpp:502 src/Menu/ExpandMacros.cpp:528
msgid "Terrain Off"
msgstr "Ландшафт  вимкн"

#: src/Menu/ExpandMacros.cpp:554 src/Input/InputEventsSettings.cpp:303
#: src/Dialogs/Settings/Panels/WaypointDisplayConfigPanel.cpp:142
#, no-c-format
msgid "All"
msgstr "Всі"

#: src/Menu/ExpandMacros.cpp:555 src/Input/InputEventsSettings.cpp:304
#, no-c-format
msgid "Task & Landables"
msgstr "Завдання і посадки"

#: src/Menu/ExpandMacros.cpp:557 src/Input/InputEventsSettings.cpp:306
#: src/Dialogs/Settings/WindSettingsPanel.cpp:207
#: src/Dialogs/Settings/Panels/MapDisplayConfigPanel.cpp:59
#: src/Dialogs/Settings/Panels/PagesConfigPanel.cpp:177
#: src/Dialogs/Settings/Panels/RouteConfigPanel.cpp:103
#: src/Dialogs/Settings/Panels/WaypointDisplayConfigPanel.cpp:100
#: src/Dialogs/Settings/Panels/WaypointDisplayConfigPanel.cpp:108
#: src/Dialogs/Settings/Panels/WaypointDisplayConfigPanel.cpp:153
#: src/Dialogs/Device/Vega/AudioModeParameters.hpp:33
#, no-c-format
msgid "None"
msgstr "Жодні"

#: src/Menu/ExpandMacros.cpp:558 src/Input/InputEventsSettings.cpp:307
#, no-c-format
msgid "Task & Airfields"
msgstr "Завдання і аеродроми"

#: src/InfoBoxes/Content/Factory.cpp:164
#, no-c-format
msgid "Altitude GPS"
msgstr "Висота по GPS"

#: src/InfoBoxes/Content/Factory.cpp:165
#: src/InfoBoxes/Panel/AltitudeInfo.cpp:102
#, no-c-format
msgid "Alt GPS"
msgstr "Вис GPS"

#: src/InfoBoxes/Content/Factory.cpp:166
#, no-c-format
msgid ""
"This is the altitude above mean sea level reported by the GPS. Touch-screen/"
"PC only: In simulation mode, this value is adjustable with the up/down arrow "
"keys and the right/left arrow keys also cause the glider to turn."
msgstr ""
"Це висота над середнім рівнем моря, повідомлена GPS. Лише для пристроїв з "
"тач-скріном/ПК: В режимі імітації це значення можна змінити клавішами зі "
"стрілками вгору/вниз, а клавіші зі стрілками праворуч/ліворуч спричинять "
"поворот планера."

#: src/InfoBoxes/Content/Factory.cpp:174
#, no-c-format
msgid "Height AGL"
msgstr "Висота AGL"

#: src/InfoBoxes/Content/Factory.cpp:175
#: src/InfoBoxes/Panel/AltitudeInfo.cpp:104
#, no-c-format
msgid "H AGL"
msgstr "H AGL"

#: src/InfoBoxes/Content/Factory.cpp:176
#, no-c-format
msgid ""
"This is the navigation altitude minus the terrain elevation obtained from "
"the terrain file. The value is coloured red when the glider is below the "
"terrain safety clearance height."
msgstr ""
"Це навігаційна висота мінус висота ландшафту над рівнем моря, отримана з "
"файлу ландшафту. Число забарвлено червоним, якщо планер нижче висоти "
"безпечного кліренсу над ландшафтом."

#: src/InfoBoxes/Content/Factory.cpp:185
#, no-c-format
msgid "Thermal climb, last 30 s"
msgstr "Підйом у терміку, останні 30 сек"

#: src/InfoBoxes/Content/Factory.cpp:186
#, no-c-format
msgid "TC 30s"
msgstr "TC 30s"

#: src/InfoBoxes/Content/Factory.cpp:187
#, no-c-format
msgid ""
"A 30 second rolling average climb rate based of the reported GPS altitude, "
"or vario if available."
msgstr ""
"Середня швидкість набору за 30 сек на основі даних висоти від GPS, або від "
"варіо, якщо дані доступні."

#: src/InfoBoxes/Content/Factory.cpp:195
#, no-c-format
msgid "Next Bearing"
msgstr "Азимут на наступний ППМ"

#: src/InfoBoxes/Content/Factory.cpp:196
#: src/Dialogs/Traffic/TeamCodeDialog.cpp:101
#: src/Dialogs/StatusPanels/FlightStatusPanel.cpp:92
#, no-c-format
msgid "Bearing"
msgstr "Азимут на ППМ"

#: src/InfoBoxes/Content/Factory.cpp:197
#, no-c-format
msgid ""
"True bearing of the next waypoint.  For AAT tasks, this is the true bearing "
"to the target within the AAT sector."
msgstr ""
"Істинний азимут на наступний ППМ. Для завдань ААТ це істинний азимут на ціль "
"в межах сектору ААТ."

#: src/InfoBoxes/Content/Factory.cpp:206
#, no-c-format
msgid "GR instantaneous"
msgstr "глісада в даний момент"

#: src/InfoBoxes/Content/Factory.cpp:207
#, no-c-format
msgid "GR Inst"
msgstr "GR митт"

#: src/InfoBoxes/Content/Factory.cpp:208
#, no-c-format
msgid ""
"Instantaneous glide ratio over ground, given by the ground speed divided by "
"the vertical speed (GPS speed) over the last 20 seconds. Negative values "
"indicate climbing cruise. If the vertical speed is close to zero, the "
"displayed value is '---'."
msgstr ""
"Глісада в даний момент відносно землі, визначена як співвідношення швидкості "
"відносно землі до вертикальної швидкості (по GPS) за останні 20 сек. "
"Негативне значення говорить про набір на переході. Якщо вертикальна "
"швидкість близька до нуля, на дисплеї буде \"---\"."

#: src/InfoBoxes/Content/Factory.cpp:216
#, no-c-format
msgid "GR cruise"
msgstr "Глісада на переході"

#: src/InfoBoxes/Content/Factory.cpp:217
#, no-c-format
msgid "GR Cruise"
msgstr "Глісада на переході"

#: src/InfoBoxes/Content/Factory.cpp:218
#, no-c-format
msgid ""
"The distance from the top of the last thermal, divided by the altitude lost "
"since the top of the last thermal. Negative values indicate climbing cruise "
"(height gain since leaving the last thermal). If the vertical speed is close "
"to zero, the displayed value is '---'."
msgstr ""
"Співвідношення відстані від вершини останнього терміка до висоти, втраченої "
"з моменту перебування на вершині останнього терміка. Негативне значення "
"свідчить про набір на переході (виграш висоти з моменту, коли залишили "
"останній термік). Якщо вертикальна швидкість близька до нуля, на дисплеї "
"буде \"---\"."

#: src/InfoBoxes/Content/Factory.cpp:226
#, no-c-format
msgid "Speed ground"
msgstr "Швидкість відносно землі"

#: src/InfoBoxes/Content/Factory.cpp:227
#, no-c-format
msgid "V GND"
msgstr "V GND"

#: src/InfoBoxes/Content/Factory.cpp:228
#, no-c-format
msgid ""
"Ground speed measured by the GPS. If this InfoBox is active in simulation "
"mode, pressing the up and down arrows adjusts the speed, and left and right "
"turn the glider."
msgstr ""
"Швидкість відносно землі за даними GPS. Якщо інфобокс в режимі імітації "
"активний, швидкість можна змінити, натиснувши  клавіші зі стрілками вгору/"
"вниз. Натиснувши клавіші зі стрілками ліворуч/праворуч, спричинимо поворот "
"планера."

#: src/InfoBoxes/Content/Factory.cpp:236
#, no-c-format
msgid "Last thermal average"
msgstr "Середня швидкість набору висоти в останньому терміку"

#: src/InfoBoxes/Content/Factory.cpp:237
#, no-c-format
msgid "TL Avg"
msgstr "TL сер"

#: src/InfoBoxes/Content/Factory.cpp:238
#, no-c-format
msgid ""
"Total altitude gain/loss in the last thermal divided by the time spent "
"circling."
msgstr ""
"Сппіввідношення загального виграшу/втрати висоти в останньому терміку до "
"потраченого на його обробку часу."

#: src/InfoBoxes/Content/Factory.cpp:246
#, no-c-format
msgid "Last thermal gain"
msgstr "Виграш висоти в останньому терміку"

#: src/InfoBoxes/Content/Factory.cpp:247
#, no-c-format
msgid "TL Gain"
msgstr "TL  виграш"

#: src/InfoBoxes/Content/Factory.cpp:248
#, no-c-format
msgid "Total altitude gain/loss in the last thermal."
msgstr "Загальний набір/втрата висоти в останньому терміку."

#: src/InfoBoxes/Content/Factory.cpp:256
#, no-c-format
msgid "Last thermal time"
msgstr "Час в останньому терміку"

#: src/InfoBoxes/Content/Factory.cpp:257
#, no-c-format
msgid "TL Time"
msgstr "TL  час"

#: src/InfoBoxes/Content/Factory.cpp:258
#, no-c-format
msgid "Time spent circling in the last thermal."
msgstr "Час, витрачений на обробку потоків в останньому терміку."

#: src/InfoBoxes/Content/Factory.cpp:266
#, no-c-format
msgid "MacCready setting"
msgstr "Налаштування MacCready"

#: src/InfoBoxes/Content/Factory.cpp:267
#, no-c-format
msgid "MC"
msgstr "MC"

#: src/InfoBoxes/Content/Factory.cpp:268
#, no-c-format
msgid ""
"The current MacCready setting and the current MacCready mode (manual or "
"auto). (Touch-screen/PC only) Also used to adjust the MacCready setting if "
"the InfoBox is active, by using the up/down cursor keys."
msgstr ""
"Діючі налаштування і діючий режим MacCready (ручний чи авто).  (Тільки для "
"пристроїв з сенсорним екраном/ПК) Також, якщо інфобокс активний, "
"використовується для корекції налаштувань MacCready з використанням кнопок "
"курсору вгору/вниз."

#: src/InfoBoxes/Content/Factory.cpp:276
#, no-c-format
msgid "Next distance"
msgstr "Відстань до наступн."

#: src/InfoBoxes/Content/Factory.cpp:277 src/InfoBoxes/Content/Task.cpp:201
#, no-c-format
msgid "WP Dist"
msgstr "WP Dist"

#: src/InfoBoxes/Content/Factory.cpp:278
#, no-c-format
msgid ""
"The distance to the currently selected waypoint. For AAT tasks, this is the "
"distance to the target within the AAT sector."
msgstr ""
"Відстань до обраного на даний момент ППМ. Для завдань ААТ це відстань до "
"цілі в межах сектору ААТ."

#: src/InfoBoxes/Content/Factory.cpp:287
#, no-c-format
msgid "Next altitude difference"
msgstr "Запас висоти на наступному ППМ"

#: src/InfoBoxes/Content/Factory.cpp:288
#, no-c-format
msgid "WP AltD"
msgstr ""

#: src/InfoBoxes/Content/Factory.cpp:289
#, no-c-format
msgid ""
"Arrival altitude at the next waypoint relative to the safety arrival height. "
"For AAT tasks, the target within the AAT sector is used."
msgstr ""
"Висота прибуття до наступного ППМ відносно безпечної висоти прибуття. Для "
"завдань ААТ застосовується ціль в межах сектору ААТ."

#: src/InfoBoxes/Content/Factory.cpp:298
#, no-c-format
msgid "Next altitude required"
msgstr "Потрібно висоти для наступного ППМ"

#: src/InfoBoxes/Content/Factory.cpp:299
#, no-c-format
msgid "WP AltR"
msgstr ""

#: src/InfoBoxes/Content/Factory.cpp:300
#, no-c-format
msgid ""
"Additional altitude required to reach the next turn point. For AAT tasks, "
"the target within the AAT sector is used."
msgstr ""
"Потрібно додатково висоти для взяття наступного ППМ.  Для завдань ААТ "
"застосовується ціль в межах  сектору ААТ."

#: src/InfoBoxes/Content/Factory.cpp:309
#, no-c-format
msgid "Next waypoint"
msgstr "Наступна шляхова точка"

#: src/InfoBoxes/Content/Factory.cpp:310
#, no-c-format
msgid "Next WP"
msgstr "Наст ППМ"

#: src/InfoBoxes/Content/Factory.cpp:311
#, no-c-format
msgid ""
"The name of the currently selected turn point. When this InfoBox is active, "
"using the up/down cursor keys selects the next/previous waypoint in the "
"task. (Touch-screen/PC only) Pressing the enter cursor key brings up the "
"waypoint details."
msgstr ""
"Назва вибраного в даний момент ППМ. Якщо інфобокс активний, клавішами "
"курсору вгору/вниз можна вибрати наступний/попередній ППМ цього завдання. "
"(Тільки для пристроїв з сенсорними екранами/ПК) Якщо натиснути клавішу "
"Enter, отримаємо детальну інформацію про ППМ."

#: src/InfoBoxes/Content/Factory.cpp:319
#, no-c-format
msgid "Final altitude difference"
msgstr "Запас висоти на фініші"

#: src/InfoBoxes/Content/Factory.cpp:320
#, no-c-format
msgid "Fin AltD"
msgstr ""

#: src/InfoBoxes/Content/Factory.cpp:321
#, no-c-format
msgid ""
"Arrival altitude at the final task turn point relative to the safety arrival "
"height."
msgstr "Висота прибуття на фінішний ППМ відносно безпечної висоти прибуття."

#: src/InfoBoxes/Content/Factory.cpp:329
#, no-c-format
msgid "Final altitude required"
msgstr "Висота, необхідна для взяття фінішу"

#: src/InfoBoxes/Content/Factory.cpp:330
#, no-c-format
msgid "Fin AltR"
msgstr ""

#: src/InfoBoxes/Content/Factory.cpp:331
#, no-c-format
msgid "Additional altitude required to finish the task."
msgstr "Додаткова висота, необхідна для взяття фінішу."

#: src/InfoBoxes/Content/Factory.cpp:339
#, no-c-format
msgid "Speed task average"
msgstr "Середня швидкість для завдання"

#: src/InfoBoxes/Content/Factory.cpp:340
#, no-c-format
msgid "V Task Avg"
msgstr "V ЗвдСер"

#: src/InfoBoxes/Content/Factory.cpp:341
#, no-c-format
msgid ""
"Average cross country speed while on current task, not compensated for "
"altitude."
msgstr ""
"Середня швидкість проходження маршруту для цього завдання, без висотної "
"компенсації."

#: src/InfoBoxes/Content/Factory.cpp:349
#, no-c-format
msgid "Final distance"
msgstr "Відстань до фінішу"

#: src/InfoBoxes/Content/Factory.cpp:350
#, no-c-format
msgid "Fin Dist"
msgstr "Відст Фін"

#: src/InfoBoxes/Content/Factory.cpp:351
#, no-c-format
msgid "Distance to finish around remaining turn points."
msgstr "Відстань до фініша навколо решти ППМ."

#: src/InfoBoxes/Content/Factory.cpp:369
#, no-c-format
msgid "Terrain elevation"
msgstr "Висота ландшафту"

#: src/InfoBoxes/Content/Factory.cpp:370
#, no-c-format
msgid "Terr Elev"
msgstr "Вис Ланд"

#: src/InfoBoxes/Content/Factory.cpp:371
#, no-c-format
msgid ""
"This is the elevation of the terrain above mean sea level, obtained from the "
"terrain file at the current GPS location."
msgstr ""
"Висота ландшафту над середнім рівнем моря, отримана з файлу ландшафту для "
"даного місцезнаходження по GPS."

#: src/InfoBoxes/Content/Factory.cpp:379
#, no-c-format
msgid "Thermal average"
msgstr "Середня швидкість набору висоти в терміку"

#: src/InfoBoxes/Content/Factory.cpp:380
#, no-c-format
msgid "TC Avg"
msgstr "TC сер"

#: src/InfoBoxes/Content/Factory.cpp:381
#, no-c-format
msgid ""
"Altitude gained/lost in the current thermal, divided by time spent "
"thermalling."
msgstr ""
"Співвідношення висоти, набраної/втраченої в цьому терміку, до часу, "
"потраченого на обробку потоку."

#: src/InfoBoxes/Content/Factory.cpp:389
#, no-c-format
msgid "Thermal gain"
msgstr "Виграш висоти"

#: src/InfoBoxes/Content/Factory.cpp:390
#, no-c-format
msgid "TC Gain"
msgstr "TC вигр"

#: src/InfoBoxes/Content/Factory.cpp:391
#, no-c-format
msgid "The altitude gained/lost in the current thermal."
msgstr "Висота, набрана/втрачена в цьому терміку."

#: src/InfoBoxes/Content/Factory.cpp:399 src/InfoBoxes/Content/Factory.cpp:400
#: src/Dialogs/Settings/Panels/MapDisplayConfigPanel.cpp:60
#, no-c-format
msgid "Track"
msgstr "Азимут напрямку польоту"

#: src/InfoBoxes/Content/Factory.cpp:401
#, no-c-format
msgid ""
"Magnetic track reported by the GPS. (Touch-screen/PC only) If this InfoBox "
"is active in simulation mode, pressing the up and down  arrows adjusts the "
"track."
msgstr ""
"Магнітний азимут напрямку польоту за даними GPS. (Тільки для пристроїв з "
"сенсорним екраном,ПК) Якщо цей інфобокс активний в режимі імітації, "
"натиснувши кнопки зі стрілками вгору та вниз можна відкоригувати магнітний "
"азимут напрямку польоту."

#: src/InfoBoxes/Content/Factory.cpp:411
#, no-c-format
msgid ""
"Instantaneous vertical speed, as reported by the GPS, or the intelligent "
"vario total energy vario value if connected to one."
msgstr ""
"Поточна вертикальна швидкість за даними GPS або від інтелектуального "
"варіометра повної енергії, якщо такий підключено."

#: src/InfoBoxes/Content/Factory.cpp:419
#, no-c-format
msgid "Wind speed"
msgstr "Швидкість вітру"

#: src/InfoBoxes/Content/Factory.cpp:420
#, no-c-format
msgid "Wind V"
msgstr "Шв Вітру"

#: src/InfoBoxes/Content/Factory.cpp:421
#: src/InfoBoxes/Content/Factory.cpp:1168
#, no-c-format
msgid ""
"Wind speed estimated by XCSoar. Manual adjustment is possible with the "
"connected InfoBox dialogue. Pressing the up/down cursor keys to cycle "
"through settings, adjust the values with left/right cursor keys."
msgstr ""
"Швидкість вітру за оцінкою XCSoar.  Ручні налаштування можливі через "
"підключення діалогу з інфобокс. Натисніть клавіші курсора вгору/вниз, щоб "
"циклічно пройтись по пунктам налаштувань. Для зміни параметрів, натисніть "
"клавіші курсора ліворуч/праворуч."

#: src/InfoBoxes/Content/Factory.cpp:430
#, no-c-format
msgid "Wind bearing"
msgstr "Напрямок вітру"

#: src/InfoBoxes/Content/Factory.cpp:431
#, no-c-format
msgid "Wind Brng"
msgstr "Напр Вітру"

#: src/InfoBoxes/Content/Factory.cpp:432
#, no-c-format
msgid ""
"Wind bearing estimated by XCSoar. Manual adjustment is possible with the "
"connected InfoBox dialogue. Pressing the up/down cursor keys to cycle "
"through settings, adjust the values with left/right cursor keys."
msgstr ""
"Напрямок вітру за оцінкою XCSoar. Ручні налаштування можливі через "
"підключення діалогу з інфобокс. Натисніть клавіші курсора вгору/вниз, щоб "
"циклічно пройтись по пунктам налаштувань. Для зміни параметрів, натисніть "
"клавіші курсора ліворуч/праворуч."

#: src/InfoBoxes/Content/Factory.cpp:441
#, no-c-format
msgid "AAT time"
msgstr "Час ААТ"

#: src/InfoBoxes/Content/Factory.cpp:442
#, no-c-format
msgid "AAT Time"
msgstr "Час ААТ"

#: src/InfoBoxes/Content/Factory.cpp:443
#, no-c-format
msgid ""
"Assigned Area Task time remaining. Goes red when time remaining has expired."
msgstr "Залишок часу в ААТ. Стає червоним, коли залишок часу вичерпано."

#: src/InfoBoxes/Content/Factory.cpp:451
#, no-c-format
msgid "AAT max. distance "
msgstr "ААТ макс відстань "

#: src/InfoBoxes/Content/Factory.cpp:452
#, no-c-format
msgid "AAT Dmax"
msgstr ""

#: src/InfoBoxes/Content/Factory.cpp:453
#, no-c-format
msgid "Assigned Area Task maximum distance possible for remainder of task."
msgstr "ААТ: максимальна можлива відстань для решти завдання."

#: src/InfoBoxes/Content/Factory.cpp:461
#, no-c-format
msgid "AAT min. distance"
msgstr "ААТ: мін. відстань"

#: src/InfoBoxes/Content/Factory.cpp:462
#, no-c-format
msgid "AAT Dmin"
msgstr ""

#: src/InfoBoxes/Content/Factory.cpp:463
#, no-c-format
msgid "Assigned Area Task minimum distance possible for remainder of task."
msgstr "ААТ: мінімальна можлива відстань для решти завдання."

#: src/InfoBoxes/Content/Factory.cpp:471
#, no-c-format
msgid "AAT speed max. distance"
msgstr "ААТ швид. макс. відст."

#: src/InfoBoxes/Content/Factory.cpp:472
#, no-c-format
msgid "AAT Vmax"
msgstr "AAT Vmax"

#: src/InfoBoxes/Content/Factory.cpp:473
#, no-c-format
msgid ""
"Assigned Area Task average speed achievable if flying maximum possible "
"distance remaining in minimum AAT time."
msgstr ""

#: src/InfoBoxes/Content/Factory.cpp:481
#, no-c-format
msgid "AAT speed min. distance"
msgstr "ААТ швид. мін. відст."

#: src/InfoBoxes/Content/Factory.cpp:482
#, no-c-format
msgid "AAT Vmin"
msgstr "AAT Vmin"

#: src/InfoBoxes/Content/Factory.cpp:483
#, no-c-format
msgid ""
"Assigned Area Task average speed achievable if flying minimum possible "
"distance remaining in minimum AAT time."
msgstr ""

#: src/InfoBoxes/Content/Factory.cpp:491
#, no-c-format
msgid "Airspeed IAS"
msgstr "Інструментальна повітряна швидкість IAS"

#: src/InfoBoxes/Content/Factory.cpp:492
#, no-c-format
msgid "V IAS"
msgstr "V IAS"

#: src/InfoBoxes/Content/Factory.cpp:493
#, no-c-format
msgid "Indicated Airspeed reported by a supported external intelligent vario."
msgstr ""
"Інструментальна повітряна швидкість від зовнішнього інтелектуального "
"варіометра."

#: src/InfoBoxes/Content/Factory.cpp:501
#, no-c-format
msgid "Barometric altitude"
msgstr "Барометрична висота"

#: src/InfoBoxes/Content/Factory.cpp:502
#: src/InfoBoxes/Panel/AltitudeInfo.cpp:103
#, no-c-format
msgid "Alt Baro"
msgstr "Вис Баро"

#: src/InfoBoxes/Content/Factory.cpp:503
#, no-c-format
msgid ""
"This is the barometric altitude obtained from a device equipped with a "
"pressure sensor."
msgstr "Це барометрична висота від пристроїв, що обладнані датчиком тиску."

#: src/InfoBoxes/Content/Factory.cpp:512
#, no-c-format
msgid "Speed MacCready"
msgstr "Швидкість MacCready"

#: src/InfoBoxes/Content/Factory.cpp:513
#, no-c-format
msgid "V MC"
msgstr "V MC"

#: src/InfoBoxes/Content/Factory.cpp:514
#, no-c-format
msgid ""
"The MacCready speed-to-fly for optimal flight to the next waypoint. In "
"cruise flight mode, this speed-to-fly is calculated for maintaining "
"altitude. In final glide mode, this speed-to-fly is calculated for descent."
msgstr ""
"MacCready speed-to-fly (STF) для оптимізації польоту до наступного ППМ. На "
"переході MacCready STF розраховується, щоб підтримати ту саму висоту. В "
"режимі дольоту MacCready STF враховує зниження."

#: src/InfoBoxes/Content/Factory.cpp:522
#, no-c-format
msgid "Percentage climb"
msgstr "Процент часу набору висоти"

#: src/InfoBoxes/Content/Factory.cpp:523
#, no-c-format
msgid "% Climb"
msgstr "% набору"

#: src/InfoBoxes/Content/Factory.cpp:524
#, no-c-format
msgid ""
"Percentage of time spent in climb mode. These statistics are reset upon "
"starting the task."
msgstr ""
"Процент часу, потраченого на набір висоти. Ця статистика обнуляється перед "
"стартом нового завдання."

#: src/InfoBoxes/Content/Factory.cpp:532
#, no-c-format
msgid "Flight Duration"
msgstr "Тривалість польоту"

#: src/InfoBoxes/Content/Factory.cpp:533
#, no-c-format
msgid "Flt Duration"
msgstr "Трив польоту"

#: src/InfoBoxes/Content/Factory.cpp:534
#, no-c-format
msgid "Time elapsed since takeoff was detected."
msgstr "Час, відколи зафіксовано старт польоту."

#: src/InfoBoxes/Content/Factory.cpp:542
#, no-c-format
msgid "G load"
msgstr "Перевантаження"

#: src/InfoBoxes/Content/Factory.cpp:543
#, no-c-format
msgid "G"
msgstr "G"

#: src/InfoBoxes/Content/Factory.cpp:544
#, no-c-format
msgid ""
"Magnitude of G loading reported by a supported external intelligent vario. "
"This value is negative for pitch-down manoeuvres."
msgstr ""
"Магнітуда перевантаження від зовнішнього інтелектуального варіометра. Ця "
"величина негативна при пікіруванні."

#: src/InfoBoxes/Content/Factory.cpp:552
#, no-c-format
msgid "Next GR"
msgstr "Наст GR"

#: src/InfoBoxes/Content/Factory.cpp:553
#, no-c-format
msgid "WP GR"
msgstr "ППМ GR"

#: src/InfoBoxes/Content/Factory.cpp:554
#, no-c-format
msgid ""
"The required glide ratio over ground to reach the next waypoint, given by "
"the distance to next waypoint divided by the height required to arrive at "
"the safety arrival height."
msgstr ""
"Необхідна величина якості планерування відносно землі для досягнення "
"наступного ППМ. Визначається як співвідношення відстані до наступного ППМ до "
"висоти, яка потрібна для прибуття на висоті безпечного прибуття."

#: src/InfoBoxes/Content/Factory.cpp:563
#, no-c-format
msgid "Time local"
msgstr "Місцевий час"

#: src/InfoBoxes/Content/Factory.cpp:564
#, no-c-format
msgid "Time loc"
msgstr "Час місц"

#: src/InfoBoxes/Content/Factory.cpp:565
#, no-c-format
msgid "GPS time expressed in local time zone."
msgstr "Час GPS, приведений до місцевого часового поясу"

#: src/InfoBoxes/Content/Factory.cpp:573 src/InfoBoxes/Content/Factory.cpp:574
#, no-c-format
msgid "Time UTC"
msgstr "Час UTC"

#: src/InfoBoxes/Content/Factory.cpp:575
#, no-c-format
msgid "GPS time expressed in UTC."
msgstr "Час GPS, приведений до UTC"

#: src/InfoBoxes/Content/Factory.cpp:583
#, no-c-format
msgid "Task time to go"
msgstr "Час до завершення завдання"

#: src/InfoBoxes/Content/Factory.cpp:584
#, no-c-format
msgid "Fin ETE"
msgstr "Copy text \t Fin ETE"

#: src/InfoBoxes/Content/Factory.cpp:585
#, no-c-format
msgid ""
"Estimated time required to complete task, assuming performance of ideal "
"MacCready cruise/climb cycle."
msgstr ""
"Розрахунковий час, потрібний для завершення завдання, взято до уваги "
"ідеальні умови циклу MacCready перехід/набір висоти."

#: src/InfoBoxes/Content/Factory.cpp:593
#, no-c-format
msgid "Next time to go"
msgstr "Час до наступного ППМ"

#: src/InfoBoxes/Content/Factory.cpp:594
#, no-c-format
msgid "WP ETE"
msgstr "ППМ ЕТЕ"

#: src/InfoBoxes/Content/Factory.cpp:595
#, no-c-format
msgid ""
"Estimated time required to reach next waypoint, assuming performance of "
"ideal MacCready cruise/climb cycle."
msgstr ""
"Розрахунковий час, потрібний для взяття наступного ППМ, взято до уваги "
"ідеальні умови циклу MacCready перехід/набір висоти."

#: src/InfoBoxes/Content/Factory.cpp:604
#, no-c-format
msgid "Speed dolphin"
msgstr "Швидкість при польоті \"дельфіном\""

#: src/InfoBoxes/Content/Factory.cpp:605
#, no-c-format
msgid "Vopt"
msgstr "Vopt"

#: src/InfoBoxes/Content/Factory.cpp:606
#, no-c-format
msgid ""
"The instantaneous MacCready speed-to-fly, making use of netto vario "
"calculations to determine dolphin cruise speed in the glider's current "
"bearing. In cruise flight mode, this speed-to-fly is calculated for "
"maintaining altitude. In final glide mode, this speed-to-fly is calculated "
"for descent. In climb mode, this switches to the speed for minimum sink at "
"the current load factor (if an accelerometer is connected). When Block mode "
"speed to fly is selected, this InfoBox displays the MacCready speed."
msgstr ""
"Поточна MacCready STF, для використання розрахунків нетто-варіо  з метою "
"визначення швидкості при польоті \"дельфіном\" на переході при поточному "
"напрямку польоту на ППМ. Для переходу ця швидкість розраховується для сталої "
"висоти. Для дольоту - з урахуванням зниження. При наборі висоти цей параметр "
"переключається на швидкість при мінімальному зниженні при поточному "
"коефіцієнті навантаження на крило (якщо підключено акселерометр). При виборі "
"режиму блокування в цьому інфобоксі відображається швидкість  MacCready."

#: src/InfoBoxes/Content/Factory.cpp:614
#, no-c-format
msgid "Netto vario"
msgstr "Нетто варіо"

#: src/InfoBoxes/Content/Factory.cpp:615
#, no-c-format
msgid "Netto"
msgstr "Нетто"

#: src/InfoBoxes/Content/Factory.cpp:616
#, no-c-format
msgid ""
"Instantaneous vertical speed of air-mass, equal to vario value less the "
"glider's estimated sink rate. Best used if airspeed, accelerometers and "
"vario are connected, otherwise calculations are based on GPS measurements "
"and wind estimates."
msgstr ""
"Поточна вертикальна швидкість повітряної маси, дорівнює показанням "
"варіометра з урахуванням розрахункової швидкості зниження планера. Найкраще "
"використовувати при підключених датчиках повітряної швидкості, акселерометрі "
"і варіометрі, в іншому випадку розрахунки базуватимуться на даних GPS і "
"розрахунку вітру."

#: src/InfoBoxes/Content/Factory.cpp:624
#, no-c-format
msgid "Task arrival time"
msgstr "Час завершення завдання"

#: src/InfoBoxes/Content/Factory.cpp:625
#, no-c-format
msgid "Fin ETA"
msgstr "Fin ETA"

#: src/InfoBoxes/Content/Factory.cpp:626
#, no-c-format
msgid ""
"Estimated arrival local time at task completion, assuming performance of "
"ideal MacCready cruise/climb cycle."
msgstr ""
"Розрахунковий місцевий час завершення завдання, з урахуванням ідеальних умов "
"циклу MacCready перехід/набір висоти."

#: src/InfoBoxes/Content/Factory.cpp:634
#, no-c-format
msgid "Next arrival time"
msgstr "Час прибуття на наступний ППМ"

#: src/InfoBoxes/Content/Factory.cpp:635
#, no-c-format
msgid "WP ETA"
msgstr "ППМ ЕТА"

#: src/InfoBoxes/Content/Factory.cpp:636
#, no-c-format
msgid ""
"Estimated arrival local time at next waypoint, assuming performance of ideal "
"MacCready cruise/climb cycle."
msgstr ""
"Розрахунковий місцевий час прибуття на наступний ППМ, з урахуванням "
"ідеальних умов циклу MacCready перехід/набір висоти."

#: src/InfoBoxes/Content/Factory.cpp:645
#, no-c-format
msgid "Bearing difference"
msgstr "Різниця курсів"

#: src/InfoBoxes/Content/Factory.cpp:646
#, no-c-format
msgid "Brng D"
msgstr "Brng D"

#: src/InfoBoxes/Content/Factory.cpp:647
#, no-c-format
msgid ""
"The difference between the glider's track bearing, to the bearing of the "
"next waypoint, or for AAT tasks, to the bearing to the target within the AAT "
"sector. GPS navigation is based on the track bearing across the ground, and "
"this track bearing may differ from the glider's heading when there is wind "
"present. Chevrons point to the direction the glider needs to alter course to "
"correct the bearing difference, that is, so that the glider's course made "
"good is pointing directly at the next waypoint. This bearing takes into "
"account the curvature of the Earth."
msgstr ""
"Різниця між напрямком руху планера і напрямком на наступний ППМ, або, для "
"завдань ААТ, напрямком на ціль в межах сектору ААТ. GPS навігація основана "
"на напрямку руху планера відносно землі і цей напрямок руху може "
"відрізнятися від орієнтації поздовжньої осі планера за наявності вітру. "
"Шеврони показують в яку сторону повинен довернути планер для корекції "
"різниці курсів, тобто, щоб фактичний курс планера був спрямований точно на "
"наступний ППМ. Цей курс враховує кривизну Землі."

#: src/InfoBoxes/Content/Factory.cpp:655
#, no-c-format
msgid "Outside air temperature"
msgstr "Температура повітря за бортом"

#: src/InfoBoxes/Content/Factory.cpp:656
#, no-c-format
msgid "OAT"
msgstr "OAT"

#: src/InfoBoxes/Content/Factory.cpp:657
#, no-c-format
msgid ""
"Outside air temperature measured by a probe if supported by a connected "
"intelligent variometer."
msgstr ""
"Температура повітря за бортом, виміряна датчиком підключеного "
"інтелектуального варіометра."

#: src/InfoBoxes/Content/Factory.cpp:665
#, no-c-format
msgid "Relative humidity"
msgstr "Відносна вологість"

#: src/InfoBoxes/Content/Factory.cpp:666
#, no-c-format
msgid "Rel Hum"
msgstr "Відн Волог"

#: src/InfoBoxes/Content/Factory.cpp:667
#, no-c-format
msgid ""
"Relative humidity of the air in percent as measured by a probe if supported "
"by a connected intelligent variometer."
msgstr ""
"Відносна вологість повітря в процентах, виміряна датчиком підключеного "
"інтелектуального варіометра."

#: src/InfoBoxes/Content/Factory.cpp:675 src/Input/InputEventsSettings.cpp:295
#, no-c-format
msgid "Forecast temperature"
msgstr "Прогноз температури"

#: src/InfoBoxes/Content/Factory.cpp:676
#, no-c-format
msgid "Max Temp"
msgstr "Макс Темп"

#: src/InfoBoxes/Content/Factory.cpp:677
#, no-c-format
msgid ""
"Forecast temperature of the ground at the home airfield, used in estimating "
"convection height and cloud base in conjunction with outside air temperature "
"and relative humidity probe. (Touch-screen/PC only) Pressing the up/down "
"cursor keys adjusts this forecast temperature."
msgstr ""
"Прогноз температури поверхні землі аеродрому відправлення, з урахуванням "
"розрахункової висоти конвекції і висоти кромки хмар разом з температурою "
"повітря за бортом і відносною вологістю. (Тільки для пристроїв з сенсорним "
"екраном,ПК) Налаштувати цей прогноз температури можна натиснувши кнопки "
"курсора  вгору/вниз."

#: src/InfoBoxes/Content/Factory.cpp:685
#, no-c-format
msgid "AAT distance around target"
msgstr "Відстань ААТ навколо цілі"

#: src/InfoBoxes/Content/Factory.cpp:686
#, no-c-format
msgid "AAT Dtgt"
msgstr "AAT Dtgt"

#: src/InfoBoxes/Content/Factory.cpp:687
#, no-c-format
msgid "Assigned Area Task distance around target points for remainder of task."
msgstr "Відстань навколо цілей для залишку завдання ААТ."

#: src/InfoBoxes/Content/Factory.cpp:695
#, no-c-format
msgid "AAT speed around target"
msgstr "ААТ швидкість навколо цілі"

#: src/InfoBoxes/Content/Factory.cpp:696
#, no-c-format
msgid "AAT Vtgt"
msgstr "AAT Vtgt"

#: src/InfoBoxes/Content/Factory.cpp:697
#, no-c-format
msgid ""
"Assigned Area Task average speed achievable around target points remaining "
"in minimum AAT time."
msgstr "Середня швидкість, досяжна  за залишок цілей за мінімальний час ААТ."

#: src/InfoBoxes/Content/Factory.cpp:705
#, no-c-format
msgid "L/D vario"
msgstr "L/D варіо"

#: src/InfoBoxes/Content/Factory.cpp:706
#, no-c-format
msgid "L/D Vario"
msgstr "L/D Варіо"

#: src/InfoBoxes/Content/Factory.cpp:707
#, no-c-format
msgid ""
"Instantaneous lift/drag ratio, given by the indicated airspeed divided by "
"the total energy vertical speed, when connected to an intelligent "
"variometer. Negative values indicate climbing cruise. If the total energy "
"vario speed is close to zero, the displayed value is '---'."
msgstr ""
"Поточне співвідношення підйомної сили до опору, обчислене як співвідношення "
"інструментальної повітряної швидкості до вертикальної швидкості повної "
"енергії при підключенні до інтелектуального варіометра. Негативні величини "
"свідчать про набір висоти на переході. Якщо вертикальна швидкість варіометра "
"повної енергії близька до нуля, на дисплеї буде \"---\"."

#: src/InfoBoxes/Content/Factory.cpp:715
#, no-c-format
msgid "Airspeed TAS"
msgstr "Істинна повітряна швидкість TAS"

#: src/InfoBoxes/Content/Factory.cpp:716
#, no-c-format
msgid "V TAS"
msgstr "V TAS"

#: src/InfoBoxes/Content/Factory.cpp:717
#, no-c-format
msgid "True Airspeed reported by a supported external intelligent vario."
msgstr ""
"Істинна повітряна швидкість від зовнішнього інтелектуального варіометра."

#: src/InfoBoxes/Content/Factory.cpp:725
#, no-c-format
msgid "Team code"
msgstr "Код команди"

#: src/InfoBoxes/Content/Factory.cpp:726 src/InfoBoxes/Content/Team.cpp:49
#: src/Dialogs/Traffic/TeamCodeDialog.cpp:254
#, no-c-format
msgid "Team Code"
msgstr ""

#: src/InfoBoxes/Content/Factory.cpp:727
#, no-c-format
msgid ""
"The current Team code for this aircraft. Use this to report to other team "
"members. The last team aircraft code entered is displayed underneath."
msgstr ""
"Діючий код команди для даного повітряного судна. Використовується для "
"повідомлення решті команди. Останній введений код команди відображено нижче."

#: src/InfoBoxes/Content/Factory.cpp:735
#, no-c-format
msgid "Team bearing"
msgstr "Напрямок руху команди"

#: src/InfoBoxes/Content/Factory.cpp:736
#, no-c-format
msgid "Team Brng"
msgstr ""

#: src/InfoBoxes/Content/Factory.cpp:737
#, no-c-format
msgid "The bearing to the team aircraft location at the last team code report."
msgstr ""

#: src/InfoBoxes/Content/Factory.cpp:745
#, no-c-format
msgid "Team bearing difference"
msgstr ""

#: src/InfoBoxes/Content/Factory.cpp:746
#, no-c-format
msgid "Team BrngD"
msgstr ""

#: src/InfoBoxes/Content/Factory.cpp:747
#, no-c-format
msgid ""
"The relative bearing to the team aircraft location at the last reported team "
"code."
msgstr ""

#: src/InfoBoxes/Content/Factory.cpp:755
#, no-c-format
msgid "Team range"
msgstr ""

#: src/InfoBoxes/Content/Factory.cpp:756
#, no-c-format
msgid "Team Dist"
msgstr ""

#: src/InfoBoxes/Content/Factory.cpp:757
#, no-c-format
msgid "The range to the team aircraft location at the last reported team code."
msgstr ""

#: src/InfoBoxes/Content/Factory.cpp:765
#, no-c-format
msgid "Speed task instantaneous"
msgstr "Поточна швидкість завдання"

#: src/InfoBoxes/Content/Factory.cpp:766
#, no-c-format
msgid "V Task Inst"
msgstr "V Завд.Митт"

#: src/InfoBoxes/Content/Factory.cpp:767
#, no-c-format
msgid ""
"Instantaneous cross country speed while on current task, compensated for "
"altitude. Equivalent to instantaneous Pirker cross-country speed."
msgstr ""
"Поточна швидкість на маршруті для даного завдання, з урахуванням висотної "
"компенсації. Еквівалент поточної швидкості Піркера на маршруті"

#: src/InfoBoxes/Content/Factory.cpp:775
#, no-c-format
msgid "Distance home"
msgstr "Відстань додому"

#: src/InfoBoxes/Content/Factory.cpp:776
#, no-c-format
msgid "Home Dist"
msgstr "Відст Додому"

#: src/InfoBoxes/Content/Factory.cpp:777
#, no-c-format
msgid "Distance to home waypoint (if defined)."
msgstr "Відстань до \"домашнього\" ППМ (якщо призначено)"

#: src/InfoBoxes/Content/Factory.cpp:785
#, no-c-format
msgid "Speed task achieved"
msgstr "Досягнута швидкість завдання"

#: src/InfoBoxes/Content/Factory.cpp:786
#, no-c-format
msgid "V Task Ach"
msgstr ""

#: src/InfoBoxes/Content/Factory.cpp:787
#, no-c-format
msgid ""
"Achieved cross country speed while on current task, compensated for "
"altitude.  Equivalent to Pirker cross-country speed remaining."
msgstr ""
"Досягнута швидкість на маршруті  для поточного завдання, з компенсацією по "
"висоті. Еквівалентна до залишку маршрутної швидкості Піркера."

#: src/InfoBoxes/Content/Factory.cpp:795
#, no-c-format
msgid "AAT delta time"
msgstr ""

#: src/InfoBoxes/Content/Factory.cpp:796
#, no-c-format
msgid "AAT dT"
msgstr ""

#: src/InfoBoxes/Content/Factory.cpp:797
#, no-c-format
msgid ""
"Difference between estimated task time and AAT minimum time. Coloured red if "
"negative (expected arrival too early), or blue if in sector and can turn now "
"with estimated arrival time greater than AAT time plus 5 minutes."
msgstr ""

#: src/InfoBoxes/Content/Factory.cpp:805
#, no-c-format
msgid "Thermal average over all"
msgstr "Середня швидкість набору в усіх терміках"

#: src/InfoBoxes/Content/Factory.cpp:806
#, no-c-format
msgid "T Avg"
msgstr ""

#: src/InfoBoxes/Content/Factory.cpp:807
#, no-c-format
msgid "Time-average climb rate in all thermals."
msgstr "Середня за часом швидкість набору в усіх терміках"

#: src/InfoBoxes/Content/Factory.cpp:815
#, no-c-format
msgid "Task req. total height trend"
msgstr "Тенденція щодо загальної висоти, необхідної для виконання завдання."

#: src/InfoBoxes/Content/Factory.cpp:816
#, no-c-format
msgid "RH Trend"
msgstr "Тенд. RH"

#: src/InfoBoxes/Content/Factory.cpp:817
#, no-c-format
msgid ""
"Trend (or neg. of the variation) of the total required height to complete "
"the task."
msgstr ""
"Тенденція (або негативні відхилення) загальної висоти, потрібної для "
"завершення завдання."

#: src/InfoBoxes/Content/Factory.cpp:826
#, no-c-format
msgid "Battery percent"
msgstr "Процент заряда"

#: src/InfoBoxes/Content/Factory.cpp:828
#, no-c-format
msgid "Battery voltage"
msgstr "Напруга акумулятора"

#: src/InfoBoxes/Content/Factory.cpp:830
#, no-c-format
msgid "Battery"
msgstr "Акумулятор"

#: src/InfoBoxes/Content/Factory.cpp:831
#, no-c-format
msgid ""
"Displays percentage of device battery remaining (where applicable) and "
"status/voltage of external power supply."
msgstr ""
"Відображаються процент залишкового заряду батареї (за можливості) і статус/"
"напруга зовнішнього джерела живлення."

#: src/InfoBoxes/Content/Factory.cpp:839
#, no-c-format
msgid "Final GR"
msgstr "Фінал GR"

#: src/InfoBoxes/Content/Factory.cpp:840
#, no-c-format
msgid "Fin GR"
msgstr "Fin GR"

#: src/InfoBoxes/Content/Factory.cpp:841
#, no-c-format
msgid ""
"The required glide ratio over ground to finish the task, given by the "
"distance to go divided by the height required to arrive at the safety "
"arrival height."
msgstr ""
"Необхідна для фінішування аеродинамічна якість відносно землі , визначена як "
"відстань до фінішного ППМ поділена на висоту, необхідну для прибуття на "
"безпечній висоті прибуття."

#: src/InfoBoxes/Content/Factory.cpp:849
#, no-c-format
msgid "Alternate 1"
msgstr "Запасний 1"

#: src/InfoBoxes/Content/Factory.cpp:850
#, no-c-format
msgid "Altn 1"
msgstr "Запас 1"

#: src/InfoBoxes/Content/Factory.cpp:851
#, no-c-format
msgid "Displays name and bearing to the best alternate landing location."
msgstr ""
"Показує назву та азимут на місце для найкращої посадки на запасний майданчик."

#: src/InfoBoxes/Content/Factory.cpp:859
#, no-c-format
msgid "Alternate 2"
msgstr "Запасний 2"

#: src/InfoBoxes/Content/Factory.cpp:860
#, no-c-format
msgid "Altn 2"
msgstr "Запас 2"

#: src/InfoBoxes/Content/Factory.cpp:861
#, no-c-format
msgid "Displays name and bearing to the second alternate landing location."
msgstr ""
"Показує назву та азимут на місце для другого варіанту посадки на запасний "
"майданчик."

#: src/InfoBoxes/Content/Factory.cpp:869
#, no-c-format
msgid "Alternate 1 GR"
msgstr "Запасний 1 GR"

#: src/InfoBoxes/Content/Factory.cpp:870
#, no-c-format
msgid "Altn1 GR"
msgstr "Запас 1 GR"

#: src/InfoBoxes/Content/Factory.cpp:871
#, no-c-format
msgid ""
"Geometric gradient to the arrival height above the best alternate. This is "
"not adjusted for total energy."
msgstr ""
"Геометричний градієнт для висоти прибуття над місцем найкращої запасної "
"посадки. Не враховано повну енергію."

#: src/InfoBoxes/Content/Factory.cpp:879
#, no-c-format
msgid "Height above take-off"
msgstr "Висота над точкою старту."

#: src/InfoBoxes/Content/Factory.cpp:880
#, no-c-format
msgid "H T/O"
msgstr "H T/O"

#: src/InfoBoxes/Content/Factory.cpp:881
#, no-c-format
msgid ""
"Height based on an automatic take-off reference elevation (like a QFE "
"reference)."
msgstr "Висота відносно точки старту (подібно до QFE)."

#: src/InfoBoxes/Content/Factory.cpp:890
#, no-c-format
msgid "GR average"
msgstr "Середня GR"

#: src/InfoBoxes/Content/Factory.cpp:891
#, no-c-format
msgid "GR Avg"
msgstr "Сер GR"

#: src/InfoBoxes/Content/Factory.cpp:892
#, no-c-format
msgid ""
"The distance made in the configured period of time , divided by the altitude "
"lost since then. Negative values are shown as ^^^ and indicate climbing "
"cruise (height gain). Over 200 of GR the value is shown as +++ . You can "
"configure the period of averaging in the system setup. Suggested values are "
"60, 90 or 120. Lower values will be closed to GR Inst, and higher values "
"will be closed to GR Cruise. Notice that the distance is NOT the straight "
"line between your old and current position, it's exactly the distance you "
"have made even in a zigzag glide. This value is not calculated while "
"circling."
msgstr ""
"Співвідношення відстані, пройденої за вибраний при конфігурації час, до "
"висоти, втраченої за цей же час. Негативні величини вказуються як ^^^ і "
"свідчать про набір висоти на переході. Величини понад 200 вказуються як +++. "
"Період, усереднення можна вибрати в налаштуваннях системи. Рекомендуємо "
"вибирати 60, 90 або 120. Менші значення будуть ближчими до поточної якості "
"GR Inst, тоді як більші - наближатимуться до GR Cruise. Зверніть увагу, що "
"відстань НЕ є прямою лінією між старим і новим місцем знаходження, це та "
"відстань яку ви пролетіли з урахуванням зигзагів. Ця величина не "
"розраховується під час польоту по спіралі."

#: src/InfoBoxes/Content/Factory.cpp:900
#, no-c-format
msgid "Experimental 1"
msgstr "Експеримент 1"

#: src/InfoBoxes/Content/Factory.cpp:901
#, no-c-format
msgid "Exp1"
msgstr "Експ 1"

#: src/InfoBoxes/Content/Factory.cpp:910
#, no-c-format
msgid "On-Line Contest distance"
msgstr "Відстань OLC"

#: src/InfoBoxes/Content/Factory.cpp:911
#, no-c-format
msgid "OLC Dist"
msgstr "Відст OLC"

#: src/InfoBoxes/Content/Factory.cpp:912
#, no-c-format
msgid ""
"Instantaneous evaluation of the flown distance according to the configured "
"On-Line Contest rule set."
msgstr ""
"Поточна оцінка пройденої відстані відповідно до конфігурації налаштувань "
"правил OLC."

#: src/InfoBoxes/Content/Factory.cpp:920
#, no-c-format
msgid "Experimental 2"
msgstr "Експеримент  2"

#: src/InfoBoxes/Content/Factory.cpp:921
#, no-c-format
msgid "Exp2"
msgstr "Експ 2"

#: src/InfoBoxes/Content/Factory.cpp:930
#, no-c-format
msgid "CPU load"
msgstr "Завантаження процесора"

#: src/InfoBoxes/Content/Factory.cpp:931
#, no-c-format
msgid "CPU"
msgstr "ЦП"

#: src/InfoBoxes/Content/Factory.cpp:932
#, no-c-format
msgid "CPU load consumed by XCSoar averaged over 5 seconds."
msgstr "Завантаження процесора програмою XCSoar, середнє за останні 5 секунд."

#: src/InfoBoxes/Content/Factory.cpp:940
#, no-c-format
msgid "Next altitude arrival"
msgstr "Висота прибуття на наступний ППМ"

#: src/InfoBoxes/Content/Factory.cpp:941
#, no-c-format
msgid "WP AltA"
msgstr ""

#: src/InfoBoxes/Content/Factory.cpp:942
#, no-c-format
msgid ""
"Absolute arrival altitude at the next waypoint in final glide.  For AAT "
"tasks, the target within the AAT sector is used."
msgstr ""
"Абсолютна висота прибуття на наступний ППМ в режимі дольоту. Для завдань ААТ "
"використовується ціль в межах сектору ААТ."

#: src/InfoBoxes/Content/Factory.cpp:951 src/InfoBoxes/Content/Factory.cpp:952
#, no-c-format
msgid "Free RAM"
msgstr "Вільно RAM"

#: src/InfoBoxes/Content/Factory.cpp:953
#, no-c-format
msgid "Free RAM as reported by OS."
msgstr "Вільно RAM за даними ОС."

#: src/InfoBoxes/Content/Factory.cpp:961
#, no-c-format
msgid "Flight level"
msgstr "Ешелон"

#: src/InfoBoxes/Content/Factory.cpp:962
#, no-c-format
msgid "FL"
msgstr "FL"

#: src/InfoBoxes/Content/Factory.cpp:963
#, no-c-format
msgid ""
"Pressure Altitude given as Flight Level. Only available if barometric "
"altitude available and correct QNH set."
msgstr ""
"Барометрична висота як ешелон. Дані надаються тільки за доступності "
"барометричної висоти і при коректних налаштуваннях QNH."

#: src/InfoBoxes/Content/Factory.cpp:972 src/InfoBoxes/Content/Factory.cpp:973
#, no-c-format
msgid "Barogram"
msgstr "Барограма"

#: src/InfoBoxes/Content/Factory.cpp:974
#, no-c-format
msgid "Trace of altitude during flight"
msgstr "Графік висоти під час польоту"

#: src/InfoBoxes/Content/Factory.cpp:982
#, no-c-format
msgid "Vario trace"
msgstr "Графік варіо"

#: src/InfoBoxes/Content/Factory.cpp:983
#, no-c-format
msgid "Vario Trace"
msgstr "Графік Варіо"

#: src/InfoBoxes/Content/Factory.cpp:984
#, no-c-format
msgid ""
"Trace of vertical speed, as reported by the GPS, or the intelligent vario "
"total energy vario value if connected to one."
msgstr ""
"Графік вертикальної швидкості за даними GPS або інтелектуального варіометра "
"повної енергії, якщо такий підключено."

#: src/InfoBoxes/Content/Factory.cpp:992
#, no-c-format
msgid "Netto vario trace"
msgstr "Графік нетто-варіо"

#: src/InfoBoxes/Content/Factory.cpp:993
#, no-c-format
msgid "Netto Trace"
msgstr "Графік Нетто"

#: src/InfoBoxes/Content/Factory.cpp:994
#, no-c-format
msgid ""
"Trace of vertical speed of air-mass, equal to vario value less the glider's "
"estimated sink rate."
msgstr ""
"Графік вертикальної швидкості повітряної маси, що дорівнює величині варіо, з "
"урахуванням розрахункової швидкості зниження планера."

#: src/InfoBoxes/Content/Factory.cpp:1002
#, no-c-format
msgid "Thermal climb trace"
msgstr "Графік швидкості набору висоти в терміку"

#: src/InfoBoxes/Content/Factory.cpp:1003
#, no-c-format
msgid "TC Trace"
msgstr ""

#: src/InfoBoxes/Content/Factory.cpp:1004
#, no-c-format
msgid ""
"Trace of average climb rate each turn in circling, based of the reported GPS "
"altitude, or vario if available."
msgstr ""
"Графік середньої швидкості набору висоти під час кожного повороту в спіралі "
"на основі даних висоти GPS або варіометра при їх доступності."

#: src/InfoBoxes/Content/Factory.cpp:1012
#, no-c-format
msgid "Climb band"
msgstr "Діапазон набору висоти"

#: src/InfoBoxes/Content/Factory.cpp:1013
#, no-c-format
msgid "Climb Band"
msgstr "Діапазон Висоти"

#: src/InfoBoxes/Content/Factory.cpp:1014
#, no-c-format
msgid ""
"Graph of average circling climb rate (horizontal axis) as a function of "
"altitude (vertical axis)."
msgstr ""
"Графік середньої швидкості набору висоти (горизонтальна вісь) в функції від "
"висоти (вертикальна вісь)."

#: src/InfoBoxes/Content/Factory.cpp:1022
#, no-c-format
msgid "Task progress"
msgstr "Виконання завдання"

#: src/InfoBoxes/Content/Factory.cpp:1023
#, no-c-format
msgid "Progress"
msgstr "Виконано"

#: src/InfoBoxes/Content/Factory.cpp:1024
#, no-c-format
msgid ""
"Clock-like display of distance remaining along task, showing achieved task "
"points."
msgstr ""
"Дисплей годинникового типу відстані, що залишилася до завершення завдання, "
"який показує взяті ППМ."

#: src/InfoBoxes/Content/Factory.cpp:1032
#, no-c-format
msgid "Time under max. start height"
msgstr ""

#: src/InfoBoxes/Content/Factory.cpp:1033
#, no-c-format
msgid "Start Height"
msgstr "Висота старту"

#: src/InfoBoxes/Content/Factory.cpp:1034
#, no-c-format
msgid ""
"The contiguous period the ship has been below the task start max. height."
msgstr ""

#: src/InfoBoxes/Content/Factory.cpp:1042
#, no-c-format
msgid "Task time to go (ground speed)"
msgstr "Залишок часу до завершення завдання (швидкість відносно землі)"

#: src/InfoBoxes/Content/Factory.cpp:1043
#, no-c-format
msgid "Fin ETE VMG"
msgstr ""

#: src/InfoBoxes/Content/Factory.cpp:1044
#, no-c-format
msgid ""
"Estimated time required to complete task, assuming current ground speed is "
"maintained."
msgstr ""
"Розрахунковий час, необхідний для завершення завдання, якщо зберігатиметься "
"поточна швидкість відносно землі."

#: src/InfoBoxes/Content/Factory.cpp:1052
#, no-c-format
msgid "Next time to go (ground speed)"
msgstr "Залишок часу до взяття наступного ППМ (швидкість відносно землі)"

#: src/InfoBoxes/Content/Factory.cpp:1053
#, no-c-format
msgid "WP ETE VMG"
msgstr ""

#: src/InfoBoxes/Content/Factory.cpp:1054
#, no-c-format
msgid ""
"Estimated time required to reach next waypoint, assuming current ground "
"speed is maintained."
msgstr ""
"Розрахунковий час, необхідний для взяття наступного ППМ, якщо "
"зберігатиметься поточна швидкість відносно землі."

#: src/InfoBoxes/Content/Factory.cpp:1063
#, no-c-format
msgid "Attitude indicator"
msgstr "Індикатор положення ПС в просторі"

#: src/InfoBoxes/Content/Factory.cpp:1064 src/PageSettings.cpp:52
#: src/Dialogs/Settings/Panels/PagesConfigPanel.cpp:167
#: src/Dialogs/Settings/Panels/PagesConfigPanel.cpp:326
#, no-c-format
msgid "Horizon"
msgstr "Авіагоризонт"

#: src/InfoBoxes/Content/Factory.cpp:1065
#, no-c-format
msgid ""
"Attitude indicator (artificial horizon) display calculated from flight path, "
"supplemented with acceleration and variometer data if available."
msgstr ""
"Дисплей індикатора положення ПС в просторі (штучний авіагоризонт) за даними "
"розрахунків, що базуються  на траєкторії польоту, які доповнені даними від "
"акселерометра та варіометра за їх доступності."

#: src/InfoBoxes/Content/Factory.cpp:1073
#, no-c-format
msgid "Nearest airspace horizontal"
msgstr "Найближчий повітряний простір по горизонталі"

#: src/InfoBoxes/Content/Factory.cpp:1074
#, no-c-format
msgid "Near AS H"
msgstr ""

#: src/InfoBoxes/Content/Factory.cpp:1075
#, no-c-format
msgid "The horizontal distance to the nearest airspace."
msgstr "Відстань по горизонталі до найбдижчого повітряного простору."

#: src/InfoBoxes/Content/Factory.cpp:1083
#, no-c-format
msgid "Nearest airspace vertical"
msgstr "Найближчий повітряний простір по вертикалі"

#: src/InfoBoxes/Content/Factory.cpp:1084
#, no-c-format
msgid "Near AS V"
msgstr ""

#: src/InfoBoxes/Content/Factory.cpp:1085
#, no-c-format
msgid ""
"The vertical distance to the nearest airspace.  A positive value means the "
"airspace is above you, and negative means the airspace is below you."
msgstr ""
"Відстань по вертикалі до найближчого повітряного простору. Позитивне "
"значення означає, що повітряний простір знаходиться вище, негативне – що "
"нижче."

#: src/InfoBoxes/Content/Factory.cpp:1093
#, no-c-format
msgid "Next MC0 altitude difference"
msgstr "Різниця висот прибуття на наступний ППМ при МС0"

#: src/InfoBoxes/Content/Factory.cpp:1094
#, no-c-format
msgid "WP MC0 AltD"
msgstr ""

#: src/InfoBoxes/Content/Factory.cpp:1095
#, no-c-format
msgid ""
"Arrival altitude at the next waypoint with MC 0 setting relative to the "
"safety arrival height.  For AAT tasks, the target within the AAT sector is "
"used."
msgstr ""
"Висота прибуття на наступний ППМ при установці МС0 по відношенню до "
"безпечної висоти прибуття. Для завдань ААТ використовується ціль в межах "
"сектора ААТ."

#: src/InfoBoxes/Content/Factory.cpp:1104
#, no-c-format
msgid "Head wind component"
msgstr "Компонента зустрічного вітру"

#: src/InfoBoxes/Content/Factory.cpp:1105
#, no-c-format
msgid "Head Wind"
msgstr "Зустр Вітер"

#: src/InfoBoxes/Content/Factory.cpp:1106
#, no-c-format
msgid ""
"The current head wind component. Head wind is calculated from TAS and GPS "
"ground speed if airspeed is available from external device. Otherwise the "
"estimated wind is used for the calculation."
msgstr ""
"Поточна компонента зустрічного вітру. Зустрічний вітер розраховується на "
"основі даних  істинної повітряної швидкості TAS і наземної швидкості GPS, "
"якщо повітряна швидкість доступна від зовнішніх пристроїв. Якшо ні, - для "
"розрахунків використовується розрахунковий вітер."

#: src/InfoBoxes/Content/Factory.cpp:1115
#, no-c-format
msgid "Terrain collision"
msgstr "Зустріч з землею"

#: src/InfoBoxes/Content/Factory.cpp:1116
#, no-c-format
msgid "Terr Coll"
msgstr "Зуст Зем"

#: src/InfoBoxes/Content/Factory.cpp:1117
#, no-c-format
msgid ""
"The distance to the next terrain collision along the current task leg. At "
"this location, the altitude will be below the configured terrain clearance "
"altitude."
msgstr ""
"Відстань до наступної зустрічі з землею вздовж поточного відрізку маршруту. "
"На цій відстані висота стане нижче зазначеного в конфігурації кліренса "
"висоти."

#: src/InfoBoxes/Content/Factory.cpp:1124
#, no-c-format
msgid "Altitude (Auto)"
msgstr "Висота (авто)"

#: src/InfoBoxes/Content/Factory.cpp:1125
#, no-c-format
msgid "Alt Auto"
msgstr "Вис Авто"

#: src/InfoBoxes/Content/Factory.cpp:1126
#, no-c-format
msgid ""
"This is the barometric altitude obtained from a device equipped with a "
"pressure sensor or the GPS altitude if the barometric altitude is not "
"available."
msgstr ""
"Це барометрична висота, отримана від пристрою, оснащеного датчиком "
"барометричної висоти або висоти GPS, якщо барометрична висота не доступна."

#: src/InfoBoxes/Content/Factory.cpp:1135
#, no-c-format
msgid "Thermal next leg equivalent"
msgstr ""

#: src/InfoBoxes/Content/Factory.cpp:1136
#, no-c-format
msgid "T Next Leg"
msgstr ""

#: src/InfoBoxes/Content/Factory.cpp:1137
#, no-c-format
msgid ""
"The thermal rate of climb on next leg which is equivalent to a thermal equal "
"to the MacCready setting on current leg."
msgstr ""

#: src/InfoBoxes/Content/Factory.cpp:1145
#, no-c-format
msgid "Head wind component (simplified)"
msgstr "Компонента зустрічного вітру (спрощено)"

#: src/InfoBoxes/Content/Factory.cpp:1146
#, no-c-format
msgid "Head Wind *"
msgstr "Зус Вітер*"

#: src/InfoBoxes/Content/Factory.cpp:1147
#, no-c-format
msgid ""
"The current head wind component. The simplified head wind is calculated by "
"subtracting GPS ground speed from the TAS if airspeed is available from "
"external device."
msgstr ""
"Поточна компонента зустрічного вітру. Спрощений зустрічний вітер, "
"розрахований шляхом віднімання наземної швидкості GPS від істинної "
"повітряної швидкості TAS, якщо дані про повітряну швидкість доступні від "
"зовнішніх приладів."

#: src/InfoBoxes/Content/Factory.cpp:1155
#, no-c-format
msgid "Task cruise efficiency"
msgstr "Ефективність на переході для завдання"

#: src/InfoBoxes/Content/Factory.cpp:1156
#, no-c-format
msgid "Cruise Eff"
msgstr "Ефективн. Перех."

#: src/InfoBoxes/Content/Factory.cpp:1157
#, no-c-format
msgid ""
"Efficiency of cruise.  100 indicates perfect MacCready performance. This "
"value estimates your cruise efficiency according to the current flight "
"history with the set MC value.  Calculation begins after task is started."
msgstr ""
"Ефективність на переході. 100 означає досконалі характеристики MacCready. Ця "
"величина оцінює вашу ефективність на переході відповідно до поточної "
"польотної історії при встановленому числі МС. Розрахунок  починається після "
"старту завдання."

#: src/InfoBoxes/Content/Factory.cpp:1166
#: src/Dialogs/Settings/Panels/SymbolsConfigPanel.cpp:186
#, no-c-format
msgid "Wind arrow"
msgstr "Стрілка вітру"

#: src/InfoBoxes/Content/Factory.cpp:1167
#: src/Dialogs/Settings/dlgConfiguration.cpp:104
#: src/Dialogs/Settings/Panels/TerrainDisplayConfigPanel.cpp:234
#: src/Weather/NOAAFormatter.cpp:95 src/Weather/NOAAFormatter.cpp:102
#: Data/Input/default.xci:570
#, no-c-format
msgid "Wind"
msgstr "Вітер"

#: src/InfoBoxes/Content/Factory.cpp:1175 src/PageSettings.cpp:48
#: src/Dialogs/Settings/Panels/GaugesConfigPanel.cpp:93
#: src/Dialogs/Settings/Panels/PagesConfigPanel.cpp:166
#: src/Dialogs/Settings/Panels/PagesConfigPanel.cpp:322
#, no-c-format
msgid "Thermal assistant"
msgstr "Термік-асистент"

#: src/InfoBoxes/Content/Factory.cpp:1176
#: src/Renderer/MapItemListRenderer.cpp:392
#, no-c-format
msgid "Thermal"
msgstr "Термік"

#: src/InfoBoxes/Content/Factory.cpp:1177
#, no-c-format
msgid ""
"A circular thermal assistant that shows the lift distribution over each part "
"of the circle."
msgstr ""
"Круговий термік-асистент, що показує розподіл швидкості набору відповідно до "
"кожної частини спіралі."

#: src/InfoBoxes/Content/Factory.cpp:1185
#, no-c-format
msgid "Start open/close countdown"
msgstr "Зворотний відлік до відкриття/закриття старту"

#: src/InfoBoxes/Content/Factory.cpp:1186
#, no-c-format
msgid "Start open"
msgstr "Відкриття старту"

#: src/InfoBoxes/Content/Factory.cpp:1187
#, no-c-format
msgid "Shows the time left until the start point opens or closes."
msgstr "Показує час, що лишився до відкриття або закриття старту"

#: src/InfoBoxes/Content/Factory.cpp:1194
#, no-c-format
msgid "Start open/close countdown at reaching"
msgstr ""

#: src/InfoBoxes/Content/Factory.cpp:1195
#, no-c-format
msgid "Start reach"
msgstr ""

#: src/InfoBoxes/Content/Factory.cpp:1196
#, no-c-format
msgid ""
"Shows the time left until the start point opens or closes, compared to the "
"calculated time to reach it."
msgstr ""
"Показує час, що лишився до відкриття чи закриття точки старту, у порівнянні "
"з розрахунковим часом досягнення."

#: src/InfoBoxes/Content/Factory.cpp:1203
#, no-c-format
msgid "Next radial"
msgstr "Наст. радіал"

#: src/InfoBoxes/Content/Factory.cpp:1204 Data/Dialogs/dlgTarget_L.xml:16
#: Data/Dialogs/dlgTarget.xml:23
#, no-c-format
msgid "Radial"
msgstr "Радіал"

#: src/InfoBoxes/Content/Factory.cpp:1205
#, no-c-format
msgid "True bearing from the next waypoint to your position."
msgstr "Істинний курс з наступного ППМ до вашого місцезнаходження."

#: src/InfoBoxes/Content/Factory.cpp:1213
#: src/InfoBoxes/Content/Factory.cpp:1214
#, no-c-format
msgid "ATC radial"
msgstr "Радіал АТС"

#: src/InfoBoxes/Content/Factory.cpp:1215
#, no-c-format
msgid ""
"True bearing from the selected reference location to your position.  The "
"distance is displayed in nautical miles for communication with ATC."
msgstr ""
"Істинний курс від обраної опорної точки до вашого місцезнаходження. Відстань "
"вказується в морських милях для спілкування з диспетчером АТС."

#: src/InfoBoxes/Content/Factory.cpp:1224
#, no-c-format
msgid "Speed task last hour"
msgstr "Швидкість завдання протягом останньої години"

#: src/InfoBoxes/Content/Factory.cpp:1225
#, no-c-format
msgid "V Task H"
msgstr ""

#: src/InfoBoxes/Content/Factory.cpp:1226
#, no-c-format
msgid ""
"Average cross country speed while on current task over the last hour, not "
"compensated for altitude."
msgstr ""
"Середня швидкість по маршруту для поточного завдання протягом останньої "
"години, без висотної компенсації."

#: src/InfoBoxes/Content/Factory.cpp:1234
#, no-c-format
msgid "Next distance (nominal)"
msgstr "Відстань до наступного ППМ (номінальна)"

#: src/InfoBoxes/Content/Factory.cpp:1235
#, no-c-format
msgid "WP Dist-N"
msgstr ""

#: src/InfoBoxes/Content/Factory.cpp:1236
#, no-c-format
msgid ""
"The distance to the currently selected waypoint. For AAT tasks, this is the "
"distance to the origin of the AAT sector."
msgstr ""
"Відстань до обраного ППМ. Для завдань ААТ це відстань до початку сектору ААТ."

#: src/InfoBoxes/Content/Factory.cpp:1244
#, no-c-format
msgid "Circle Diameter"
msgstr "Діаметр спіралі"

#: src/InfoBoxes/Content/Factory.cpp:1245
#, no-c-format
msgid "Circle D"
msgstr "D спіралі"

#: src/InfoBoxes/Content/Factory.cpp:1246
#, no-c-format
msgid ""
"Circle diameter. Displays estimated circle diameter and full circle flight "
"time. Useful for evaluating best thermalling mode with a glider at different "
"wing loading."
msgstr ""
"Діаметр спіралі. Показує розрахунковий діаметр спіралі і повний час "
"виконання спіралі. Корисно для оптимізації режиму набору висоти при різному "
"навантаженні на крило."

#: src/InfoBoxes/Content/Factory.cpp:1253
#, no-c-format
msgid "Distance takeoff"
msgstr "Відстань до старту"

#: src/InfoBoxes/Content/Factory.cpp:1254
#, no-c-format
msgid "Takeoff Dist"
msgstr "Відст Старт"

#: src/InfoBoxes/Content/Factory.cpp:1255
#, no-c-format
msgid "Distance to where take-off was detected."
msgstr "Відстань до точки, де було зафіксовано старт."

#: src/InfoBoxes/Content/Factory.cpp:1263
#, no-c-format
msgid "On-Line Contest speed"
msgstr "Швидкість OLC"

#: src/InfoBoxes/Content/Factory.cpp:1264
#, no-c-format
msgid "OLC Speed"
msgstr "Швидк OLC"

#: src/InfoBoxes/Content/Factory.cpp:1265
#, no-c-format
msgid ""
"Instantaneous evaluation of the flown speed according to the configured On-"
"Line Contest rule set."
msgstr ""

#: src/InfoBoxes/Content/Alternate.cpp:47
#: src/Dialogs/Task/AlternatesListDialog.cpp:158 Data/Input/default.xci:388
#: Data/Input/default.xci:1021
#, no-c-format
msgid "Alternates"
msgstr "Запасні"

#: src/InfoBoxes/Content/Alternate.cpp:72
#, c-format
msgid "Altn %d"
msgstr "Запас %d"

#: src/InfoBoxes/Content/Altitude.cpp:53
#: src/MapWindow/GlueMapWindowOverlays.cpp:338
#, no-c-format
msgid "Simulator"
msgstr "Імітатор"

#: src/InfoBoxes/Content/Altitude.cpp:54 src/PageSettings.cpp:60
#: Data/Input/default.xci:765 Data/Input/default.xci:815
#: Data/Input/default.xci:865 Data/Input/default.xci:921
#, no-c-format
msgid "Info"
msgstr "Інфо"

#: src/InfoBoxes/Content/Altitude.cpp:55
#: src/InfoBoxes/Content/MacCready.cpp:53
#: src/Dialogs/Device/ManageFlarmDialog.cpp:82
#: src/Dialogs/Device/LX/ManageV7Dialog.cpp:90
#: src/Dialogs/Device/LX/ManageNanoDialog.cpp:84
#: src/Dialogs/Settings/dlgConfiguration.cpp:92
#, no-c-format
msgid "Setup"
msgstr "Налаштування"

#: src/InfoBoxes/Content/Altitude.cpp:73
#: src/InfoBoxes/Content/Altitude.cpp:175
#: src/InfoBoxes/Content/Altitude.cpp:241
msgid "no QNH"
msgstr "Нема QNH"

#: src/InfoBoxes/Content/MacCready.cpp:52
#: src/InfoBoxes/Content/Weather.cpp:108
#: src/Dialogs/Device/DeviceListDialog.cpp:263
#: src/Dialogs/Plane/PlaneListDialog.cpp:167
#: src/Dialogs/Settings/dlgConfigFonts.cpp:141
#: Data/Dialogs/dlgConfigWaypoints_L.xml:7
#: Data/Dialogs/dlgConfigWaypoints.xml:7
#, no-c-format
msgid "Edit"
msgstr "Редагувати"

#: src/InfoBoxes/Content/MacCready.cpp:72
msgid "MC AUTO"
msgstr "МС АВТО"

#: src/InfoBoxes/Content/MacCready.cpp:72
msgid "MC MANUAL"
msgstr "МС ВРУЧНУ"

#: src/InfoBoxes/Content/Other.cpp:62 src/InfoBoxes/Content/Other.cpp:65
msgid "AC Off"
msgstr ""

#: src/InfoBoxes/Content/Other.cpp:69
msgid "AC ON"
msgstr ""

#: src/InfoBoxes/Content/Speed.cpp:119
msgid "BLOCK"
msgstr "БЛОК"

#: src/InfoBoxes/Content/Speed.cpp:121
msgid "DOLPHIN"
msgstr "ДЕЛЬФІН"

#: src/InfoBoxes/Content/Task.cpp:130
msgid "Next"
msgstr "Наступний"

#: src/InfoBoxes/Content/Task.cpp:756
msgid "Time Below"
msgstr "Час нижче"

#: src/InfoBoxes/Content/Task.cpp:868 src/InfoBoxes/Content/Task.cpp:913
msgid "Closed"
msgstr "Закрито"

#: src/InfoBoxes/Content/Task.cpp:877 src/InfoBoxes/Content/Task.cpp:922
msgid "Open"
msgstr "Відкрито"

#: src/InfoBoxes/Content/Task.cpp:882 src/InfoBoxes/Content/Task.cpp:927
msgid "Waiting"
msgstr "Очікування"

#: src/InfoBoxes/Content/Places.cpp:79
#, no-c-format
msgid "Reference"
msgstr "Відносно"

#: src/InfoBoxes/Content/Contest.cpp:55 src/InfoBoxes/Content/Trace.cpp:169
#: src/Dialogs/dlgAnalysis.cpp:292 src/Dialogs/dlgAnalysis.cpp:301
#: src/Dialogs/dlgAnalysis.cpp:310 src/Dialogs/dlgAnalysis.cpp:319
#: src/Dialogs/dlgAnalysis.cpp:327 src/Dialogs/dlgAnalysis.cpp:337
#: src/Dialogs/dlgAnalysis.cpp:346 src/Dialogs/dlgAnalysis.cpp:354
#: src/Dialogs/dlgAnalysis.cpp:363 src/Dialogs/dlgAnalysis.cpp:373
#: Data/Dialogs/dlgAnalysis_L.xml:3 Data/Dialogs/dlgAnalysis.xml:3
#: Data/Input/default.xci:805 Data/Input/default.xci:1212
#, no-c-format
msgid "Analysis"
msgstr "Аналіз"

#: src/InfoBoxes/InfoBoxSettings.cpp:79
#: src/Dialogs/Device/Vega/VegaDemoDialog.cpp:111
#: src/Dialogs/Settings/WindSettingsPanel.cpp:55
#, no-c-format
msgid "Circling"
msgstr "Набір висоти"

#: src/InfoBoxes/InfoBoxSettings.cpp:80
#, no-c-format
msgid "Cruise"
msgstr "Перехід"

#: src/InfoBoxes/InfoBoxSettings.cpp:81
#, no-c-format
msgid "FinalGlide"
msgstr "Доліт"

#: src/InfoBoxes/InfoBoxManager.cpp:280
#: src/Dialogs/Settings/dlgConfigInfoboxes.cpp:323
msgid "InfoBox"
msgstr "ІнфоБокс"

#: src/InfoBoxes/Panel/AltitudeInfo.cpp:59
#: src/InfoBoxes/Panel/AltitudeInfo.cpp:67
#: src/InfoBoxes/Panel/AltitudeInfo.cpp:75
#: src/InfoBoxes/Panel/AltitudeInfo.cpp:83
#: src/Dialogs/Device/DeviceListDialog.cpp:375
msgid "N/A"
msgstr "н/д"

#: src/InfoBoxes/Panel/AltitudeInfo.cpp:105
#: src/Dialogs/Device/Vega/VoiceSettingsDialog.cpp:61
#: src/Dialogs/Settings/dlgConfiguration.cpp:100
#: src/Dialogs/Settings/Panels/RouteConfigPanel.cpp:105
#: src/Dialogs/Weather/RASPDialog.cpp:58 src/Terrain/RasterWeather.cpp:50
#: Data/Input/default.xci:507 Data/Input/default.xci:1094
#, no-c-format
msgid "Terrain"
msgstr "Ландшафт"

#: src/InfoBoxes/Panel/AltitudeSetup.cpp:73
#: src/Dialogs/Settings/dlgBasicSettings.cpp:307
msgid "QNH"
msgstr "QNH"

#: src/InfoBoxes/Panel/AltitudeSetup.cpp:74
#: src/Dialogs/Settings/dlgBasicSettings.cpp:308
msgid ""
"Area pressure for barometric altimeter calibration.  This is set "
"automatically if Vega connected."
msgstr ""
"Тиск для даного району для калібрування барометричного висотоміра. "
"Встановлюється автоматично, якщо Vega підключено."

#: src/InfoBoxes/Panel/MacCreadySetup.cpp:45
msgid "MANUAL"
msgstr "ВРУЧНУ"

#: src/InfoBoxes/Panel/MacCreadySetup.cpp:46
msgid "AUTO"
msgstr "АВТО"

#: src/InfoBoxes/Panel/ATCReference.cpp:88
#: src/Dialogs/Waypoint/dlgWaypointDetails.cpp:351
#: Data/Dialogs/dlgTaskPoint_L.xml:3 Data/Dialogs/dlgTaskPoint.xml:3
msgid "Waypoint"
msgstr "Точка маршруту"

#: src/InfoBoxes/Panel/ATCReference.cpp:89
#: src/Dialogs/StatusPanels/FlightStatusPanel.cpp:88
#: src/Dialogs/Waypoint/WaypointInfoWidget.cpp:136
#: src/Dialogs/Waypoint/dlgWaypointEdit.cpp:72
#: Data/Dialogs/dlgTaskPoint_L.xml:9 Data/Dialogs/dlgTaskPoint.xml:5
msgid "Location"
msgstr "Місце розташування"

#: src/InfoBoxes/Panel/ATCReference.cpp:91
#: src/Dialogs/Task/OptionalStartsDialog.cpp:61
#: Data/Dialogs/dlgTaskPoint_L.xml:12 Data/Dialogs/dlgTaskPoint.xml:8
msgid "Relocate"
msgstr "Змінити розташування"

#: src/InfoBoxes/Panel/ATCReference.cpp:92
#: src/Dialogs/Device/PortMonitor.cpp:142
#: src/Dialogs/Settings/WindSettingsPanel.cpp:109
#: src/Dialogs/Settings/WindSettingsDialog.cpp:36
#: src/Dialogs/TouchTextEntry.cpp:212 src/Dialogs/TimeEntry.cpp:81
#: src/Dialogs/GeoPointEntry.cpp:90
#: Data/Dialogs/dlgFlarmTrafficDetails_L.xml:11
#: Data/Dialogs/dlgFlarmTrafficDetails.xml:26
msgid "Clear"
msgstr "Очистити"

#: src/Input/InputEventsActions.cpp:150
msgid "Screen Mode Full"
msgstr "Режим на весь екран"

#: src/Input/InputEventsActions.cpp:152
msgid "Auxiliary InfoBoxes"
msgstr "Допоміжні Інфобокси"

#: src/Input/InputEventsActions.cpp:154
msgid "Default InfoBoxes"
msgstr "Інфобокси за замовчуванням"

#: src/Input/InputEventsActions.cpp:259
msgid "No active waypoint!"
msgstr "Нема активних маршрутних точок!"

#: src/Input/InputEventsActions.cpp:349
msgid "NMEA log on"
msgstr "NMEA  лог вкл"

#: src/Input/InputEventsActions.cpp:351
msgid "NMEA log off"
msgstr "NMEA  лог вимкн"

#: src/Input/InputEventsActions.cpp:355
msgid "Logger on"
msgstr "Логгер вкл"

#: src/Input/InputEventsActions.cpp:357
msgid "Logger off"
msgstr "Логгер вимкн"

#: src/Input/InputEventsMap.cpp:71
msgid "Auto. zoom on"
msgstr "Автозум вкл"

#: src/Input/InputEventsMap.cpp:73 src/Input/InputEventsMap.cpp:215
msgid "Auto. zoom off"
msgstr "Автозум вимкн"

#: src/Input/InputEventsMap.cpp:98
msgid "Circling zoom on"
msgstr "Зум при наборі вкл"

#: src/Input/InputEventsMap.cpp:100
msgid "Circling zoom off"
msgstr "Зум при наборі вимкн"

#: src/Input/InputEventsAirspace.cpp:65
msgid "Show airspace off"
msgstr "Показ пов. простору вимкн"

#: src/Input/InputEventsAirspace.cpp:67
msgid "Show airspace on"
msgstr "Показ пов. простору вкл"

#: src/Input/InputEventsTask.cpp:80
msgid "Advance manually"
msgstr "Перехід до наст. ППМ вручну"

#: src/Input/InputEventsTask.cpp:83
msgid "Advance automatically"
msgstr "Перехід до наст. ППМ автоматично"

#: src/Input/InputEventsTask.cpp:86
msgid "Ready to start"
msgstr "До старту готово"

#: src/Input/InputEventsTask.cpp:89
msgid "Hold start"
msgstr "Затримати старт"

#: src/Input/InputEventsTask.cpp:92
msgid "Ready to turn"
msgstr "До повороту готово"

#: src/Input/InputEventsTask.cpp:95
msgid "Hold turn"
msgstr "Затримати  поворот"

#: src/Input/InputEventsTask.cpp:161
msgid "Auto. MacCready on"
msgstr "Авто. MacCready вкл"

#: src/Input/InputEventsTask.cpp:163
msgid "Auto. MacCready off"
msgstr "Авто. MacCready вимкн"

#: src/Input/InputEventsTask.cpp:168
msgid "MacCready "
msgstr "MacCready "

#: src/Input/InputEventsTask.cpp:229
msgid "Task aborted"
msgstr "Завдання перервано"

#: src/Input/InputEventsTask.cpp:232
msgid "Go to target"
msgstr "Навігація на ціль"

#: src/Input/InputEventsTask.cpp:235
msgid "Ordered task"
msgstr "Призначене завдання"

#: src/Input/InputEventsTask.cpp:238
#: src/Renderer/FlightStatisticsRenderer.cpp:254
msgid "No task"
msgstr "Нема завдання"

#: src/Input/InputEventsTask.cpp:336 src/Renderer/MapItemListRenderer.cpp:512
#: src/Dialogs/Device/CAI302/UnitsEditor.cpp:45
#: src/Dialogs/Settings/dlgBasicSettings.cpp:320
#: src/Dialogs/StatusPanels/FlightStatusPanel.cpp:89
#: src/Dialogs/Waypoint/dlgWaypointEdit.cpp:75
#: src/Dialogs/Settings/Panels/SymbolsConfigPanel.cpp:116
#: src/Dialogs/Settings/Panels/UnitsConfigPanel.cpp:182
#: Data/Dialogs/dlgFlarmTrafficDetails_L.xml:20
#: Data/Dialogs/dlgFlarmTrafficDetails.xml:12
#, no-c-format
msgid "Altitude"
msgstr "Висота над рівнем моря"

#: src/Input/InputEventsTask.cpp:337
#: src/Renderer/FlightStatisticsRenderer.cpp:147
#: src/Renderer/FlightStatisticsRenderer.cpp:171
#: src/Renderer/FlightStatisticsRenderer.cpp:200
#: src/Dialogs/Device/CAI302/UnitsEditor.cpp:79
#: src/Dialogs/Settings/WindSettingsPanel.cpp:89
msgid "Speed"
msgstr "Швидкість"

#. Important: all pages after Units in this list must not have data fields that are
#. unit-dependent because they will be saved after their units may have changed.
#. ToDo: implement API that controls order in which pages are saved
#: src/Input/InputEventsTask.cpp:338
#: src/Renderer/FlightStatisticsRenderer.cpp:146
#: src/Renderer/FlightStatisticsRenderer.cpp:170
#: src/Renderer/FlightStatisticsRenderer.cpp:199
#: src/Dialogs/Settings/dlgConfiguration.cpp:123
#: src/Dialogs/Weather/RASPDialog.cpp:68
#, no-c-format
msgid "Time"
msgstr "Час"

#: src/Input/InputEventsTask.cpp:339
msgid "Task start"
msgstr "Старт завдання"

#: src/Input/InputEventsTask.cpp:341
msgid "Next turnpoint"
msgstr "Наступний ППМ"

#: src/Input/InputEventsTask.cpp:343
msgid "Task finished"
msgstr "Завдання завершено"

#: src/Input/InputEventsSettings.cpp:54
msgid "Vario sounds on"
msgstr "Звук варіометра вкл"

#: src/Input/InputEventsSettings.cpp:56
msgid "Vario sounds off"
msgstr "Звук варіометра вимкн"

#: src/Input/InputEventsSettings.cpp:84
msgid "Snail trail off"
msgstr "Слід на екрані вимкн"

#: src/Input/InputEventsSettings.cpp:88
msgid "Long snail trail"
msgstr "Довгий слід на екрані"

#: src/Input/InputEventsSettings.cpp:92
msgid "Short snail trail"
msgstr "Короткий слід на екрані"

#: src/Input/InputEventsSettings.cpp:96
msgid "Full snail trail"
msgstr "Увесь слід на екрані"

#: src/Input/InputEventsSettings.cpp:198
msgid "Bugs performance"
msgstr "Жучки"

#: src/Input/InputEventsSettings.cpp:241
#, no-c-format
msgid "Ballast %"
msgstr "Баласт %"

#: src/Input/InputEventsSettings.cpp:326
#: src/Dialogs/Settings/dlgConfigFonts.cpp:211
#, no-c-format
msgid "Waypoint labels"
msgstr "Мітки маршрутних точок"

#: src/Input/InputEventsSettings.cpp:453
msgid "Topography/Terrain"
msgstr "Топографія/ландшафт"

#: src/PageSettings.cpp:44
#: src/Dialogs/Settings/Panels/GaugesConfigPanel.cpp:84
#: src/Dialogs/Settings/Panels/PagesConfigPanel.cpp:165
#: src/Dialogs/Settings/Panels/PagesConfigPanel.cpp:318
#, no-c-format
msgid "FLARM radar"
msgstr "Радар FLARM"

#: src/PageSettings.cpp:60
msgid "Map and InfoBoxes"
msgstr "Карта та Інфобокси"

#: src/PageSettings.cpp:80
msgid "Info Hide"
msgstr "Прибрати Інфо"

#: src/PageSettings.cpp:82
msgid "Map (Full screen)"
msgstr "Карта (на увесь екран)"

#: src/Renderer/ChartRenderer.cpp:168
#: src/Dialogs/Device/DeviceListDialog.cpp:377
msgid "No data"
msgstr "Немає даних"

#: src/Renderer/MapItemListRenderer.cpp:125
#: src/Renderer/MapItemListRenderer.cpp:128
#: src/Dialogs/Airspace/AirspaceList.cpp:438
#: src/Dialogs/Settings/WindSettingsPanel.cpp:101
#: src/Dialogs/Waypoint/WaypointList.cpp:395
msgid "Direction"
msgstr "Напрямок"

#: src/Renderer/MapItemListRenderer.cpp:139
#: src/Renderer/MapItemListRenderer.cpp:141
#: src/Renderer/WaypointListRenderer.cpp:54
#: src/Dialogs/Waypoint/WaypointInfoWidget.cpp:140
msgid "Elevation"
msgstr "Висота"

#: src/Renderer/MapItemListRenderer.cpp:216
#: src/Renderer/MapItemListRenderer.cpp:241
#: src/Dialogs/Settings/Panels/TaskRulesConfigPanel.cpp:90
#: src/Dialogs/Task/Manager/TaskPropertiesPanel.cpp:257
#, no-c-format
msgid "AGL"
msgstr "AGL"

#: src/Renderer/MapItemListRenderer.cpp:222
#: src/Renderer/MapItemListRenderer.cpp:247
#: src/Dialogs/Settings/Panels/TaskRulesConfigPanel.cpp:92
#: src/Dialogs/Task/Manager/TaskPropertiesPanel.cpp:259
#, no-c-format
msgid "MSL"
msgstr "MSL"

#: src/Renderer/MapItemListRenderer.cpp:232
msgid "around terrain"
msgstr "навколо ландшафту"

#: src/Renderer/MapItemListRenderer.cpp:251
msgid "Unreachable due to terrain."
msgstr "Недосяжний через ландшафт."

#: src/Renderer/MapItemListRenderer.cpp:256
msgid "Arrival altitude incl. safety height"
msgstr "Висота прибуття, вкл. безпечну висоту"

#: src/Renderer/MapItemListRenderer.cpp:282
msgid "Your Position"
msgstr "Ваше місце перебування"

#: src/Renderer/MapItemListRenderer.cpp:341
msgid "Marker"
msgstr "Відмітка"

#: src/Renderer/MapItemListRenderer.cpp:348
#, c-format
msgid "dropped %s ago"
msgstr ""

#: src/Renderer/MapItemListRenderer.cpp:405
msgid "Avg. lift"
msgstr "Сер. шв. набору висоти"

#: src/Renderer/MapItemListRenderer.cpp:407
#, c-format
msgid "left %s ago"
msgstr "залишено %s назад"

#: src/Renderer/MapItemListRenderer.cpp:486
msgid "FLARM Traffic"
msgstr "Рух FLARM"

#: src/Renderer/MapItemListRenderer.cpp:579
#: src/Dialogs/Traffic/TrafficList.cpp:669
#, c-format
msgid "%u minutes ago"
msgstr "%u хвилин назад"

#: src/Renderer/WaypointListRenderer.cpp:120
msgid "Arrival Alt"
msgstr "Вис прибуття"

#: src/MapWindow/GlueMapWindowItems.cpp:100
msgid "There is nothing interesting near this location."
msgstr "Біля цього місця нема нічого цікавого."

#: src/MapWindow/GlueMapWindowItems.cpp:101
#: src/Dialogs/MapItemListDialog.cpp:283
msgid "Map elements at this location"
msgstr "Елементи карти для цього місця"

#: src/MapWindow/GlueMapWindowOverlays.cpp:116
msgid "Elevation: "
msgstr "Висота: "

#: src/MapWindow/GlueMapWindowOverlays.cpp:158
msgid "GPS not connected"
msgstr "GPS не підключено"

#: src/MapWindow/GlueMapWindowOverlays.cpp:161
msgid "GPS waiting for fix"
msgstr "GPS чекає на сигнал"

#: src/Topography/TopographyGlue.cpp:71
msgid "Loading Topography File..."
msgstr "Завантаження файлу топології…"

#: src/Renderer/FlightStatisticsRenderer.cpp:145
#: src/Renderer/FlightStatisticsRenderer.cpp:169
#: src/Renderer/FlightStatisticsRenderer.cpp:198
msgid "Score"
msgstr "Очки"

#: src/Renderer/FlightStatisticsRenderer.cpp:145
#: src/Renderer/FlightStatisticsRenderer.cpp:169
#: src/Renderer/FlightStatisticsRenderer.cpp:198
msgid "pts"
msgstr "очок"

#: src/Renderer/FlightStatisticsRenderer.cpp:266
#: src/Renderer/FlightStatisticsRenderer.cpp:275
#: src/Renderer/FlightStatisticsRenderer.cpp:286
msgid "Task to go"
msgstr "Завдання до виконання"

#: src/Renderer/FlightStatisticsRenderer.cpp:266
#: src/Renderer/FlightStatisticsRenderer.cpp:275
msgid "AAT to go"
msgstr "ААТ до завершення"

#: src/Renderer/FlightStatisticsRenderer.cpp:267
#: src/Renderer/FlightStatisticsRenderer.cpp:276
#: src/Renderer/FlightStatisticsRenderer.cpp:286
msgid "Distance to go"
msgstr "Відстань до фінішу"

#: src/Renderer/FlightStatisticsRenderer.cpp:269
#: src/Renderer/FlightStatisticsRenderer.cpp:279
msgid "Target speed"
msgstr ""

#: src/Renderer/BarographRenderer.cpp:45 src/Renderer/BarographRenderer.cpp:51
msgid "Working band"
msgstr "Робочий діапазон"

#: src/Renderer/BarographRenderer.cpp:55
msgid "Ceiling trend"
msgstr "Тенденція макс висоти"

#: src/Renderer/ClimbChartRenderer.cpp:43
#: src/Renderer/ClimbChartRenderer.cpp:48
msgid "Avg. climb"
msgstr "Сер. набір висоти"

#: src/Renderer/ClimbChartRenderer.cpp:51
msgid "Climb trend"
msgstr "Тенденція набору висоти"

#: src/Renderer/GlidePolarRenderer.cpp:47
msgid "L/D"
msgstr "L/D"

#: src/Renderer/GlidePolarRenderer.cpp:51
msgid "Min. sink"
msgstr "Мін. шв. зниження"

#: src/Renderer/GlidePolarRenderer.cpp:125 src/Dialogs/dlgAnalysis.cpp:328
msgid "Mass"
msgstr "Маса"

#: src/Renderer/GlidePolarRenderer.cpp:134
#: src/Dialogs/Settings/dlgBasicSettings.cpp:296
msgid "Wing loading"
msgstr "Навантаження на крило"

#: src/Renderer/CuRenderer.cpp:124
msgid "Thermal height"
msgstr "Висота терміка"

#: src/Renderer/CuRenderer.cpp:127
msgid "Cloud base"
msgstr "Кромка хмар"

#: src/UIActions.cpp:52
msgid "Quit program?"
msgstr "Вийти з програми?"

#: src/Units/UnitsStore.cpp:37
#, no-c-format
msgid "European"
msgstr "Європейський"

#: src/Units/UnitsStore.cpp:47
#, no-c-format
msgid "British"
msgstr "Британський"

#: src/Units/UnitsStore.cpp:57
#, no-c-format
msgid "American"
msgstr "Американський"

#: src/Units/UnitsStore.cpp:67
#, no-c-format
msgid "Australian"
msgstr "Австралійський"

#. Read the terrain file
#: src/UtilsSettings.cpp:117 src/Startup.cpp:307
msgid "Loading Terrain File..."
msgstr "Завантаження файлу ландшафту..."

#: src/Polar/PolarGlue.cpp:106
msgid ""
"Polar has invalid coefficients.\n"
"Using LS8 polar instead!"
msgstr ""
"Поляра має не вірні коефіцієнти.\n"
"Використання LS8 замість поляри !"

#: src/Polar/PolarGlue.cpp:107
msgid "Warning"
msgstr "Застереження"

#. TODO feature: Show the user what the batt status is.
#: src/BatteryTimer.cpp:61
msgid "Battery low"
msgstr "Заряд батареї низький"

#: src/Startup.cpp:254
msgid "Initialising"
msgstr "Ініціалізація"

#. Start the device thread(s)
#: src/Startup.cpp:377
msgid "Starting devices"
msgstr "Пристрої стартують"

#.
#. -- Reset polar in case devices need the data
#. GlidePolar::UpdatePolar(true, computer_settings);
#.
#. This should be done inside devStartup if it is really required
#.
#: src/Startup.cpp:387
msgid "Initialising display"
msgstr ""

#. Show progress dialog
#: src/Startup.cpp:487 src/Startup.cpp:525 src/Startup.cpp:569
msgid "Shutdown, please wait..."
msgstr "Вимкнення, зачекайте..."

#. Stop logger and save igc file
#: src/Startup.cpp:505
msgid "Shutdown, saving logs..."
msgstr "Вимкнення, збереження логів..."

#. Save settings to profile
#: src/Startup.cpp:518
msgid "Shutdown, saving profile..."
msgstr "Вимкнення, збереження профілю..."

#. Save the task for the next time
#: src/Startup.cpp:561
msgid "Shutdown, saving task..."
msgstr "Вимкнення, збереження завдання..."

#: src/Device/Descriptor.cpp:406
msgid "Unable to open port"
msgstr "Неможливо відкрити порт"

#: src/Device/Descriptor.cpp:917 src/Device/Descriptor.cpp:923
msgid "Sending declaration"
msgstr ""

#: src/Device/Descriptor.cpp:960
msgid "Reading flight list"
msgstr ""

#: src/Device/Descriptor.cpp:980
msgid "Downloading flight log"
msgstr "Завантаження логу польоту"

#: src/Device/Config.cpp:218 src/Dialogs/Device/DeviceEditWidget.cpp:67
#: src/Dialogs/Device/DeviceListDialog.cpp:373
#: src/Dialogs/Device/Vega/AudioModeParameters.hpp:40
#, no-c-format
msgid "Disabled"
msgstr "Вимкнено"

#: src/Device/Config.cpp:237 src/Dialogs/Device/DeviceEditWidget.cpp:73
#, no-c-format
msgid "Bluetooth server"
msgstr "Сервер Bluetooth"

#: src/Device/Config.cpp:256 src/Dialogs/Device/DeviceEditWidget.cpp:69
#, no-c-format
msgid "GPS Intermediate Driver"
msgstr "Драйвер GPS"

#: src/Device/Config.cpp:259 src/Dialogs/Device/DeviceEditWidget.cpp:72
#, no-c-format
msgid "Built-in GPS & sensors"
msgstr "Вбудований GPS і датчики"

#. create buttons
#: src/Dialogs/Message.cpp:100 src/Dialogs/WidgetDialog.cpp:240
#: src/Dialogs/WidgetDialog.cpp:257
#: src/Dialogs/Device/Vega/VoiceSettingsDialog.cpp:125
#: src/Dialogs/MapItemListSettingsDialog.cpp:36
#: src/Dialogs/Airspace/AirspaceCRendererSettingsDialog.cpp:37
#: src/Dialogs/Settings/dlgBasicSettings.cpp:368
#: src/Dialogs/Plane/PlaneDetailsDialog.cpp:193
#: src/Dialogs/Plane/PlanePolarDialog.cpp:296
#: src/Dialogs/Waypoint/dlgWaypointEdit.cpp:127 src/Dialogs/NumberEntry.cpp:61
#: src/Dialogs/NumberEntry.cpp:105 src/Dialogs/NumberEntry.cpp:147
#: src/Dialogs/TouchTextEntry.cpp:203 src/Dialogs/TimeEntry.cpp:67
#: src/Dialogs/GeoPointEntry.cpp:81 src/Dialogs/Weather/RASPDialog.cpp:98
#: src/Dialogs/Settings/FontEdit.cpp:193
msgid "OK"
msgstr "OK"

#: src/Dialogs/Message.cpp:106
#: src/Dialogs/StatusPanels/RulesStatusPanel.cpp:57
#: src/Dialogs/StatusPanels/RulesStatusPanel.cpp:60
msgid "Yes"
msgstr "Так"

#: src/Dialogs/Message.cpp:110
msgid "No"
msgstr "Ні"

#: src/Dialogs/Message.cpp:117
msgid "Retry"
msgstr "Повтор"

#: src/Dialogs/Message.cpp:124 src/Dialogs/ListPicker.cpp:191
#: src/Dialogs/JobDialog.cpp:110 src/Dialogs/WidgetDialog.cpp:241
#: src/Dialogs/WidgetDialog.cpp:258 src/Dialogs/FileManager.cpp:409
#: src/Dialogs/MapItemListSettingsDialog.cpp:37
#: src/Dialogs/Airspace/AirspaceCRendererSettingsDialog.cpp:38
#: src/Dialogs/Traffic/TrafficList.cpp:789
#: src/Dialogs/Plane/PlaneDetailsDialog.cpp:194
#: src/Dialogs/Plane/PlanePolarDialog.cpp:297
#: src/Dialogs/Waypoint/dlgWaypointEdit.cpp:128
#: src/Dialogs/Waypoint/WaypointList.cpp:236 src/Dialogs/NumberEntry.cpp:62
#: src/Dialogs/NumberEntry.cpp:106 src/Dialogs/NumberEntry.cpp:148
#: src/Dialogs/TouchTextEntry.cpp:207 src/Dialogs/TimeEntry.cpp:68
#: src/Dialogs/GeoPointEntry.cpp:82 src/Dialogs/Settings/FontEdit.cpp:195
#: Data/Input/default.xci:928
msgid "Cancel"
msgstr "Скасувати"

#: src/Dialogs/Message.cpp:133
msgid "Ignore"
msgstr "Нехтувати"

#: src/Dialogs/ListPicker.cpp:186 src/Dialogs/HelpDialog.cpp:37
msgid "Help"
msgstr "Довідка"

#: src/Dialogs/ListPicker.cpp:189 src/Dialogs/Traffic/TrafficList.cpp:788
#: src/Dialogs/Waypoint/WaypointList.cpp:235
msgid "Select"
msgstr "Вибрати"

#: src/Dialogs/FileManager.cpp:407 src/Dialogs/Weather/NOAAList.cpp:186
#: src/Dialogs/Weather/NOAAList.cpp:198
#: src/Dialogs/Weather/NOAADetails.cpp:105
msgid "Download"
msgstr "Завантажити"

#: src/Dialogs/FileManager.cpp:408
#: src/Dialogs/Settings/Panels/PagesConfigPanel.cpp:116
#: src/Dialogs/Weather/NOAAList.cpp:109 src/Monitor/MatTaskMonitor.cpp:62
msgid "Add"
msgstr "Додати"

#: src/Dialogs/FileManager.cpp:441
msgid "Queued"
msgstr "В черзі"

#: src/Dialogs/FileManager.cpp:443 src/Dialogs/FileManager.cpp:449
msgid "Downloading"
msgstr "Завантаження"

#: src/Dialogs/FileManager.cpp:455 src/Dialogs/FileManager.cpp:687
#: src/Dialogs/Device/DeviceListDialog.cpp:394
#: src/Dialogs/Plane/PlaneListDialog.cpp:246
#: src/Dialogs/Plane/PlaneListDialog.cpp:275
#: src/Dialogs/Plane/PlaneListDialog.cpp:315
#: src/Dialogs/Waypoint/WaypointCommandsWidget.cpp:57
#: src/Dialogs/Waypoint/WaypointCommandsWidget.cpp:67
#: src/Dialogs/Waypoint/WaypointCommandsWidget.cpp:89
#: src/Dialogs/Waypoint/WaypointCommandsWidget.cpp:95
#: src/Dialogs/Waypoint/WaypointCommandsWidget.cpp:123
#: src/Dialogs/Waypoint/WaypointCommandsWidget.cpp:129
#: src/Dialogs/Waypoint/WaypointCommandsWidget.cpp:157
#: src/Dialogs/Waypoint/WaypointCommandsWidget.cpp:167
#: src/Dialogs/Waypoint/dlgWaypointDetails.cpp:244
#: src/Dialogs/Waypoint/Manager.cpp:49 src/Dialogs/Waypoint/Manager.cpp:72
#: src/Dialogs/Waypoint/Manager.cpp:94 src/Dialogs/Waypoint/Manager.cpp:111
#: src/Dialogs/Task/Manager/TaskListPanel.cpp:270
#: src/Dialogs/Weather/NOAAList.cpp:171 src/Dialogs/Weather/NOAAList.cpp:177
#: src/Dialogs/Weather/NOAAList.cpp:283
#: src/Dialogs/Weather/NOAADetails.cpp:168
msgid "Error"
msgstr "Помилка"

#: src/Dialogs/FileManager.cpp:547
msgid "Select a file"
msgstr "Обрати файл"

#: src/Dialogs/FileManager.cpp:686
msgid "Failed to download the repository index."
msgstr "Помилка при завантаженні індексу архіву бази даних."

#: src/Dialogs/FileManager.cpp:695 src/Dialogs/FileManager.cpp:722
#: Data/Input/default.xci:612
msgid "File Manager"
msgstr "Файловий менеджер"

#: src/Dialogs/FileManager.cpp:716
msgid "The file manager is not available on this device."
msgstr "Файловий менеджер не доступний на цьому пристрої."

#: src/Dialogs/FileManager.cpp:719
msgid "The file manager requires Android 2.3."
msgstr "Файловий менеджер потребує Android 2.3."

#: src/Dialogs/Device/DeviceEditWidget.cpp:76
#, no-c-format
msgid "IOIO switches and Nunchuk"
msgstr "Ключі IOIO і Nunchuk"

#: src/Dialogs/Device/DeviceEditWidget.cpp:78
#, no-c-format
msgid "IOIO i2c pressure sensor"
msgstr "Датчик тиску з i2c до IOIO"

#: src/Dialogs/Device/DeviceEditWidget.cpp:79
#, no-c-format
msgid "IOIO voltage sensor"
msgstr "Датчик напруги IOIO"

#: src/Dialogs/Device/DeviceEditWidget.cpp:82
#, no-c-format
msgid "TCP client"
msgstr "Клієнт ТСР"

#. label not translated for now, until we have a TCP/UDP port
#. selection UI
#: src/Dialogs/Device/DeviceEditWidget.cpp:86
#: src/Dialogs/Device/DeviceEditWidget.cpp:600
#, no-c-format
msgid "TCP Port"
msgstr "Порт TCP"

#: src/Dialogs/Device/DeviceEditWidget.cpp:87
#, no-c-format
msgid "UDP Port"
msgstr "Порт UDP"

#: src/Dialogs/Device/DeviceEditWidget.cpp:578
msgid "Port"
msgstr "Порт"

#: src/Dialogs/Device/DeviceEditWidget.cpp:583
#: src/Dialogs/Device/LX/NanoConfigWidget.cpp:94
#: src/Dialogs/Device/FLARM/ConfigWidget.cpp:115
msgid "Baud rate"
msgstr "Швидкість передачі даних"

#: src/Dialogs/Device/DeviceEditWidget.cpp:589
msgid "Bulk baud rate"
msgstr "Швидкість передачі масивів даних"

#: src/Dialogs/Device/DeviceEditWidget.cpp:590
msgid ""
"The baud rate used for bulk transfers, such as task declaration or flight "
"download."
msgstr ""
"Швидкість передачі, що використовується для передачі великих масивів даних, "
"таких як декларація завдання чи завантаження польоту."

#: src/Dialogs/Device/DeviceEditWidget.cpp:595
msgid "IP Address"
msgstr "Адреса ІР"

#: src/Dialogs/Device/DeviceEditWidget.cpp:605
msgid "I2C Bus"
msgstr "Шина I2C"

#: src/Dialogs/Device/DeviceEditWidget.cpp:605
msgid "Select the description or bus number that matches your configuration."
msgstr "Виберіть опис або номер шини, що підходить конфігурації."

#: src/Dialogs/Device/DeviceEditWidget.cpp:611
msgid "I2C Addr"
msgstr "Адреса I2C"

#: src/Dialogs/Device/DeviceEditWidget.cpp:611
msgid ""
"The i2c address that matches your configuration.This field is not used when "
"your selection in the I2C Bus field is not an i2c bus number. In case you do "
"not understand the previous sentence you may assume that this field is not "
"used."
msgstr ""
"Адреса i2c, що підходить конфігурації. Це поле не використовується при "
"виборі в полі «Шина I2C» іншого ніж номер шини i2c. Якщо ви не зрозуміли про "
"що йдеться вище, можете вважати, що це поле не використовується."

#: src/Dialogs/Device/DeviceEditWidget.cpp:619
msgid "Pressure use"
msgstr "Використання датчика тиску"

#: src/Dialogs/Device/DeviceEditWidget.cpp:619
msgid ""
"Select the purpose of this pressure sensor. This sensor measures some "
"pressure. Here you tell the system what pressure this is and what its should "
"be used for."
msgstr ""
"Вибір призначення для цього датчика тиску. Цей датчик вимірює якийсь тиск. "
"Тут ви повідомляєте системі, що це за тиск і для чого його слід "
"використовувати."

#: src/Dialogs/Device/DeviceEditWidget.cpp:633
msgid "Driver"
msgstr "Драйвер"

#: src/Dialogs/Device/DeviceEditWidget.cpp:635
msgid "Sync. from device"
msgstr "Синхр. від пристрою"

#: src/Dialogs/Device/DeviceEditWidget.cpp:636
msgid ""
"This option lets you configure if XCSoar should use settings like the "
"MacCready value, bugs and ballast from the device."
msgstr ""
"Ця опція дозволяє здійснити конфігурацію, якщо XCSoar повинна отримати такі "
"налаштування, як значення MacCready, вплив жучків і баласту від пристрою."

#: src/Dialogs/Device/DeviceEditWidget.cpp:641
msgid "Sync. to device"
msgstr "Синхр. до пристрою"

#: src/Dialogs/Device/DeviceEditWidget.cpp:642
msgid ""
"This option lets you configure if XCSoar should send settings like the "
"MacCready value, bugs and ballast to the device."
msgstr ""
"Ця опція дозволяє здійснити конфігурацію, якщо XCSoar повинна надіслатитакі "
"налаштування, як значення MacCready, вплив жучків і баласту до пристрою."

#: src/Dialogs/Device/DeviceEditWidget.cpp:648
msgid "Enable this if you use a K6Bt to connect the device."
msgstr "Увімкніть, якщо ви  використовуєте K6Bt, щоб підключитись до пристрою."

#: src/Dialogs/Device/DeviceEditWidget.cpp:652
msgid "Ignore checksum"
msgstr "Знехтувати контрольною сумою"

#: src/Dialogs/Device/DeviceEditWidget.cpp:653
msgid ""
"If your GPS device outputs invalid NMEA checksums, this will allow it's data "
"to be used anyway."
msgstr ""
"У разі, якщо дані від GPS містять не вірну контрольну суму, це дозволить "
"використання таких даних."

#: src/Dialogs/Device/DeviceListDialog.cpp:260
#: src/Dialogs/Device/DeviceListDialog.cpp:279
msgid "Disable"
msgstr "Вимкнути"

#: src/Dialogs/Device/DeviceListDialog.cpp:261
#: src/Dialogs/Device/DeviceListDialog.cpp:454
#: src/Dialogs/Device/DeviceListDialog.cpp:462
#: src/Dialogs/Device/PortMonitor.cpp:143
msgid "Reconnect"
msgstr "З'єднати знову"

#: src/Dialogs/Device/DeviceListDialog.cpp:262
msgid "Flight download"
msgstr "Завантажити політ"

#: src/Dialogs/Device/DeviceListDialog.cpp:264
#: src/Dialogs/Device/DeviceListDialog.cpp:485
#: src/Dialogs/Device/DeviceListDialog.cpp:491
#: src/Dialogs/Device/DeviceListDialog.cpp:547
#: src/Dialogs/Device/DeviceListDialog.cpp:553
#: src/Dialogs/Device/PortMonitor.cpp:151
#: src/Dialogs/Task/Manager/TaskManagerDialog.cpp:216
#: src/Dialogs/Task/Manager/TaskManagerDialog.cpp:230
msgid "Manage"
msgstr "Управління"

#: src/Dialogs/Device/DeviceListDialog.cpp:265
msgid "Monitor"
msgstr "Монітор"

#: src/Dialogs/Device/DeviceListDialog.cpp:266
#: src/Dialogs/Device/DeviceListDialog.cpp:368
#: src/Dialogs/Device/DeviceListDialog.cpp:381
#: src/Dialogs/Device/DeviceListDialog.cpp:625
msgid "Debug"
msgstr "Відлагодження"

#: src/Dialogs/Device/DeviceListDialog.cpp:279
#: src/Dialogs/Airspace/dlgAirspaceDetails.cpp:116
#: src/Dialogs/Airspace/dlgAirspaceWarnings.cpp:121
msgid "Enable"
msgstr "Увімкнути"

#: src/Dialogs/Device/DeviceListDialog.cpp:326
#, c-format
msgid "%s on %s"
msgstr "%s на %s"

#: src/Dialogs/Device/DeviceListDialog.cpp:340
msgid "GPS fix"
msgstr "Є координати GPS"

#. device sends GPGGA, but no valid location
#: src/Dialogs/Device/DeviceListDialog.cpp:343
msgid "Bad GPS"
msgstr "Слабкий сигнал GPS"

#: src/Dialogs/Device/DeviceListDialog.cpp:345
#: src/Dialogs/StatusPanels/SystemStatusPanel.cpp:74
#: src/Dialogs/StatusPanels/SystemStatusPanel.cpp:77
msgid "Connected"
msgstr "З'єднано"

#: src/Dialogs/Device/DeviceListDialog.cpp:350
msgid "Baro"
msgstr "Баро"

#: src/Dialogs/Device/DeviceListDialog.cpp:355
#: src/Dialogs/Device/Vega/VegaDemoDialog.cpp:106
msgid "Airspeed"
msgstr "Повітряна швидкість"

#: src/Dialogs/Device/DeviceListDialog.cpp:389
#: src/Dialogs/Device/DeviceListDialog.cpp:454
msgid "Bluetooth is disabled"
msgstr "Bluetooth вимкнено"

#: src/Dialogs/Device/DeviceListDialog.cpp:392
msgid "Duplicate"
msgstr "Дублювати"

#: src/Dialogs/Device/DeviceListDialog.cpp:396
msgid "Not connected"
msgstr "Не під’єднано"

#: src/Dialogs/Device/DeviceListDialog.cpp:462
#: src/Dialogs/Device/DeviceListDialog.cpp:491
#: src/Dialogs/Device/DeviceListDialog.cpp:553
#: src/Dialogs/Device/PortMonitor.cpp:151
msgid "Device is occupied"
msgstr "Пристрій зайнятий"

#: src/Dialogs/Device/DeviceListDialog.cpp:485
#: src/Dialogs/Device/DeviceListDialog.cpp:547
msgid "Device is not connected"
msgstr "Пристрій не підключено"

#: src/Dialogs/Device/DeviceListDialog.cpp:511
msgid "Edit device"
msgstr "Редагувати пристрій"

#: src/Dialogs/Device/DeviceListDialog.cpp:623
#, c-format
msgid "Communication with this device will be logged for the next %u minutes."
msgstr ""
"Обмін даними з цим пристроєм буде записано до журналу протягом наступних %u "
"хвилин."

#: src/Dialogs/Device/DeviceListDialog.cpp:675 Data/Input/default.xci:604
#: Data/Input/default.xci:1165
msgid "Devices"
msgstr "Пристрої"

#: src/Dialogs/Device/PortMonitor.cpp:144
#: src/Dialogs/Device/PortMonitor.cpp:170
msgid "Pause"
msgstr "Пауза"

#: src/Dialogs/Device/PortMonitor.cpp:188
msgid "Port monitor"
msgstr "Монітор порту"

#: src/Dialogs/Device/ManageCAI302Dialog.cpp:72
#: src/Dialogs/Device/ManageCAI302Dialog.cpp:92
#: src/Dialogs/Settings/dlgConfiguration.cpp:119
#, no-c-format
msgid "Units"
msgstr "Одиниці"

#: src/Dialogs/Device/ManageCAI302Dialog.cpp:73
#: src/Dialogs/Device/ManageCAI302Dialog.cpp:102
#: src/Dialogs/Device/ManageCAI302Dialog.cpp:106
#: src/Dialogs/Settings/dlgConfiguration.cpp:99
#: src/Dialogs/Settings/Panels/SiteConfigPanel.cpp:94
#, no-c-format
msgid "Waypoints"
msgstr "Маршрутні точки"

#: src/Dialogs/Device/ManageCAI302Dialog.cpp:76
msgid "Delete all flights"
msgstr "Видалити всі польоти"

#: src/Dialogs/Device/ManageCAI302Dialog.cpp:77
#: src/Dialogs/Device/ManageFlarmDialog.cpp:83
msgid "Reboot"
msgstr "Перезавантажити"

#: src/Dialogs/Device/ManageCAI302Dialog.cpp:137
msgid "Do you really want to delete all flights from the device?"
msgstr "Ви насправді хочете видалити всі польоти з пристрою?"

#: src/Dialogs/Device/CAI302/UnitsEditor.cpp:53
#: src/Dialogs/Settings/Panels/UnitsConfigPanel.cpp:192
#: src/Weather/NOAAFormatter.cpp:114 src/Weather/NOAAFormatter.cpp:121
#: src/Dialogs/Device/Vega/HardwareParameters.hpp:68
#, no-c-format
msgid "Temperature"
msgstr "Температура"

#: src/Dialogs/Device/CAI302/UnitsEditor.cpp:61
#: src/Dialogs/Settings/Panels/UnitsConfigPanel.cpp:214
#: src/Weather/NOAAFormatter.cpp:150 src/Weather/NOAAFormatter.cpp:156
msgid "Pressure"
msgstr "Тиск"

#: src/Dialogs/Device/CAI302/WaypointUploader.cpp:37
msgid "Failed to load file."
msgstr "Помилка при завантаженні файлу"

#: src/Dialogs/Device/CAI302/WaypointUploader.cpp:42
msgid "Too many waypoints."
msgstr "Забагато маршрутних точок"

#: src/Dialogs/Device/CAI302/WaypointUploader.cpp:46
msgid "Uploading Waypoints"
msgstr "Завантаження маршрутних точок"

#: src/Dialogs/Device/CAI302/WaypointUploader.cpp:52
msgid "Failed to erase waypoints."
msgstr "Помилка при стиранні маршрутних точок."

#: src/Dialogs/Device/CAI302/WaypointUploader.cpp:58
msgid "Failed to switch baud rate."
msgstr "Помилка при перемиканні швидкості передаяі даних."

#: src/Dialogs/Device/CAI302/WaypointUploader.cpp:72
msgid "Failed to write waypoint."
msgstr "Помилка при запису маршрутних точок."

#: src/Dialogs/Device/ManageFlarmDialog.cpp:66
#: src/Dialogs/Device/LX/ManageV7Dialog.cpp:81
#: src/Dialogs/Device/LX/ManageNanoDialog.cpp:75
#: src/Dialogs/Device/LX/ManageLX16xxDialog.cpp:63
msgid "Hardware version"
msgstr "Версія обладнання"

#: src/Dialogs/Device/ManageFlarmDialog.cpp:72
#: src/Dialogs/Device/LX/ManageV7Dialog.cpp:87
#: src/Dialogs/Device/LX/ManageNanoDialog.cpp:81
#: src/Dialogs/Device/LX/ManageLX16xxDialog.cpp:68
msgid "Firmware version"
msgstr "Версія мікропрограми"

#: src/Dialogs/Device/LX/ManageV7Dialog.cpp:69
#: src/Dialogs/Device/LX/ManageNanoDialog.cpp:63
#: src/Dialogs/Device/LX/ManageLX16xxDialog.cpp:53
msgid "Product"
msgstr ""

#: src/Dialogs/Device/LX/ManageV7Dialog.cpp:75
#: src/Dialogs/Device/LX/ManageNanoDialog.cpp:69
#: src/Dialogs/Device/LX/ManageLX16xxDialog.cpp:58
msgid "Serial"
msgstr "Серійний"

#: src/Dialogs/Device/LX/V7ConfigWidget.cpp:87
msgid "GPS baud rate"
msgstr "Швидкість передачі даних від GPS"

#: src/Dialogs/Device/LX/V7ConfigWidget.cpp:88
msgid "PDA baud rate"
msgstr "Швидкість передачі даних КПК"

#: src/Dialogs/Device/LX/NanoConfigWidget.cpp:97
msgid "Auto off"
msgstr "Авто викл."

#: src/Dialogs/Device/LX/NanoConfigWidget.cpp:100
msgid "Auto finish flight"
msgstr ""

#: src/Dialogs/Device/LX/NanoConfigWidget.cpp:103
msgid "Always run"
msgstr "Завжди запущено"

#: src/Dialogs/Device/LX/NanoConfigWidget.cpp:106
msgid "Enable NMEA"
msgstr "Увімкнути NMEA"

#: src/Dialogs/Device/LX/NanoConfigWidget.cpp:109
msgid "Recording interval"
msgstr "Інтервал запису"

#: src/Dialogs/Device/Vega/VegaConfigurationDialog.cpp:95
msgid "Set new audio scheme?  Old values will be lost."
msgstr "Встановити новий шаблон для аудіо? Старі налаштування будуть втрачені."

#: src/Dialogs/Device/Vega/VegaDemoDialog.cpp:99
msgid "TE vario"
msgstr "ТЕ варіо"

#: src/Dialogs/Device/Vega/VegaDemoDialog.cpp:100
msgid ""
"This produces a fake TE vario gross vertical velocity.  It can be used when "
"in circling mode to demonstrate the lift tones.  When not in circling mode, "
"set this to a realistic negative value so speed command tones are produced."
msgstr ""
"Тим самим моделюється ТЕ-брутто показання варіометра. Можна використовувати "
"в режимі набору висоти для демонстрації тональності аудіоваріо. Для режимів "
"інших ніж набір висоти, встановіть на реальну негативну величину для того, "
"щоб отримати командні тональності для швидкості."

#: src/Dialogs/Device/Vega/VegaDemoDialog.cpp:107
msgid ""
"This produces a fake airspeed.  It can be used when not in circling mode to "
"demonstrate the speed command tones."
msgstr ""
"Тим самим моделюється повітряна швидкість. Для режимів інших ніж набір "
"висоти, може бути використана для того, щоб отримати командні тональності "
"для швидкості."

#: src/Dialogs/Device/Vega/VegaDemoDialog.cpp:112
msgid "This forces the variometer into circling or cruise mode"
msgstr "Це примусово переводить варіометр в режим набору чи в режим переходу"

#: src/Dialogs/Device/Vega/VegaDemoDialog.cpp:126
msgid "Vario Demo"
msgstr "Демо варіо"

#: src/Dialogs/Device/Vega/VoiceSettingsDialog.cpp:57
msgid "Climb rate"
msgstr "Швидкість набору висоти"

#: src/Dialogs/Device/Vega/VoiceSettingsDialog.cpp:58
msgid "Enable voice read-back of the average climb rate when circling."
msgstr ""
"Вмикає голосові зчитування середньої швидкості набору висоти в режимі набору."

#: src/Dialogs/Device/Vega/VoiceSettingsDialog.cpp:62
msgid "Enable warnings for final glide through terrain."
msgstr "Включає попередження при дольоті через ландшафт"

#: src/Dialogs/Device/Vega/VoiceSettingsDialog.cpp:65
msgid "Waypoint distance"
msgstr "Відстань до маршрутної точки"

#: src/Dialogs/Device/Vega/VoiceSettingsDialog.cpp:66
msgid ""
"Enable voice read-back of the distance to next waypoint when in cruise mode."
msgstr ""
"Вмикає голосові зчитування відстані до наступної ППМ в режимі переходу."

#: src/Dialogs/Device/Vega/VoiceSettingsDialog.cpp:69
msgid "Task altitude difference"
msgstr "Різниця висот завдання"

#: src/Dialogs/Device/Vega/VoiceSettingsDialog.cpp:70
msgid ""
"Enable voice read-back of height above/below final glide when in final glide."
msgstr "Вмикає голосові зчитування висоти вище/нижче глісади в режимі дольоту."

#: src/Dialogs/Device/Vega/VoiceSettingsDialog.cpp:73
#: Data/Input/default.xci:539 Data/Input/default.xci:546
msgid "MacCready"
msgstr "MacCready"

#: src/Dialogs/Device/Vega/VoiceSettingsDialog.cpp:74
msgid "Enable voice read-back of MacReady setting after it is adjusted."
msgstr "Вмикає голосові зчитування чисел MacReady після їх налаштувань."

#: src/Dialogs/Device/Vega/VoiceSettingsDialog.cpp:77
msgid "New waypoint"
msgstr "Нова маршрутна точка"

#: src/Dialogs/Device/Vega/VoiceSettingsDialog.cpp:78
msgid "Enable voice announcement that the task waypoint has changed."
msgstr "Включає голосове повідомлення про зміну маршрутної точки завдання."

#: src/Dialogs/Device/Vega/VoiceSettingsDialog.cpp:81
msgid "In sector"
msgstr "В секторі"

#: src/Dialogs/Device/Vega/VoiceSettingsDialog.cpp:82
msgid ""
"Enable voice announcement that the glider is within the task observation "
"sector."
msgstr ""
"Включає голосове повідомлення про те, що планер знаходиться в секторі "
"спостереження завдання."

#: src/Dialogs/Device/Vega/VoiceSettingsDialog.cpp:85
#: src/Dialogs/Airspace/dlgAirspace.cpp:171
#: src/Dialogs/Settings/dlgConfiguration.cpp:101
#: src/Dialogs/dlgAnalysis.cpp:374
#: src/Dialogs/Settings/Panels/RouteConfigPanel.cpp:107
#: Data/Input/default.xci:521 Data/Input/default.xci:653
#, no-c-format
msgid "Airspace"
msgstr "Повітряний простір"

#: src/Dialogs/Device/Vega/VoiceSettingsDialog.cpp:86
msgid "Enable voice warnings for airspace incursions."
msgstr "Включає голосове повідомлення про порушення повітряного простору."

#: src/Dialogs/Device/Vega/VoiceSettingsDialog.cpp:123
msgid "Vega Voice Extensions"
msgstr "Голосові додатки Vega"

#: src/Dialogs/Device/Vega/SwitchesDialog.cpp:36
#, no-c-format
msgid "Positive"
msgstr "Позитивне"

#: src/Dialogs/Device/Vega/SwitchesDialog.cpp:37
#, no-c-format
msgid "Neutral"
msgstr "Нейтральне"

#: src/Dialogs/Device/Vega/SwitchesDialog.cpp:38
#, no-c-format
msgid "Negative"
msgstr "Негативне"

#: src/Dialogs/Device/Vega/SwitchesDialog.cpp:39 Data/Input/default.xci:53
#, no-c-format
msgid "Landing"
msgstr "Приземлення"

#: src/Dialogs/Device/Vega/SwitchesDialog.cpp:45
#, no-c-format
msgid "Up"
msgstr "Вгору"

#: src/Dialogs/Device/Vega/SwitchesDialog.cpp:46
#, no-c-format
msgid "Middle"
msgstr "Посередині"

#: src/Dialogs/Device/Vega/SwitchesDialog.cpp:47
#, no-c-format
msgid "Down"
msgstr "Вниз"

#: src/Dialogs/Device/Vega/SwitchesDialog.cpp:53
#, no-c-format
msgid "Locked"
msgstr "Заблоковано"

#: src/Dialogs/Device/Vega/SwitchesDialog.cpp:54
#, no-c-format
msgid "Not locked"
msgstr "Не заблоковано"

#: src/Dialogs/Device/Vega/SwitchesDialog.cpp:72
msgid "Airbrake locked"
msgstr ""

#: src/Dialogs/Device/Vega/SwitchesDialog.cpp:73
msgid "Flaps"
msgstr "Закрилки"

#: src/Dialogs/Device/Vega/SwitchesDialog.cpp:74
msgid "Gear down"
msgstr "Шасі випущено"

#: src/Dialogs/Device/Vega/SwitchesDialog.cpp:75
msgid "Acknowledge"
msgstr "Підтвердити"

#: src/Dialogs/Device/Vega/SwitchesDialog.cpp:76
msgid "Repeat"
msgstr "Повторити"

#: src/Dialogs/Device/Vega/SwitchesDialog.cpp:77
msgid "Speed command"
msgstr "Командна швидкість"

#: src/Dialogs/Device/Vega/SwitchesDialog.cpp:99
msgid "Switch"
msgstr "Перемикач"

#: src/Dialogs/Device/Vega/SwitchesDialog.cpp:100
msgid "Vario circling"
msgstr "Варіо в спіралі"

#: src/Dialogs/Device/Vega/SwitchesDialog.cpp:152
msgid "Switches"
msgstr "Перемикачі"

#: src/Dialogs/Device/FLARM/ConfigWidget.cpp:116
msgid "Stealth mode"
msgstr "Режим Stealth"

#: src/Dialogs/Device/FLARM/ConfigWidget.cpp:117
msgid "Threshold"
msgstr "Поріг"

#: src/Dialogs/Device/FLARM/ConfigWidget.cpp:118
#: src/Dialogs/Traffic/TeamCodeDialog.cpp:100
msgid "Range"
msgstr "Діапазон"

#: src/Dialogs/Device/FLARM/ConfigWidget.cpp:121
#, no-c-format
msgid "Unkown"
msgstr "Невідомо"

#: src/Dialogs/Device/FLARM/ConfigWidget.cpp:122
#: src/Dialogs/Settings/Panels/TrackingConfigPanel.cpp:143
#, no-c-format
msgid "Glider"
msgstr "Планер"

#: src/Dialogs/Device/FLARM/ConfigWidget.cpp:123
#, no-c-format
msgid "Tow plane"
msgstr "Авіабуксирувальник"

#: src/Dialogs/Device/FLARM/ConfigWidget.cpp:124
#, no-c-format
msgid "Helicopter"
msgstr "Гвинтокрил"

#: src/Dialogs/Device/FLARM/ConfigWidget.cpp:125
#, no-c-format
msgid "Parachute"
msgstr "Парашут"

#: src/Dialogs/Device/FLARM/ConfigWidget.cpp:126
#, no-c-format
msgid "Drop plane"
msgstr ""

#: src/Dialogs/Device/FLARM/ConfigWidget.cpp:127
#, no-c-format
msgid "Hang glider"
msgstr "Дельтаплан"

#: src/Dialogs/Device/FLARM/ConfigWidget.cpp:128
#: src/Dialogs/Settings/Panels/TrackingConfigPanel.cpp:144
#, no-c-format
msgid "Paraglider"
msgstr "Параплан"

#: src/Dialogs/Device/FLARM/ConfigWidget.cpp:130
#: src/Dialogs/Settings/Panels/TrackingConfigPanel.cpp:145
#, no-c-format
msgid "Powered aircraft"
msgstr "Моторне ПС"

#: src/Dialogs/Device/FLARM/ConfigWidget.cpp:131
#, no-c-format
msgid "Jet aircraft"
msgstr "Реактивне ПС"

#: src/Dialogs/Device/FLARM/ConfigWidget.cpp:133
#, no-c-format
msgid "Flying saucer"
msgstr ""

#: src/Dialogs/Device/FLARM/ConfigWidget.cpp:134
#, no-c-format
msgid "Balloon"
msgstr "Повітряна куля"

#: src/Dialogs/Device/FLARM/ConfigWidget.cpp:135
#, no-c-format
msgid "Airship"
msgstr "Повітряне судно"

#: src/Dialogs/Device/FLARM/ConfigWidget.cpp:137
#, no-c-format
msgid "Unmanned aerial vehicle"
msgstr "Безпілотне ПС"

#: src/Dialogs/Device/FLARM/ConfigWidget.cpp:139
#, no-c-format
msgid "Static object"
msgstr "Статичний об'єкт"

#: src/Dialogs/Device/FLARM/ConfigWidget.cpp:143
#: src/Dialogs/Airspace/dlgAirspaceDetails.cpp:74
#: src/Dialogs/Airspace/AirspaceList.cpp:439
#: src/Dialogs/Plane/PlaneDetailsDialog.cpp:113
#: src/Dialogs/Waypoint/dlgWaypointEdit.cpp:79
#: src/Dialogs/Waypoint/WaypointList.cpp:396
#: Data/Dialogs/dlgTaskPoint_L.xml:16 Data/Dialogs/dlgTaskPoint.xml:12
msgid "Type"
msgstr "Тип"

#: src/Dialogs/Device/FLARM/ConfigWidget.cpp:144
#: src/Dialogs/Device/Vega/LoggerParameters.hpp:40
#, no-c-format
msgid "Logger interval"
msgstr "Інтервал запису в логгер"

#: src/Dialogs/MapItemListDialog.cpp:175 src/Dialogs/dlgAnalysis.cpp:297
#: src/Dialogs/dlgAnalysis.cpp:333 src/Dialogs/dlgAnalysis.cpp:342
msgid "Settings"
msgstr "Налаштування"

#: src/Dialogs/MapItemListDialog.cpp:176
#: src/Dialogs/Task/AlternatesListDialog.cpp:106
msgid "Goto"
msgstr "Перейти до"

#: src/Dialogs/MapItemListDialog.cpp:177
#: src/Dialogs/Airspace/dlgAirspaceDetails.cpp:116
msgid "Ack Day"
msgstr "Підтвердити день"

#: src/Dialogs/MapItemListSettingsDialog.cpp:34
msgid "Map Item List Settings"
msgstr "Список налаштувань елементів мапи"

#: src/Dialogs/MapItemListSettingsPanel.cpp:40
msgid "Show Location row"
msgstr "Показати послідовність місць"

#: src/Dialogs/MapItemListSettingsPanel.cpp:41
msgid ""
"If enabled a row at the top will be added showing you the distance and "
"bearing to the location and the elevation."
msgstr ""
"Якщо активовано, вгорі буде додано послідовність місць, з зазначенням "
"відстані і курсу до місця, а також висоти."

#: src/Dialogs/MapItemListSettingsPanel.cpp:45
msgid "Show Arrival Altitude"
msgstr "Показати висоту прибуття"

#: src/Dialogs/MapItemListSettingsPanel.cpp:46
msgid ""
"If enabled a row at the top will be added showing you the arrival altitude "
"at the location."
msgstr ""
"Якщо активовано, показуватиме у верхньому рядку висоту прибуття для даного "
"місця."

#: src/Dialogs/ColorListDialog.cpp:74
msgid "Select Color"
msgstr "Обрати колір"

#: src/Dialogs/Airspace/dlgAirspace.cpp:96
#: src/Dialogs/Airspace/dlgAirspace.cpp:119
msgid "Warn"
msgstr "Попередити"

#: src/Dialogs/Airspace/dlgAirspace.cpp:97
#: src/Dialogs/Airspace/dlgAirspace.cpp:123 Data/Input/default.xci:436
#: Data/Input/default.xci:484 Data/Input/default.xci:907
msgid "Display"
msgstr "Показати"

#: src/Dialogs/Airspace/dlgAirspacePatterns.cpp:65
msgid "Select Pattern"
msgstr ""

#: src/Dialogs/Airspace/dlgAirspaceDetails.cpp:72
msgid "Radio"
msgstr "Радіо"

#: src/Dialogs/Airspace/dlgAirspaceDetails.cpp:77
msgid "Top"
msgstr "Вгорі"

#: src/Dialogs/Airspace/dlgAirspaceDetails.cpp:80
msgid "Base"
msgstr "База"

#: src/Dialogs/Airspace/dlgAirspaceDetails.cpp:110
msgid "Airspace Details"
msgstr "Подробиці повітряного простору"

#: src/Dialogs/Airspace/AirspaceList.cpp:292
#: src/Dialogs/Waypoint/WaypointList.cpp:443
msgid "No Match!"
msgstr "Не підходить!"

#: src/Dialogs/Airspace/AirspaceList.cpp:315
msgid "Heading"
msgstr "Орієнтація крила"

#: src/Dialogs/Airspace/AirspaceList.cpp:436
#: src/Dialogs/Settings/dlgConfigInfoboxes.cpp:311
#: src/Dialogs/Plane/PlanePolarDialog.cpp:133
#: src/Dialogs/Waypoint/dlgWaypointEdit.cpp:70
#: src/Dialogs/Waypoint/WaypointList.cpp:393
msgid "Name"
msgstr ""

#: src/Dialogs/Airspace/AirspaceList.cpp:468
msgid "Select Airspace"
msgstr "Вибір повітряного простору"

#: src/Dialogs/Airspace/AirspaceCRendererSettingsDialog.cpp:35
msgid "Airspace Renderer Settings"
msgstr "Налаштування візуалізації повітряного простору"

#. Add controls
#: src/Dialogs/Airspace/AirspaceCRendererSettingsPanel.cpp:79
msgid "Change Border Color"
msgstr "Змінити колір контуру"

#: src/Dialogs/Airspace/AirspaceCRendererSettingsPanel.cpp:80
msgid "Change Fill Color"
msgstr "Змінити колір заповнення"

#: src/Dialogs/Airspace/AirspaceCRendererSettingsPanel.cpp:87
msgid "Change Fill Brush"
msgstr "Змінити пензель заповнення"

#: src/Dialogs/Airspace/AirspaceCRendererSettingsPanel.cpp:96
msgid "Border Width"
msgstr "Ширина контуру"

#: src/Dialogs/Airspace/AirspaceCRendererSettingsPanel.cpp:97
msgid ""
"The width of the border drawn around each airspace. Set this value to zero "
"to hide the border."
msgstr ""
"Ширина контуру навколо кожного авіаційного простору. Щоб зробити контур "
"невидимим, встановіть значення рівним нулю."

#: src/Dialogs/Airspace/AirspaceCRendererSettingsPanel.cpp:102
#, no-c-format
msgid "Filled"
msgstr "Заповнення кольором"

#: src/Dialogs/Airspace/AirspaceCRendererSettingsPanel.cpp:103
#, no-c-format
msgid "Only padding"
msgstr ""

#: src/Dialogs/Airspace/AirspaceCRendererSettingsPanel.cpp:104
#, no-c-format
msgid "Not filled"
msgstr "Без кольору"

#: src/Dialogs/Airspace/AirspaceCRendererSettingsPanel.cpp:108
msgid "Fill Mode"
msgstr "Режим заповнення"

#: src/Dialogs/Airspace/AirspaceCRendererSettingsPanel.cpp:109
msgid "Defines how the airspace is filled with the configured color."
msgstr ""
"Визначає, яким чином повітряний простір буде заповнений вибраним кольором."

#: src/Dialogs/Airspace/dlgAirspaceWarnings.cpp:112
msgid "ACK Warn"
msgstr ""

#: src/Dialogs/Airspace/dlgAirspaceWarnings.cpp:115
msgid "ACK Space"
msgstr ""

#: src/Dialogs/Airspace/dlgAirspaceWarnings.cpp:118
msgid "ACK Day"
msgstr ""

#: src/Dialogs/Airspace/dlgAirspaceWarnings.cpp:355
msgid "No Warnings"
msgstr "Без застережень"

#: src/Dialogs/Airspace/dlgAirspaceWarnings.cpp:587
msgid "Airspace Warnings"
msgstr "Увага! Повітряний простір"

#: src/Dialogs/Settings/WindSettingsPanel.cpp:54
#, no-c-format
msgid ""
"When the algorithm is switched off, the pilot is responsible for setting the "
"wind estimate."
msgstr ""
"Коли алгоритм відключено, пілот відповідає за установки очікуваного вітру."

#: src/Dialogs/Settings/WindSettingsPanel.cpp:56
#, no-c-format
msgid "Requires only a GPS source."
msgstr "Потребує лише джерела даних GPS"

#: src/Dialogs/Settings/WindSettingsPanel.cpp:57
#, no-c-format
msgid "ZigZag"
msgstr "ЗигЗаг"

#: src/Dialogs/Settings/WindSettingsPanel.cpp:58
#, no-c-format
msgid "Requires GPS and an intelligent vario with airspeed output."
msgstr ""
"Потребує даних GPS  і інтелектуального варіометра з вихідними даними "
"повітряної швидкості"

#: src/Dialogs/Settings/WindSettingsPanel.cpp:59
#: src/Dialogs/Settings/Panels/GlideComputerConfigPanel.cpp:67
#: src/Dialogs/Settings/Panels/RouteConfigPanel.cpp:109
#, no-c-format
msgid "Both"
msgstr "Обидва"

#: src/Dialogs/Settings/WindSettingsPanel.cpp:60
#, no-c-format
msgid "Use ZigZag and circling."
msgstr "Використовуються ЗигЗаг і спіраль."

#: src/Dialogs/Settings/WindSettingsPanel.cpp:64
msgid "Auto wind"
msgstr "Авто вітер"

#: src/Dialogs/Settings/WindSettingsPanel.cpp:65
msgid "This allows switching on or off the automatic wind algorithm."
msgstr "Дозволяє вмикати і вимикати автоматичний алгоритм визначення вітру."

#: src/Dialogs/Settings/WindSettingsPanel.cpp:68
msgid "Prefer external wind"
msgstr "Перевага зовнішнім даним про вітер"

#: src/Dialogs/Settings/WindSettingsPanel.cpp:69
msgid ""
"If enabled, then the wind vector received from external devices overrides "
"XCSoar's internal wind calculation."
msgstr ""
"Коли увімкнуто, вектор вітру, отриманий від зовнішніх пристроїв, має "
"перевагу над внутрішнім розрахунком вітру програмою XCSoar."

#: src/Dialogs/Settings/WindSettingsPanel.cpp:75
#: src/Dialogs/Settings/Panels/SymbolsConfigPanel.cpp:159
msgid "Trail drift"
msgstr "Дрейф траєкторії"

#: src/Dialogs/Settings/WindSettingsPanel.cpp:76
#: src/Dialogs/Settings/Panels/SymbolsConfigPanel.cpp:160
msgid ""
"Determines whether the snail trail is drifted with the wind when displayed "
"in circling mode. Switched Off, the snail trail stays uncompensated for wind "
"drift."
msgstr ""
"Визначає, чи буде  показано на екрані в режимі набору висоти дрейф спіралі "
"через вплив вітру. Коли вимкнено, траєкторія спіралі залишається без "
"компенсації через вплив вітру."

#: src/Dialogs/Settings/WindSettingsPanel.cpp:86
msgid "Source"
msgstr "Джерело"

#: src/Dialogs/Settings/WindSettingsPanel.cpp:89
msgid "Manual adjustment of wind speed."
msgstr "Налаштування швидкості вітру вручну."

#: src/Dialogs/Settings/WindSettingsPanel.cpp:101
msgid "Manual adjustment of wind direction."
msgstr "Налаштування напрямку вітру вручну."

#: src/Dialogs/Settings/WindSettingsPanel.cpp:219
msgid "External"
msgstr "Зовнішній"

#: src/Dialogs/Settings/WindSettingsDialog.cpp:35
msgid "Wind Settings"
msgstr "Налаштування вітру"

#: src/Dialogs/Settings/dlgBasicSettings.cpp:143
#: src/Dialogs/Settings/dlgBasicSettings.cpp:367
msgid "Dump"
msgstr "Скидання баласту"

#: src/Dialogs/Settings/dlgBasicSettings.cpp:289
msgid "Ballast"
msgstr "Баласт"

#: src/Dialogs/Settings/dlgBasicSettings.cpp:290
msgid ""
"Ballast of the glider.  Increase this value if the pilot/cockpit load is "
"greater than the reference pilot weight of the glide polar (typically "
"75kg).  Press ENTER on this field to toggle count-down of the ballast volume "
"according to the dump rate specified in the configuration settings."
msgstr ""
"Баласт планера. Збільшіть це значення, якщо навантаження пілот/кокпіт більше "
"за номінальне значення ваги пілота для поляри крила (зазвичай 75 кг). "
"Натисніть ENTER на цьому полі, щоб в режимі зворотнього відліку зменшити "
"об'єм баласту, відповідно до швидкості скидання баласту, зазначеної в "
"конфігурації налаштувань ."

#: src/Dialogs/Settings/dlgBasicSettings.cpp:298
msgid "Bugs"
msgstr "Комахи"

#: src/Dialogs/Settings/dlgBasicSettings.cpp:299
#, no-c-format
msgid ""
"How clean the glider is. Set to 0% for clean, larger numbers as the wings "
"pick up bugs or gets wet.  50% indicates the glider's sink rate is doubled."
msgstr ""
"Визначає, наскільки чистий планер. Установіть 0% для чистого, збільшіть "
"число для забрудненого комахами чи мокрого крила. 50% означає подвоєну "
"швидкість зниження."

#: src/Dialogs/Settings/dlgBasicSettings.cpp:323
msgid "Max. temp."
msgstr "Макс. темп."

#: src/Dialogs/Settings/dlgBasicSettings.cpp:324
msgid ""
"Set to forecast ground temperature.  Used by convection estimator "
"(temperature trace page of Analysis dialog)"
msgstr ""
"Установка прогнозованої температури ґрунту. Використовується для оцінки "
"конвекції (сторінка графіку температури в діалозі Аналіз)"

#: src/Dialogs/Settings/dlgBasicSettings.cpp:361
msgid "Flight Setup"
msgstr "Налаштування польоту"

#: src/Dialogs/Settings/dlgConfiguration.cpp:86
#: src/Dialogs/Settings/dlgConfiguration.cpp:96
#, no-c-format
msgid "Site Files"
msgstr "Файли місця польотів"

#: src/Dialogs/Settings/dlgConfiguration.cpp:87
#, no-c-format
msgid "Map Display"
msgstr "Показ карти"

#: src/Dialogs/Settings/dlgConfiguration.cpp:88
#: src/Dialogs/Settings/dlgConfiguration.cpp:103
#, no-c-format
msgid "Glide Computer"
msgstr "Розрахунок глісади"

#: src/Dialogs/Settings/dlgConfiguration.cpp:89
#: src/Dialogs/Settings/dlgConfigFonts.cpp:220
#, no-c-format
msgid "Gauges"
msgstr "Шкали"

#: src/Dialogs/Settings/dlgConfiguration.cpp:90
#, no-c-format
msgid "Task Defaults"
msgstr "Завдання за замовчуванням"

#: src/Dialogs/Settings/dlgConfiguration.cpp:91
#, no-c-format
msgid "Look"
msgstr ""

#: src/Dialogs/Settings/dlgConfiguration.cpp:97
#, no-c-format
msgid "Orientation"
msgstr "Орієнтація"

#: src/Dialogs/Settings/dlgConfiguration.cpp:98
#, no-c-format
msgid "Elements"
msgstr "Елементи"

#: src/Dialogs/Settings/dlgConfiguration.cpp:102
#, no-c-format
msgid "Safety Factors"
msgstr "Фактори безпеки"

#: src/Dialogs/Settings/dlgConfiguration.cpp:105
#, no-c-format
msgid "Route"
msgstr "Маршрут"

#: src/Dialogs/Settings/dlgConfiguration.cpp:106
#, no-c-format
msgid "Scoring"
msgstr "Підрахунок очок"

#: src/Dialogs/Settings/dlgConfiguration.cpp:107
#, no-c-format
msgid "FLARM, Other"
msgstr "FLARM, Інше"

#: src/Dialogs/Settings/dlgConfiguration.cpp:110
#, no-c-format
msgid "Audio Vario"
msgstr "Аудіо варіо"

#: src/Dialogs/Settings/dlgConfiguration.cpp:112
#, no-c-format
msgid "Task Rules"
msgstr "Правила для завдання"

#: src/Dialogs/Settings/dlgConfiguration.cpp:113
#, no-c-format
msgid "Turnpoint Types"
msgstr "Типи ППМ"

#: src/Dialogs/Settings/dlgConfiguration.cpp:114
#, no-c-format
msgid "Language, Input"
msgstr "Мова, ввід"

#: src/Dialogs/Settings/dlgConfiguration.cpp:115
#, no-c-format
msgid "Screen Layout"
msgstr "Конфігурація екрану"

#: src/Dialogs/Settings/dlgConfiguration.cpp:116
#, no-c-format
msgid "Pages"
msgstr "Сторінки"

#: src/Dialogs/Settings/dlgConfiguration.cpp:117
#, no-c-format
msgid "InfoBox Sets"
msgstr "Налаштування ІнфоБоксів"

#: src/Dialogs/Settings/dlgConfiguration.cpp:118
#: src/Dialogs/StatusPanels/SystemStatusPanel.cpp:115
#: Data/Input/default.xci:638 Data/Input/default.xci:1150
#, no-c-format
msgid "Logger"
msgstr "Журнал"

#: src/Dialogs/Settings/dlgConfiguration.cpp:125
#, no-c-format
msgid "Tracking"
msgstr "Трасування"

#: src/Dialogs/Settings/dlgConfiguration.cpp:128
#, no-c-format
msgid "Experimental Features"
msgstr "Експериментальні функції"

#: src/Dialogs/Settings/dlgConfiguration.cpp:286
#: src/Dialogs/Settings/dlgConfigFonts.cpp:275
msgid "Changes to configuration saved.  Restart XCSoar to apply changes."
msgstr ""
"Зміни конфігурації збережено. Вийдіть з програми XCSoar  та запустіть її "
"знову для активації змін."

#: src/Dialogs/Settings/dlgConfigInfoboxes.cpp:109
msgid "Overwrite?"
msgstr "Перезаписати?"

#: src/Dialogs/Settings/dlgConfigInfoboxes.cpp:109
msgid "InfoBox paste"
msgstr "ІнфоБокс вставити"

#: src/Dialogs/Settings/dlgConfigInfoboxes.cpp:198
#: src/Dialogs/Plane/PlanePolarDialog.cpp:116
msgid "Invalid"
msgstr "Хибне"

#: src/Dialogs/Settings/dlgConfigInfoboxes.cpp:339
msgid "Content"
msgstr "Вміст"

#: src/Dialogs/Settings/dlgConfigInfoboxes.cpp:377
msgid "Copy"
msgstr "Скопіювати"

#: src/Dialogs/Settings/dlgConfigInfoboxes.cpp:383
msgid "Paste"
msgstr "Вставити"

#: src/Dialogs/Traffic/TrafficList.cpp:329
#: src/Dialogs/Traffic/FlarmTrafficDetails.cpp:216
msgid "Competition ID"
msgstr "Ідентифікатор змагань"

#: src/Dialogs/Traffic/TrafficList.cpp:348
#: src/Dialogs/Settings/Panels/PagesConfigPanel.cpp:164
#: src/Dialogs/Settings/Panels/PagesConfigPanel.cpp:314
#, no-c-format
msgid "Map"
msgstr "Мапа"

#: src/Dialogs/Traffic/TrafficList.cpp:771
msgid "Traffic"
msgstr "Повітряний рух"

#: src/Dialogs/Traffic/FlarmTrafficDetails.cpp:127
#: Data/Dialogs/dlgFlarmTrafficDetails_L.xml:3
#: Data/Dialogs/dlgFlarmTrafficDetails.xml:3
msgid "FLARM Traffic Details"
msgstr "FLARM: Елементи повітряного руху"

#. Ask for confirmation
#: src/Dialogs/Traffic/FlarmTrafficDetails.cpp:198
msgid "Do you want to set this FLARM contact as your new teammate?"
msgstr ""
"Чи не бажаєте ви встановити цей новий контакт FLARM в якості нового партнера "
"по команді?"

#: src/Dialogs/Traffic/FlarmTrafficDetails.cpp:199
msgid "New Teammate"
msgstr "Новий партнер"

#: src/Dialogs/Traffic/TeamCodeDialog.cpp:89
msgid "Set code"
msgstr "Встановити код"

#: src/Dialogs/Traffic/TeamCodeDialog.cpp:90
msgid "Set WP"
msgstr "Встановити ППМ"

#: src/Dialogs/Traffic/TeamCodeDialog.cpp:91
msgid "Flarm Lock"
msgstr ""

#: src/Dialogs/Traffic/TeamCodeDialog.cpp:98
msgid "Own code"
msgstr "Власний код"

#: src/Dialogs/Traffic/TeamCodeDialog.cpp:99
msgid "Mate code"
msgstr "Код партнера"

#: src/Dialogs/Traffic/TeamCodeDialog.cpp:102
msgid "Rel. bearing"
msgstr "Відн. курс"

#: src/Dialogs/Traffic/TeamCodeDialog.cpp:103
msgid "Flarm lock"
msgstr ""

#: src/Dialogs/Traffic/TeamCodeDialog.cpp:218
msgid "Unknown Competition Number"
msgstr "Невідомий номер змагань"

#: src/Dialogs/Traffic/TeamCodeDialog.cpp:219
msgid "Not Found"
msgstr "Не знайдено"

#: src/Dialogs/Traffic/TeamCodeDialog.cpp:223
msgid "Set new teammate"
msgstr "Встановит нового партнера по команді"

#: src/Dialogs/dlgAnalysis.cpp:293
msgid "Barograph"
msgstr "Барограф"

#: src/Dialogs/dlgAnalysis.cpp:302
msgid "Climb"
msgstr "Набір висоти"

#: src/Dialogs/dlgAnalysis.cpp:306 src/Dialogs/dlgAnalysis.cpp:350
msgid "Task Calc"
msgstr "Розрахунок завдання"

#: src/Dialogs/dlgAnalysis.cpp:311
msgid "Thermal Band"
msgstr "Термічна смуга"

#: src/Dialogs/dlgAnalysis.cpp:320
<<<<<<< HEAD
msgid "Wind at Altitude"
msgstr ""
=======
msgid "Wind At Altitude"
msgstr "Вітер на висоті"
>>>>>>> b70916b3

#: src/Dialogs/dlgAnalysis.cpp:323
msgid "Set Wind"
msgstr "Встановити вітер"

#: src/Dialogs/dlgAnalysis.cpp:328
msgid "Glide Polar"
msgstr "Поляра"

#: src/Dialogs/dlgAnalysis.cpp:338
msgid "Temp Trace"
msgstr "Графік температури"

#: src/Dialogs/dlgAnalysis.cpp:347
msgid "Task Speed"
msgstr "Швидкість завдання"

#: src/Dialogs/dlgAnalysis.cpp:359
msgid "Task calc"
msgstr "Розрахунок завдання"

#: src/Dialogs/dlgAnalysis.cpp:377
#: src/Dialogs/Settings/Panels/AirspaceConfigPanel.cpp:206
msgid "Warnings"
msgstr "Застереження"

#: src/Dialogs/dlgBrightness.cpp:124
msgid "Enables automatic backlight, responsive to light sensor."
msgstr "Включає автоматичне підсвічування, керується датчиком освітленості."

#: src/Dialogs/dlgBrightness.cpp:127
msgid "Brightness"
msgstr "Яскравість"

#: src/Dialogs/dlgBrightness.cpp:128
msgid ""
"Adjusts backlight. When automatic backlight is enabled, this biases the "
"backlight algorithm. When the automatic backlight is disabled, this controls "
"the backlight directly."
msgstr ""
"Налаштування яскравості. Коли увімкнуто автоматичне підсвічування, тим самим "
"зміщується крива підсвічування. При вимкненні автоматичного підсвічування, "
"тим самим здійснюється прямий контроль підсвічування."

#: src/Dialogs/dlgBrightness.cpp:141
msgid "Screen Brightness"
msgstr "Яскравість екрану"

#: src/Dialogs/dlgChecklist.cpp:68 Data/Dialogs/dlgChecklist_L.xml:3
#: Data/Dialogs/dlgChecklist.xml:3
msgid "Checklist"
msgstr "Чек-лист"

#: src/Dialogs/dlgChecklist.cpp:150
msgid "No checklist loaded"
msgstr "Чек-лист не завантажено"

#: src/Dialogs/dlgChecklist.cpp:150
msgid "Create xcsoar-checklist.txt"
msgstr "Створити xcsoar-checklist.txt"

#: src/Dialogs/Plane/PlaneListDialog.cpp:166
#: Data/Dialogs/dlgConfigWaypoints_L.xml:6
#: Data/Dialogs/dlgConfigWaypoints.xml:6
msgid "New"
msgstr "Новий"

#: src/Dialogs/Plane/PlaneListDialog.cpp:168
#: src/Dialogs/Plane/PlaneListDialog.cpp:363
#: src/Dialogs/Settings/Panels/PagesConfigPanel.cpp:117
#: src/Dialogs/Task/Manager/TaskListPanel.cpp:104
#: Data/Dialogs/dlgConfigWaypoints_L.xml:9
#: Data/Dialogs/dlgConfigWaypoints.xml:9
msgid "Delete"
msgstr "Вилучити"

#: src/Dialogs/Plane/PlaneListDialog.cpp:169
msgid "Activate"
msgstr "Активувати"

#: src/Dialogs/Plane/PlaneListDialog.cpp:199
msgid "Active"
msgstr "Активовано"

#: src/Dialogs/Plane/PlaneListDialog.cpp:247
#, c-format
msgid "Activating plane profile \"%s\" failed!"
msgstr "Помилка активації профілю ПС  \"%s\" !"

#: src/Dialogs/Plane/PlaneListDialog.cpp:251
#, c-format
msgid "Plane profile \"%s\" activated."
msgstr "Профіль ПС \"%s\"  активовано."

#: src/Dialogs/Plane/PlaneListDialog.cpp:274
#: src/Dialogs/Plane/PlaneListDialog.cpp:314
msgid "Please enter the registration of the plane!"
msgstr "Прохання ввести реєстраційний номер ПС"

#: src/Dialogs/Plane/PlaneListDialog.cpp:287
#: src/Dialogs/Plane/PlaneListDialog.cpp:330
#, c-format
msgid "A plane profile \"%s\" already exists. Do you want to overwrite it?"
msgstr "Профіль ПС \"%s\" вже існує.  Перезаписати?"

#: src/Dialogs/Plane/PlaneListDialog.cpp:290
#: src/Dialogs/Plane/PlaneListDialog.cpp:333
msgid "Overwrite"
msgstr "Перезаписати"

#: src/Dialogs/Plane/PlaneListDialog.cpp:361
#, c-format
msgid "Do you really want to delete plane profile \"%s\"?"
msgstr "Ви справді хочете видалити профіль ПС \"%s\"?"

#: src/Dialogs/Plane/PlaneListDialog.cpp:398
#, c-format
msgid "Do you want to activate plane profile \"%s\"?"
msgstr "Ви хочете активувати профіль ПС \"%s\"?"

#: src/Dialogs/Plane/PlaneListDialog.cpp:410
msgid "Planes"
msgstr "Повітряні судна"

#: src/Dialogs/Plane/PlaneDetailsDialog.cpp:83
#: src/Dialogs/Plane/PlaneDetailsDialog.cpp:192
msgid "Plane Details"
msgstr "Подробиці ПС"

#: src/Dialogs/Plane/PlaneDetailsDialog.cpp:90
#: src/Dialogs/Plane/PlaneDetailsDialog.cpp:118
msgid "Polar"
msgstr "Поляра"

#: src/Dialogs/Plane/PlaneDetailsDialog.cpp:111
msgid "Registration"
msgstr "Реєстрація"

#: src/Dialogs/Plane/PlaneDetailsDialog.cpp:112
msgid "Comp. ID"
msgstr ""

#: src/Dialogs/Plane/PlaneDetailsDialog.cpp:114
msgid "Handicap"
msgstr "Гандикап"

#: src/Dialogs/Plane/PlaneDetailsDialog.cpp:119
msgid "Wing Area"
msgstr "Площа крила"

#: src/Dialogs/Plane/PlaneDetailsDialog.cpp:123
msgid "Max. Ballast"
msgstr "Макс. баласт"

#: src/Dialogs/Plane/PlaneDetailsDialog.cpp:127
msgid "Dump Time"
msgstr "Час зкидання баласту"

#: src/Dialogs/Plane/PlaneDetailsDialog.cpp:131
msgid "Max. Cruise Speed"
msgstr "Макс. швидкість на переході"

#: src/Dialogs/Plane/PlanePolarDialog.cpp:68
msgid "List"
msgstr "Перелік"

#: src/Dialogs/Plane/PlanePolarDialog.cpp:69
msgid "Import"
msgstr "Імпортувати"

#: src/Dialogs/Plane/PlanePolarDialog.cpp:140
msgid "Reference Mass"
msgstr "Номінальна маса"

#: src/Dialogs/Plane/PlanePolarDialog.cpp:145
msgid "Dry Mass"
msgstr "Суха маса"

#. let the user select
#: src/Dialogs/Plane/PlanePolarDialog.cpp:183
msgid "Load Polar"
msgstr "Завагтажити поляру"

#. let the user select
#: src/Dialogs/Plane/PlanePolarDialog.cpp:236
msgid "Load Polar From File"
msgstr "Завагтажити поляру з файлу"

#: src/Dialogs/Plane/PlanePolarDialog.cpp:289
msgid "Plane Polar"
msgstr "Поляра ПС"

#: src/Dialogs/Plane/PolarShapeEditWidget.cpp:126
msgid "Polar V"
msgstr "Поляра V"

#: src/Dialogs/Plane/PolarShapeEditWidget.cpp:127
msgid "Polar W"
msgstr "Полярра W"

#: src/Dialogs/dlgInfoBoxAccess.cpp:106 src/Dialogs/dlgInfoBoxAccess.cpp:121
msgid "Switch InfoBox"
msgstr "Переключити ІнфоБокс"

#: src/Dialogs/ReplayDialog.cpp:82
msgid "File"
msgstr "Файл"

#: src/Dialogs/ReplayDialog.cpp:83
msgid ""
"Name of file to replay.  Can be an IGC file (.igc), a raw NMEA log file (."
"nmea), or if blank, runs the demo."
msgstr ""
"Назва файлу для відтворення. Може бути файл IGC file (.igc), NMEA (.nmea), "
"або, якщо поле порожнє, - запуск демо."

#: src/Dialogs/ReplayDialog.cpp:90
msgid "Rate"
msgstr "Темп"

#: src/Dialogs/ReplayDialog.cpp:91
msgid ""
"Time acceleration of replay. Set to 0 for pause, 1 for normal real-time "
"replay."
msgstr ""
"Прискорення часу відтворення. Встановіть 0 для паузи, 2 для відтворення в "
"режимі реального часу."

#: src/Dialogs/ReplayDialog.cpp:111
msgid "Could not open IGC file!"
msgstr "Неможливо відкрити IGC файл!"

#: src/Dialogs/ReplayDialog.cpp:112 src/Dialogs/ReplayDialog.cpp:153
#: Data/Input/default.xci:620
msgid "Replay"
msgstr "Відтворення"

#: src/Dialogs/SimulatorPromptWindow.cpp:56 src/Dialogs/dlgStartup.cpp:93
#: Data/Input/default.xci:936
msgid "Quit"
msgstr "Вийти"

#: src/Dialogs/SimulatorPromptWindow.cpp:109
msgid "What do you want to do?"
msgstr "Що Ви хочете зробити?"

#: src/Dialogs/dlgStartup.cpp:149
msgid "Profile"
msgstr "Профіль"

#: src/Dialogs/dlgStartup.cpp:150
msgid "Continue"
msgstr "Продовжити"

#: src/Dialogs/dlgStatus.cpp:49 src/Dialogs/dlgStatus.cpp:60
#: Data/Input/default.xci:823 Data/Input/default.xci:1220
msgid "Status"
msgstr "Статус"

#: src/Dialogs/dlgStatus.cpp:124 Data/Input/default.xci:562
msgid "Flight"
msgstr "Політ"

#: src/Dialogs/dlgStatus.cpp:127 Data/Input/default.xci:588
msgid "System"
msgstr "Система"

#: src/Dialogs/dlgStatus.cpp:133
#: src/Dialogs/Task/Manager/TaskManagerDialog.cpp:218
#: src/Dialogs/Task/Manager/TaskManagerDialog.cpp:232
msgid "Rules"
msgstr "Правила"

#: src/Dialogs/dlgStatus.cpp:136
msgid "Times"
msgstr ""

#: src/Dialogs/StatusPanels/FlightStatusPanel.cpp:90
msgid "Max. height gain"
msgstr "Макс. виграш висоти"

#: src/Dialogs/StatusPanels/FlightStatusPanel.cpp:91
msgid "Near"
msgstr "Біля"

#: src/Dialogs/StatusPanels/SystemStatusPanel.cpp:44
#: src/Dialogs/StatusPanels/SystemStatusPanel.cpp:74
#: src/Dialogs/StatusPanels/SystemStatusPanel.cpp:78
#, no-c-format
msgid "Disconnected"
msgstr "Роз'єднано"

#: src/Dialogs/StatusPanels/SystemStatusPanel.cpp:46
#, no-c-format
msgid "Fix invalid"
msgstr "Не вірне визначення місцезнаходження"

#: src/Dialogs/StatusPanels/SystemStatusPanel.cpp:48
#, no-c-format
msgid "2D fix"
msgstr "Місцезнаходження 2D"

#: src/Dialogs/StatusPanels/SystemStatusPanel.cpp:50
#, no-c-format
msgid "3D fix"
msgstr "Місцезнаходження 3D"

#: src/Dialogs/StatusPanels/SystemStatusPanel.cpp:111
msgid "GPS lock"
msgstr ""

#: src/Dialogs/StatusPanels/SystemStatusPanel.cpp:112
msgid "Satellites in view"
msgstr "Супутників у полі зору"

#: src/Dialogs/StatusPanels/SystemStatusPanel.cpp:113
msgid "Variometer"
msgstr "Варіометр"

#: src/Dialogs/StatusPanels/SystemStatusPanel.cpp:116
msgid "Supply voltage"
msgstr "Напруга живлення"

#: src/Dialogs/StatusPanels/TaskStatusPanel.cpp:98
#: src/Dialogs/Task/Manager/TaskCalculatorPanel.cpp:173
msgid "Assigned task time"
msgstr "Призначений час до завершення завдання"

#: src/Dialogs/StatusPanels/TaskStatusPanel.cpp:99
#: src/Dialogs/Task/Manager/TaskCalculatorPanel.cpp:174
msgid "Estimated task time"
msgstr "Розрахунковий час до завершення завдання"

#: src/Dialogs/StatusPanels/TaskStatusPanel.cpp:100
msgid "Remaining time"
msgstr "Залишилося часу"

#: src/Dialogs/StatusPanels/TaskStatusPanel.cpp:101
#: src/Dialogs/Task/Manager/TaskCalculatorPanel.cpp:175
msgid "Task distance"
msgstr "Відстань завдання"

#: src/Dialogs/StatusPanels/TaskStatusPanel.cpp:102
msgid "Remaining distance"
msgstr "Залишок відстані"

#: src/Dialogs/StatusPanels/TaskStatusPanel.cpp:103
msgid "Speed estimated"
msgstr "Розрахункова швидкість"

#: src/Dialogs/StatusPanels/TaskStatusPanel.cpp:104
msgid "Speed average"
msgstr "Середня швидкість"

#: src/Dialogs/StatusPanels/RulesStatusPanel.cpp:103
msgid "Valid start"
msgstr "Старт зараховано"

#: src/Dialogs/StatusPanels/RulesStatusPanel.cpp:104
msgid "Start time"
msgstr "Час старту"

#: src/Dialogs/StatusPanels/RulesStatusPanel.cpp:105
msgid "Start alt."
msgstr "Вис. старту"

#: src/Dialogs/StatusPanels/RulesStatusPanel.cpp:106
#: src/Dialogs/Settings/Panels/TaskDefaultsConfigPanel.cpp:143
#: src/Dialogs/Task/TaskPointDialog.cpp:168
msgid "Start point"
msgstr "Точка старту"

#: src/Dialogs/StatusPanels/RulesStatusPanel.cpp:107
msgid "Start speed"
msgstr "Стартова швидкість"

#: src/Dialogs/StatusPanels/RulesStatusPanel.cpp:108
msgid "Finish min. alt."
msgstr "Мін. вис. на фініші"

#: src/Dialogs/StatusPanels/RulesStatusPanel.cpp:109
msgid "Valid finish"
msgstr "Фініш зараховано"

#: src/Dialogs/StatusPanels/TimesStatusPanel.cpp:112
#: src/Dialogs/Settings/Panels/TimeConfigPanel.cpp:98
msgid "Local time"
msgstr "Місцевий час"

#: src/Dialogs/StatusPanels/TimesStatusPanel.cpp:113
msgid "UTC time"
msgstr "Час UTC"

#: src/Dialogs/StatusPanels/TimesStatusPanel.cpp:114
msgid "UTC date"
msgstr "Дата UTC"

#: src/Dialogs/StatusPanels/TimesStatusPanel.cpp:115
msgid "Flight time"
msgstr "Час польоту"

#: src/Dialogs/StatusPanels/TimesStatusPanel.cpp:116
msgid "Takeoff time"
msgstr "Час злету"

#: src/Dialogs/StatusPanels/TimesStatusPanel.cpp:117
msgid "Landing time"
msgstr "Час приземлення"

#: src/Dialogs/StatusPanels/TimesStatusPanel.cpp:118
#: src/Dialogs/Waypoint/WaypointInfoWidget.cpp:153
msgid "Daylight time"
msgstr "Поясний час"

#: src/Dialogs/Waypoint/WaypointInfoWidget.cpp:54
msgid "Too much wind"
msgstr "Надто сильний вітер"

#: src/Dialogs/Waypoint/WaypointInfoWidget.cpp:57
msgid "No solution"
msgstr "Нема рішення"

#: src/Dialogs/Waypoint/WaypointInfoWidget.cpp:113
#: Data/Dialogs/dlgFlarmTrafficDetails_L.xml:26
#: Data/Dialogs/dlgFlarmTrafficDetails.xml:18
msgid "Radio frequency"
msgstr "Частота радіо"

#: src/Dialogs/Waypoint/WaypointInfoWidget.cpp:132
msgid "Runway"
msgstr "Злітно-посадкова смуга"

#: src/Dialogs/Waypoint/WaypointInfoWidget.cpp:165
msgid "Bearing and Distance"
msgstr "Курс і відстань"

#: src/Dialogs/Waypoint/WaypointInfoWidget.cpp:177
msgid "Alt. diff. MC 0"
msgstr ""

#: src/Dialogs/Waypoint/WaypointInfoWidget.cpp:181
msgid "Alt. diff. MC safety"
msgstr ""

#: src/Dialogs/Waypoint/WaypointInfoWidget.cpp:186
msgid "Alt. diff. MC current"
msgstr ""

#: src/Dialogs/Waypoint/WaypointInfoWidget.cpp:204
#: src/Dialogs/Settings/Panels/WaypointDisplayConfigPanel.cpp:122
#, no-c-format
msgid "Required glide ratio"
msgstr "Необхідна глісада"

#: src/Dialogs/Waypoint/WaypointCommandsWidget.cpp:57
#: src/Dialogs/Waypoint/WaypointCommandsWidget.cpp:89
#: src/Dialogs/Waypoint/WaypointCommandsWidget.cpp:123
#: src/Dialogs/Waypoint/WaypointCommandsWidget.cpp:157
msgid "No task defined."
msgstr "Завдання не визначено."

#: src/Dialogs/Waypoint/WaypointCommandsWidget.cpp:62
msgid "No active task point."
msgstr "Нема активних ППМ завдання."

#: src/Dialogs/Waypoint/WaypointCommandsWidget.cpp:62
msgid "Replace in task"
msgstr "Замінити в завданні"

#: src/Dialogs/Waypoint/WaypointCommandsWidget.cpp:67
#: src/Dialogs/Waypoint/WaypointCommandsWidget.cpp:95
#: src/Dialogs/Waypoint/WaypointCommandsWidget.cpp:129
#: src/Dialogs/Waypoint/WaypointCommandsWidget.cpp:167
msgid "Task would not be valid after the change."
msgstr "Завдання не буде дійсним після заміни."

#: src/Dialogs/Waypoint/WaypointCommandsWidget.cpp:100
#: src/Dialogs/Waypoint/WaypointCommandsWidget.cpp:134
msgid "Created Goto Task."
msgstr "Створено завдання до ППМ"

#: src/Dialogs/Waypoint/WaypointCommandsWidget.cpp:100
#: src/Dialogs/Waypoint/WaypointCommandsWidget.cpp:105
#: src/Dialogs/Waypoint/WaypointCommandsWidget.cpp:134
#: src/Dialogs/Waypoint/WaypointCommandsWidget.cpp:139
msgid "Success"
msgstr "Вдало"

#: src/Dialogs/Waypoint/WaypointCommandsWidget.cpp:105
#: src/Dialogs/Waypoint/WaypointCommandsWidget.cpp:139
msgid "Created 2-point task from Goto Task."
msgstr "Створено завдання з двома ППМ на основі завдання до ППМ."

#: src/Dialogs/Waypoint/WaypointCommandsWidget.cpp:162
msgid "Waypoint not in task."
msgstr "ППМ поза завданням."

#: src/Dialogs/Waypoint/WaypointCommandsWidget.cpp:162
msgid "Remove from task"
msgstr "Видалити з завдання"

#: src/Dialogs/Waypoint/WaypointCommandsWidget.cpp:243
<<<<<<< HEAD
msgid "Replace in Task"
msgstr ""

#: src/Dialogs/Waypoint/WaypointCommandsWidget.cpp:244
msgid "Insert in Task"
msgstr ""

#: src/Dialogs/Waypoint/WaypointCommandsWidget.cpp:245
msgid "Append to Task"
msgstr ""

#: src/Dialogs/Waypoint/WaypointCommandsWidget.cpp:248
msgid "Remove from Task"
msgstr ""

#: src/Dialogs/Waypoint/WaypointCommandsWidget.cpp:251
msgid "Set as New Home"
msgstr ""

#: src/Dialogs/Waypoint/WaypointCommandsWidget.cpp:252
msgid "Pan to Waypoint"
msgstr ""
=======
msgid "Replace In Task"
msgstr "Замінити в завданні"

#: src/Dialogs/Waypoint/WaypointCommandsWidget.cpp:244
msgid "Insert In Task"
msgstr "Вставити в завдання"

#: src/Dialogs/Waypoint/WaypointCommandsWidget.cpp:245
msgid "Append To Task"
msgstr "Долучити до завдання"

#: src/Dialogs/Waypoint/WaypointCommandsWidget.cpp:248
msgid "Remove From Task"
msgstr "Видалити з завдання"

#: src/Dialogs/Waypoint/WaypointCommandsWidget.cpp:251
msgid "Set As New Home"
msgstr "Встановити як новий домашній ППМ"

#: src/Dialogs/Waypoint/WaypointCommandsWidget.cpp:252
msgid "Pan To Waypoint"
msgstr "Перемістити до ППМ"
>>>>>>> b70916b3

#: src/Dialogs/Waypoint/dlgWaypointDetails.cpp:232
msgid "Clear current task?"
msgstr "Очистити поточне завдання?"

#: src/Dialogs/Waypoint/dlgWaypointDetails.cpp:233
msgid "Goto and clear task"
msgstr "До ППМ і очистити завдання"

#: src/Dialogs/Waypoint/dlgWaypointDetails.cpp:244
msgid "Unknown error creating task."
msgstr "Невідома помилка при створенні завдання."

#: src/Dialogs/Waypoint/Manager.cpp:49 src/Dialogs/Waypoint/Manager.cpp:72
#: src/Dialogs/Waypoint/Manager.cpp:94 src/Dialogs/Waypoint/Manager.cpp:111
msgid "Waypoints not editable"
msgstr "ППМ не підлягає редактуванню"

#: src/Dialogs/Waypoint/Manager.cpp:120
msgid "Delete waypoint?"
msgstr "Видалити ППМ?"

#: src/Dialogs/Waypoint/Manager.cpp:152
msgid "Save changes to waypoint file?"
msgstr "Зберегти зміни до файлу ППМ?"

#: src/Dialogs/Waypoint/Manager.cpp:152
msgid "Waypoints edited"
msgstr "ППМ відредаговано"

#: src/Dialogs/Waypoint/dlgWaypointEdit.cpp:61
#, no-c-format
msgid "Turnpoint"
msgstr "ППМ"

#: src/Dialogs/Waypoint/dlgWaypointEdit.cpp:62
#: Data/Dialogs/dlgFlarmTrafficDetails_L.xml:25
#: Data/Dialogs/dlgFlarmTrafficDetails.xml:17
#, no-c-format
msgid "Airport"
msgstr "Аеропорт"

#: src/Dialogs/Waypoint/dlgWaypointEdit.cpp:63
#, no-c-format
msgid "Landpoint"
msgstr "Точка посадки"

#: src/Dialogs/Waypoint/dlgWaypointEdit.cpp:71
msgid "Comment"
msgstr "Коментар"

#: src/Dialogs/Waypoint/dlgWaypointEdit.cpp:118
msgid ""
"Sorry, the waypoint editor is not yet available for the UTM coordinate "
"format."
msgstr "Вибачте, редактор ППМ ще не доступний для формату координат UTM."

#: src/Dialogs/Waypoint/dlgWaypointEdit.cpp:119
#: src/Dialogs/Waypoint/dlgWaypointEdit.cpp:126
msgid "Waypoint Editor"
msgstr "Редактор ППМ"

#: src/Dialogs/Waypoint/WaypointList.cpp:443
msgid "Choose a filter or click here"
msgstr "Виберіть фільтр або клацніть тут"

#: src/Dialogs/Waypoint/WaypointList.cpp:552
msgid "Select Waypoint"
msgstr "Виберіть ППМ"

#: src/Dialogs/Settings/Panels/AirspaceConfigPanel.cpp:58
#, no-c-format
msgid "All on"
msgstr "Все вкл."

#: src/Dialogs/Settings/Panels/AirspaceConfigPanel.cpp:59
#, no-c-format
msgid "All airspaces are displayed."
msgstr "Весь повітряний простір виводиться на екран"

#: src/Dialogs/Settings/Panels/AirspaceConfigPanel.cpp:60
#, no-c-format
msgid "Clip"
msgstr "Відсічення"

#: src/Dialogs/Settings/Panels/AirspaceConfigPanel.cpp:61
#, no-c-format
msgid "Display airspaces below the clip altitude."
msgstr "Зображення повітряного простору нижче висоти відсічення"

#: src/Dialogs/Settings/Panels/AirspaceConfigPanel.cpp:63
#, no-c-format
msgid "Display airspaces within a margin of the glider."
msgstr "Зображення повітряного простору поблизу планера"

#: src/Dialogs/Settings/Panels/AirspaceConfigPanel.cpp:64
#, no-c-format
msgid "All below"
msgstr "Ввесь нижче"

#: src/Dialogs/Settings/Panels/AirspaceConfigPanel.cpp:65
#, no-c-format
msgid "Display airspaces below the glider or within a margin."
msgstr "Зображення повітряного простору нижче та поблизу планера."

#: src/Dialogs/Settings/Panels/AirspaceConfigPanel.cpp:70
#: src/Dialogs/Settings/Panels/InterfaceConfigPanel.cpp:199
#: src/Dialogs/Settings/Panels/LayoutConfigPanel.cpp:57
#, no-c-format
msgid "Default"
msgstr "За замовчуванням"

#: src/Dialogs/Settings/Panels/AirspaceConfigPanel.cpp:71
#, no-c-format
msgid ""
"This selects the best performing option for your hardware. In fact it "
"favours 'fill padding' except for PPC 2000 system."
msgstr ""
"Тим самим буде обрано найкращий варіант для вашого пристрою. Насправді, це "
"пріоритет за 'fill padding', за винятком систем на РРС 2000."

#: src/Dialogs/Settings/Panels/AirspaceConfigPanel.cpp:73
#, no-c-format
msgid "Fill all"
msgstr "Заповнити все"

#: src/Dialogs/Settings/Panels/AirspaceConfigPanel.cpp:74
#, no-c-format
msgid "Transparently fills the airspace colour over the whole area."
msgstr "Прозоре заповнення всієї області повітряного простору."

#: src/Dialogs/Settings/Panels/AirspaceConfigPanel.cpp:75
#, no-c-format
msgid "Fill padding"
msgstr ""

#: src/Dialogs/Settings/Panels/AirspaceConfigPanel.cpp:76
#, no-c-format
msgid ""
"Draws a solid outline with a half transparent border around the airspace."
msgstr ""
"Окреслює жирною лінією з напівпрозорими межами навколо повітряного простору."

#: src/Dialogs/Settings/Panels/AirspaceConfigPanel.cpp:77
#, no-c-format
msgid "No fill"
msgstr "Без заповнення"

#: src/Dialogs/Settings/Panels/AirspaceConfigPanel.cpp:78
#, no-c-format
msgid "Don't fill the airspace area."
msgstr "Не заповнювати область повітряного простору"

#: src/Dialogs/Settings/Panels/AirspaceConfigPanel.cpp:151
msgid "Colours"
msgstr "Кольори"

#: src/Dialogs/Settings/Panels/AirspaceConfigPanel.cpp:156
msgid "Filter"
msgstr "Фільтр"

#: src/Dialogs/Settings/Panels/AirspaceConfigPanel.cpp:194
msgid "Airspace display"
msgstr "Зображення повітряного простору"

#: src/Dialogs/Settings/Panels/AirspaceConfigPanel.cpp:195
msgid ""
"Controls filtering of airspace for display and warnings.  The airspace "
"filter button also allows filtering of display and warnings independently "
"for each airspace class."
msgstr ""
"Керує фільтрацією повітряного простору щодо зображення і застережень. Кнопка "
"фільтрації повітряного простору також дозволяє незалежно фільтрувати кожен "
"клас повітряного простору щодо його зображення та застережень."

#: src/Dialogs/Settings/Panels/AirspaceConfigPanel.cpp:198
msgid "Clip altitude"
msgstr "Висота відсічки"

#: src/Dialogs/Settings/Panels/AirspaceConfigPanel.cpp:199
msgid ""
"For clip airspace mode, this is the altitude below which airspace is "
"displayed."
msgstr ""
"Для режиму відсічки висоти повітряного простору. Це висота, нижче якої "
"виводиться зображення повітряного простору."

#: src/Dialogs/Settings/Panels/AirspaceConfigPanel.cpp:202
msgid "Margin"
msgstr ""

#: src/Dialogs/Settings/Panels/AirspaceConfigPanel.cpp:203
msgid ""
"For auto and all below airspace mode, this is the altitude above/below which "
"airspace is included."
msgstr ""
"Для режиму зображення повітряного простору \"Авто і весь нижче\". Це висота, "
"вище/нижче якої повітряний простір включено."

#: src/Dialogs/Settings/Panels/AirspaceConfigPanel.cpp:206
msgid "Enable/disable all airspace warnings."
msgstr "Вмикає/вимикає всі застереження щодо повітряного простору."

#: src/Dialogs/Settings/Panels/AirspaceConfigPanel.cpp:209
msgid "Warning time"
msgstr "Час застереження"

#: src/Dialogs/Settings/Panels/AirspaceConfigPanel.cpp:210
msgid ""
"This is the time before an airspace incursion is estimated at which the "
"system will warn the pilot."
msgstr ""
"Це розрахунковий  час до порушення повітряного простору, коли система "
"попередить про це пілота."

#: src/Dialogs/Settings/Panels/AirspaceConfigPanel.cpp:214
msgid "Repetitive sound"
msgstr "Повторний звук"

#: src/Dialogs/Settings/Panels/AirspaceConfigPanel.cpp:215
msgid ""
"Enable/disable repetitive warning sound when airspaces warnings dialog is "
"displayed."
msgstr ""
"Вмикає/вимикає повтор звукових попереджень, коли на екрані  з'являється "
"діалог застереження щодо повітряного простору."

#: src/Dialogs/Settings/Panels/AirspaceConfigPanel.cpp:219
msgid "Acknowledge time"
msgstr "Час підтвердження"

#: src/Dialogs/Settings/Panels/AirspaceConfigPanel.cpp:220
msgid ""
"This is the time period in which an acknowledged airspace warning will not "
"be repeated."
msgstr ""
"Це відтинок часу, протягом якого потрібно підтвердити попередження щоб "
"уникнути його  повтору."

#: src/Dialogs/Settings/Panels/AirspaceConfigPanel.cpp:224
msgid "Use black outline"
msgstr "Використати чорний контур"

#: src/Dialogs/Settings/Panels/AirspaceConfigPanel.cpp:225
msgid ""
"Draw a black outline around each airspace rather than the airspace color."
msgstr ""
"Кожен повітряний простір буде окреслено чорним контуром. а не кольоровим."

#: src/Dialogs/Settings/Panels/AirspaceConfigPanel.cpp:229
msgid "Airspace fill mode"
msgstr "Режим заповнення повітряного простору"

#: src/Dialogs/Settings/Panels/AirspaceConfigPanel.cpp:230
msgid "Specifies the mode for filling the airspace area."
msgstr "Визначає режим заповнення полігону авіаційного простору"

#: src/Dialogs/Settings/Panels/AirspaceConfigPanel.cpp:236
msgid "Airspace transparency"
msgstr "Прозорість повітряного простору"

#: src/Dialogs/Settings/Panels/AirspaceConfigPanel.cpp:236
msgid "If enabled, then airspaces are filled transparently."
msgstr "Якщо активовано, повітряний простір матиме прозоре заповнення."

#: src/Dialogs/Settings/Panels/ExperimentalConfigPanel.cpp:42
#, no-c-format
msgid "Generic"
msgstr "Загальний"

#: src/Dialogs/Settings/Panels/ExperimentalConfigPanel.cpp:70
msgid "Device model"
msgstr "Модель пристрою"

#: src/Dialogs/Settings/Panels/ExperimentalConfigPanel.cpp:71
msgid ""
"Select your PNA model to make full use of its hardware capabilities. If it "
"is not included, use Generic type."
msgstr ""
"Оберіть модель навігатора для повного використання його можливостей. Якщо "
"такої моделі нема, оберіть Загальний тип."

#: src/Dialogs/Settings/Panels/GaugesConfigPanel.cpp:45
#, no-c-format
msgid "Disable final glide bar."
msgstr "Вимикає шкалу дольоту"

#: src/Dialogs/Settings/Panels/GaugesConfigPanel.cpp:47
#, no-c-format
msgid "Always show final glide bar."
msgstr "Завжди зображує шкалу дольоту"

#: src/Dialogs/Settings/Panels/GaugesConfigPanel.cpp:49
#, no-c-format
msgid "Show final glide bar if approaching final glide range."
msgstr "Зображує шкалу дольоту, якщо знаходимося в межах дольоту."

#: src/Dialogs/Settings/Panels/GaugesConfigPanel.cpp:85
msgid ""
"This enables the display of the FLARM radar gauge. The track bearing of the "
"target relative to the track bearing of the aircraft is displayed as an "
"arrow head, and a triangle pointing up or down shows the relative altitude "
"of the target relative to you. In all modes, the color of the target "
"indicates the threat level."
msgstr ""
"Вмикає зображення шкали радару FLARM. Азимут на ціль відносно курсу ПС має "
"вигляд стрілки. Трикутники, направлені вгору чи вниз, вказують на висоту "
"відносно цілі, а їх колір - рівень небезпеки."

#: src/Dialogs/Settings/Panels/GaugesConfigPanel.cpp:88
msgid "Auto close FLARM"
msgstr "Авто викл. FLARM"

#: src/Dialogs/Settings/Panels/GaugesConfigPanel.cpp:89
msgid ""
"Setting this to \"On\" will automatically close the FLARM dialog if there is "
"no traffic. \"Off\" will keep the dialog open even without current traffic."
msgstr ""
"Вибір \"Вкл.\" автоматично закриє діалог FLARM при відсутності інших ПС.  "
"При \"Викл.\" діалог залишиться відкритим навіть за відсутності інших ПС."

#: src/Dialogs/Settings/Panels/GaugesConfigPanel.cpp:94
msgid "This enables the display of the thermal assistant gauge."
msgstr "Тим сами будк включено зображення термік-асистента"

#: src/Dialogs/Settings/Panels/GaugesConfigPanel.cpp:97
msgid "Thermal band"
msgstr "Смуга терміка"

#: src/Dialogs/Settings/Panels/GaugesConfigPanel.cpp:98
msgid ""
"This enables the display of the thermal profile (climb band) display on the "
"map."
msgstr "Вмикає зображення профілю терміка (діапазон набору висоти) на мапі."

#: src/Dialogs/Settings/Panels/GaugesConfigPanel.cpp:101
msgid "Final glide bar"
msgstr "Шкала дольоту"

#: src/Dialogs/Settings/Panels/GaugesConfigPanel.cpp:102
msgid ""
"If set to \"On\" the final glide will always be shown, if set to \"Auto\" it "
"will be shown when approaching the final glide possibility."
msgstr ""
"Якщо встановлено \"Вкл.\", шкалу дольоту буде завжди видно, якщо \"Авто\", - "
"коли доліт стає можливий."

#: src/Dialogs/Settings/Panels/GaugesConfigPanel.cpp:108
msgid "Final glide bar MC0"
msgstr "Шкала дольоту MC0"

#: src/Dialogs/Settings/Panels/GaugesConfigPanel.cpp:109
msgid ""
"If set to ON the final glide bar will show a second arrow indicating the "
"required height to reach the final waypoint at MC zero."
msgstr ""
"Якщо встановлено \"Вкл.\", шкала дольоту буде показувати другу стрілку, що "
"вказує на брак висоти для дольоту до фінішу при MC0."

#: src/Dialogs/Settings/Panels/GaugesConfigPanel.cpp:118
msgid "Vario bar"
msgstr "Шкала варіо"

#: src/Dialogs/Settings/Panels/GaugesConfigPanel.cpp:119
msgid "If set to ON the vario bar will be shown"
msgstr "Якщо встановлено \"Вкл.\", шкала варіо буде на екрані"

#: src/Dialogs/Settings/Panels/VarioConfigPanel.cpp:60
msgid "Speed arrows"
msgstr "Стрілки швидкості"

#: src/Dialogs/Settings/Panels/VarioConfigPanel.cpp:61
msgid ""
"Whether to show speed command arrows on the vario gauge.  When shown, in "
"cruise mode, arrows point up to command slow down; arrows point down to "
"command speed up."
msgstr ""
"Для зображення стрілок команд швидкості на шкалі варіометра. Коли "
"увімкннено, в режимі переходу стрілка вгору командує сповільнитися, стрілка "
"вниз - прискоритися."

#: src/Dialogs/Settings/Panels/VarioConfigPanel.cpp:66
msgid "Show average"
msgstr "Показати усереднення"

#: src/Dialogs/Settings/Panels/VarioConfigPanel.cpp:67
msgid ""
"Whether to show the average climb rate.  In cruise mode, this switches to "
"showing the average netto airmass rate."
msgstr ""
"Для зображення середньої швидкості набору висоти. В режимі переходу "
"перемикається на зображення усередненого нетто-варіо (повітряної маси)."

#: src/Dialogs/Settings/Panels/VarioConfigPanel.cpp:72
msgid "Show MacReady"
msgstr "Показати MacReady"

#: src/Dialogs/Settings/Panels/VarioConfigPanel.cpp:72
msgid "Whether to show the MacCready setting."
msgstr "Для зображення налаштувань MacReady."

#: src/Dialogs/Settings/Panels/VarioConfigPanel.cpp:75
msgid "Show bugs"
msgstr "Показати комахи"

#: src/Dialogs/Settings/Panels/VarioConfigPanel.cpp:75
msgid "Whether to show the bugs percentage."
msgstr "Для зображення  проценту втрати ЛХ через комах."

#: src/Dialogs/Settings/Panels/VarioConfigPanel.cpp:78
msgid "Show ballast"
msgstr "Показати баласт"

#: src/Dialogs/Settings/Panels/VarioConfigPanel.cpp:78
msgid "Whether to show the ballast percentage."
msgstr "Для зображення  проценту баласту."

#: src/Dialogs/Settings/Panels/VarioConfigPanel.cpp:81
msgid "Show gross"
msgstr "Показати брутто-варіо"

#: src/Dialogs/Settings/Panels/VarioConfigPanel.cpp:81
msgid "Whether to show the gross climb rate."
msgstr "Щоб показати брутто-швидкість набору висоти"

#: src/Dialogs/Settings/Panels/VarioConfigPanel.cpp:84
msgid "Averager needle"
msgstr "Стрілка усереднювача"

#: src/Dialogs/Settings/Panels/VarioConfigPanel.cpp:85
msgid ""
"If true, the vario gauge will display a hollow averager needle.  During "
"cruise, this needle displays the average netto value.  During circling, this "
"needle displays the average gross value."
msgstr ""
"Якщо так, то на шкалі варіо буде зображена пустотіла стрілка усереднювача. В "
"режимі переходу стрілка буде вказувати на середнє нетто-варіо. В режимі "
"спіралі  стрілка буде вказувати на середнє брутто-варіо."

#: src/Dialogs/Settings/Panels/GlideComputerConfigPanel.cpp:62
#, no-c-format
msgid "Final glide"
msgstr "Доліт"

#: src/Dialogs/Settings/Panels/GlideComputerConfigPanel.cpp:63
#, no-c-format
msgid ""
"Adjusts MC for fastest arrival.  For OLC sprint tasks, the MacCready is "
"adjusted in order to cover the greatest distance in the remaining time and "
"reach the finish height."
msgstr ""
"Налаштовує MC для найшвидшого прибуття. Для завдань OLC sprint, значення MC  "
"буде налаштоване для подолання найбільшої відстані за час, що залишився, з "
"тим, щоб досягти фінішу на потрібній висоті."

#: src/Dialogs/Settings/Panels/GlideComputerConfigPanel.cpp:65
#, no-c-format
msgid "Trending average climb"
msgstr "Тенденція середнього набору висоти"

#: src/Dialogs/Settings/Panels/GlideComputerConfigPanel.cpp:66
#, no-c-format
msgid "Sets MC to the trending average climb rate based on all climbs."
msgstr ""
"Налаштування МС відповідно до тенденції середнього набору висоти. Взято до "
"уваги всі набори."

#: src/Dialogs/Settings/Panels/GlideComputerConfigPanel.cpp:68
#, no-c-format
msgid ""
"Uses trending average during task, then fastest arrival when in final glide "
"mode."
msgstr ""
"Застосування тенденції середнього за завдання, далі найшвидше прибуття в "
"режимі дольоту."

#: src/Dialogs/Settings/Panels/GlideComputerConfigPanel.cpp:72
msgid "Auto MC mode"
msgstr "Режим МС Авто"

#: src/Dialogs/Settings/Panels/GlideComputerConfigPanel.cpp:73
msgid "This option defines which auto MacCready algorithm is used."
msgstr "Ця опція визначає, який з алгоритмів Авто MacCready буде застосовано."

#: src/Dialogs/Settings/Panels/GlideComputerConfigPanel.cpp:76
msgid "Block speed to fly"
msgstr "Блокувати speed to fly"

#: src/Dialogs/Settings/Panels/GlideComputerConfigPanel.cpp:77
msgid ""
"If enabled, the command speed in cruise is set to the MacCready speed to fly "
"in no vertical air-mass movement. If disabled, the command speed in cruise "
"is set to the dolphin speed to fly, equivalent to the MacCready speed with "
"vertical air-mass movement."
msgstr ""
"Якщо застосовано, команда швидкості на переході встановлюється як швидкість "
"MacCready  за відсутності вертикального переміщення повітряних мас. Якщо ні, "
"команда швидкості на переході встановлюється відповідно до польоту \"в "
"режимі дельфіна\", з урахуванням вертикального переміщення повітряних мас."

#: src/Dialogs/Settings/Panels/GlideComputerConfigPanel.cpp:84
msgid "Nav. by baro altitude"
msgstr "Нав. по баровисоті"

#: src/Dialogs/Settings/Panels/GlideComputerConfigPanel.cpp:85
msgid ""
"When enabled and if connected to a barometric altimeter, barometric altitude "
"is used for all navigation functions. Otherwise GPS altitude is used."
msgstr ""
"Якщо застосовано і якщо підключено до барометричного висотоміра, для всіх "
"функцій навігації застосовується барометрична висота. В протилежному випадку "
"застосовується висота по GPS."

#: src/Dialogs/Settings/Panels/GlideComputerConfigPanel.cpp:90
msgid "Flap forces cruise"
msgstr ""

#: src/Dialogs/Settings/Panels/GlideComputerConfigPanel.cpp:91
msgid ""
"When Vega variometer is connected and this option is true, the positive flap "
"setting switches the flight mode between circling and cruise."
msgstr ""

#: src/Dialogs/Settings/Panels/GlideComputerConfigPanel.cpp:97
#, no-c-format
msgid "Preferred period for paragliders."
msgstr "Найкращий період для парапланів."

#: src/Dialogs/Settings/Panels/GlideComputerConfigPanel.cpp:100
#, no-c-format
msgid "Preferred period for gliders."
msgstr "Найкращий період для планерів."

#: src/Dialogs/Settings/Panels/GlideComputerConfigPanel.cpp:106
msgid "GR average period"
msgstr "Період усереднення для глісади"

#: src/Dialogs/Settings/Panels/GlideComputerConfigPanel.cpp:107
msgid ""
"Here you can decide on how many seconds of flight this calculation must be "
"done. Normally for gliders a good value is 90-120 seconds, and for "
"paragliders 15 seconds."
msgstr ""
"Тут ви можете вирішити, за який час польоту повинні бути проведені ці "
"розрахунки. Зазвичай, для планерів рекомендують 90-120 секунд, а для "
"парапланів - 15 секунд."

#: src/Dialogs/Settings/Panels/GlideComputerConfigPanel.cpp:112
msgid "Predict wind drift"
msgstr "Передбачити дрейф з вітром"

#: src/Dialogs/Settings/Panels/GlideComputerConfigPanel.cpp:113
msgid ""
"Account for wind drift for the predicted circling duration. This reduces the "
"arrival height for legs with head wind."
msgstr ""
"Величина дрейфу з вітром за розрахунковий час спіралі. Зменшує висоту "
"прибуття для відрізків маршруту із зустрічним вітром."

#: src/Dialogs/Settings/Panels/InfoBoxesConfigPanel.cpp:86
msgid "Use final glide mode"
msgstr "Скористатись режимом дольоту"

#: src/Dialogs/Settings/Panels/InfoBoxesConfigPanel.cpp:87
msgid ""
"Controls whether the \"final glide\" InfoBox mode should be used on \"auto\" "
"pages."
msgstr ""
"Визначає, чи режим дольоту буде застосовано до ІнфоБоксів на \"авто\"-"
"сторінках."

#: src/Dialogs/Settings/Panels/InterfaceConfigPanel.cpp:83
msgid "Fonts"
msgstr "Шрифти"

#: src/Dialogs/Settings/Panels/InterfaceConfigPanel.cpp:134
msgid "Auto. blank"
msgstr "Авто. відкл."

#: src/Dialogs/Settings/Panels/InterfaceConfigPanel.cpp:135
msgid ""
"This determines whether to blank the display after a long period of "
"inactivity when operating on internal battery power."
msgstr ""
"Визначає, чи відключиться дисплей після довгого періоду неактивності при "
"роботі від внутрішніх акумуляторів."

#: src/Dialogs/Settings/Panels/InterfaceConfigPanel.cpp:140
msgid "Events"
msgstr "Події"

#: src/Dialogs/Settings/Panels/InterfaceConfigPanel.cpp:141
msgid ""
"The Input Events file defines the menu system and how XCSoar responds to "
"button presses and events from external devices."
msgstr ""
"Файл вхідних подій визначає меню системи і як XCSoar відповідатиме на "
"натиснення клавіш та події від зовнішніх пристроїв."

#: src/Dialogs/Settings/Panels/InterfaceConfigPanel.cpp:148
msgid "Language"
msgstr "Мова"

#: src/Dialogs/Settings/Panels/InterfaceConfigPanel.cpp:149
msgid ""
"The language options selects translations for English texts to other "
"languages. Select English for a native interface or Automatic to localise "
"XCSoar according to the system settings."
msgstr ""
"Опція мови визначає переклад англійського тексту на інші мови. Виберіть "
"\"English\" для оригінального інтерфейсу або \"Автоматично\" для локалізації "
"XCSoar відповідно до налаштувань системи."

#: src/Dialogs/Settings/Panels/InterfaceConfigPanel.cpp:154
msgid "Automatic"
msgstr "Автоматично"

#: src/Dialogs/Settings/Panels/InterfaceConfigPanel.cpp:186
msgid "Status message"
msgstr "Повідомлення про статус"

#: src/Dialogs/Settings/Panels/InterfaceConfigPanel.cpp:187
msgid ""
"The status file can be used to define sounds to be played when certain "
"events occur, and how long various status messages will appear on screen."
msgstr ""
"Файл статусу може бути застосований, щоб призначити звуки подіям, також, щоб "
"визначити, як довго різні повідомлення про статус будуть зображені на екрані."

#: src/Dialogs/Settings/Panels/InterfaceConfigPanel.cpp:192
msgid "Menu timeout"
msgstr "Час меню на екрані"

#: src/Dialogs/Settings/Panels/InterfaceConfigPanel.cpp:193
msgid ""
"This determines how long menus will appear on screen if the user does not "
"make any button presses or interacts with the computer."
msgstr ""
"Визначає, як довго буде зображено меню на екрані, якщо користувач не "
"натискує жодні клавіші чи не працює з комп'ютером."

#: src/Dialogs/Settings/Panels/InterfaceConfigPanel.cpp:200
#, no-c-format
msgid "Keyboard"
msgstr "Клавіатура"

#: src/Dialogs/Settings/Panels/InterfaceConfigPanel.cpp:202
#, no-c-format
msgid "HighScore Style"
msgstr "Стиль HighScore"

#: src/Dialogs/Settings/Panels/InterfaceConfigPanel.cpp:206
msgid "Text input style"
msgstr "Стиль вводу тексту"

#: src/Dialogs/Settings/Panels/InterfaceConfigPanel.cpp:207
msgid ""
"Determines how the user is prompted for text input (filename, teamcode etc.)"
msgstr ""
"Визначає, який стиль буде запропоновано  користувачеві для вводу тексту "
"(назва файлу, код команди тощо)"

#: src/Dialogs/Settings/Panels/InterfaceConfigPanel.cpp:217
#, no-c-format
msgid "OS settings"
msgstr "Налаштування ОС"

#: src/Dialogs/Settings/Panels/InterfaceConfigPanel.cpp:223
msgid "Haptic feedback"
msgstr "Тактильний зворотній зв'язок"

#: src/Dialogs/Settings/Panels/InterfaceConfigPanel.cpp:224
msgid "Determines if haptic feedback like vibration is used."
msgstr ""
"Визначає, чи застосовуватиметься тактильний зворотній зв'язок, такий як "
"вібрація."

#: src/Dialogs/Settings/Panels/LayoutConfigPanel.cpp:59
#, no-c-format
msgid "Portrait"
msgstr "Портретна"

#: src/Dialogs/Settings/Panels/LayoutConfigPanel.cpp:61
#, no-c-format
msgid "Landscape"
msgstr "Альбомна"

#: src/Dialogs/Settings/Panels/LayoutConfigPanel.cpp:63
#, no-c-format
msgid "Reverse Portrait"
msgstr "Зворотня портретна"

#: src/Dialogs/Settings/Panels/LayoutConfigPanel.cpp:65
#, no-c-format
msgid "Reverse Landscape"
msgstr "Зворотня альбомна"

#: src/Dialogs/Settings/Panels/LayoutConfigPanel.cpp:71
#, no-c-format
msgid "8 Split"
msgstr "8 блоком"

#: src/Dialogs/Settings/Panels/LayoutConfigPanel.cpp:73
#, no-c-format
msgid "8 Bottom or Right"
msgstr "8 внизу або праворуч"

#: src/Dialogs/Settings/Panels/LayoutConfigPanel.cpp:75
#, no-c-format
msgid "8 Bottom + Vario (Portrait)"
msgstr "8 внизу + варіо (портретна)"

#: src/Dialogs/Settings/Panels/LayoutConfigPanel.cpp:77
#, no-c-format
msgid "8 Top or Left"
msgstr "8 вгорі або ліворуч"

#: src/Dialogs/Settings/Panels/LayoutConfigPanel.cpp:79
#, no-c-format
msgid "8 Top + Vario (Portrait)"
msgstr "8 вгорі + варіо (портретна)"

#: src/Dialogs/Settings/Panels/LayoutConfigPanel.cpp:81
#, no-c-format
msgid "9 Right + Vario (Landscape)"
msgstr "9 праворуч + варіо (альбомна)"

#: src/Dialogs/Settings/Panels/LayoutConfigPanel.cpp:83
#, no-c-format
msgid "9 Left + Right + Vario (Landscape)"
msgstr "9 ліворуч + праворуч + варіо (альбомна)"

#: src/Dialogs/Settings/Panels/LayoutConfigPanel.cpp:85
#, no-c-format
msgid "5 Right (Square)"
msgstr "5 праворуч (прямокутник)"

#: src/Dialogs/Settings/Panels/LayoutConfigPanel.cpp:87
#, no-c-format
msgid "12 Bottom or Right"
msgstr "12 внизу або праворуч"

#: src/Dialogs/Settings/Panels/LayoutConfigPanel.cpp:89
#, no-c-format
msgid "12 Top or Left"
msgstr "12 вгорі або ліворуч"

#: src/Dialogs/Settings/Panels/LayoutConfigPanel.cpp:91
#, no-c-format
msgid "24 Right (Landscape)"
msgstr "24 праворуч (альбомна)"

#: src/Dialogs/Settings/Panels/LayoutConfigPanel.cpp:93
#, no-c-format
msgid "4 Top or Left"
msgstr "4 вгорі або ліворуч"

#: src/Dialogs/Settings/Panels/LayoutConfigPanel.cpp:95
#, no-c-format
msgid "4 Bottom or Right"
msgstr "4 внизу або праворуч"

#: src/Dialogs/Settings/Panels/LayoutConfigPanel.cpp:101
#, no-c-format
msgid "Auto (follow infoboxes)"
msgstr "Авто (відповідно до ІнфоБоксів)"

#: src/Dialogs/Settings/Panels/LayoutConfigPanel.cpp:103
#, no-c-format
msgid "Top Left"
msgstr "Вгорі ліворуч"

#: src/Dialogs/Settings/Panels/LayoutConfigPanel.cpp:105
#, no-c-format
msgid "Top Right"
msgstr "Вгорі праворуч"

#: src/Dialogs/Settings/Panels/LayoutConfigPanel.cpp:107
#, no-c-format
msgid "Bottom Left"
msgstr "Внизу ліворуч"

#: src/Dialogs/Settings/Panels/LayoutConfigPanel.cpp:109
#, no-c-format
msgid "Bottom Right"
msgstr "Внизу праворуч"

#: src/Dialogs/Settings/Panels/LayoutConfigPanel.cpp:111
#, no-c-format
msgid "Centre Top"
msgstr "По центру вгорі"

#: src/Dialogs/Settings/Panels/LayoutConfigPanel.cpp:113
#, no-c-format
msgid "Centre Bottom"
msgstr "По центру внизу"

#: src/Dialogs/Settings/Panels/LayoutConfigPanel.cpp:118
#, no-c-format
msgid "Text"
msgstr "Текст"

#: src/Dialogs/Settings/Panels/LayoutConfigPanel.cpp:119
#, no-c-format
msgid "Show text on tabbed dialogs."
msgstr "Показати текст на вкладках діалогів"

#: src/Dialogs/Settings/Panels/LayoutConfigPanel.cpp:120
#, no-c-format
msgid "Icons"
msgstr "Піктограми"

#: src/Dialogs/Settings/Panels/LayoutConfigPanel.cpp:121
#, no-c-format
msgid "Show icons on tabbed dialogs."
msgstr "Показати піктограми на вкладках діалогів."

#: src/Dialogs/Settings/Panels/LayoutConfigPanel.cpp:126
#, no-c-format
msgid "Center"
msgstr "По центру"

#: src/Dialogs/Settings/Panels/LayoutConfigPanel.cpp:127
#, no-c-format
msgid "Center the status message boxes."
msgstr "Повідомлення про статус по центру"

#: src/Dialogs/Settings/Panels/LayoutConfigPanel.cpp:128
#, no-c-format
msgid "Topleft"
msgstr "Вгорі ліворуч"

#: src/Dialogs/Settings/Panels/LayoutConfigPanel.cpp:129
#, no-c-format
msgid "Show status message boxes ina the top left corner."
msgstr "Показувати повідомлення про статус вгорі ліворуч"

#: src/Dialogs/Settings/Panels/LayoutConfigPanel.cpp:135
#, no-c-format
msgid "Box"
msgstr ""

#: src/Dialogs/Settings/Panels/LayoutConfigPanel.cpp:135
#, no-c-format
msgid "Draws boxes around each InfoBox."
msgstr "Малює рамку навколо кожного ІнфоБокса"

#: src/Dialogs/Settings/Panels/LayoutConfigPanel.cpp:137
#, no-c-format
msgid "Tab"
msgstr "Вкладка"

#: src/Dialogs/Settings/Panels/LayoutConfigPanel.cpp:137
#, no-c-format
msgid "Draws a tab at the top of the InfoBox across the title."
msgstr "Малює вкладку вгорі ІнфоБоксів вздовж назви."

#: src/Dialogs/Settings/Panels/LayoutConfigPanel.cpp:139
#, no-c-format
msgid "Shaded"
msgstr "Відтінено"

#: src/Dialogs/Settings/Panels/LayoutConfigPanel.cpp:141
#, no-c-format
msgid "Glass"
msgstr "Скло"

#: src/Dialogs/Settings/Panels/LayoutConfigPanel.cpp:163
msgid "Display orientation"
msgstr "Орієнтація дисплея"

#: src/Dialogs/Settings/Panels/LayoutConfigPanel.cpp:163
msgid "Rotate the display on devices that support it."
msgstr "Повертати дисплей на екранах, які це підтримують."

#: src/Dialogs/Settings/Panels/LayoutConfigPanel.cpp:168
msgid "InfoBox geometry"
msgstr "Геометрія ІнфоБоксів"

#: src/Dialogs/Settings/Panels/LayoutConfigPanel.cpp:169
msgid ""
"A list of possible InfoBox layouts. Do some trials to find the best for your "
"screen size."
msgstr ""
"Перелік можливих розташувань ІнфоБоксів. Спробуйте варіанти, щоб знайти "
"найкращий для свого екрану."

#: src/Dialogs/Settings/Panels/LayoutConfigPanel.cpp:172
msgid "FLARM display"
msgstr "Дисплей FLARM"

#: src/Dialogs/Settings/Panels/LayoutConfigPanel.cpp:172
msgid "Choose a location for the FLARM display."
msgstr "Виберіть розміщення для дисплею FLARM ."

#: src/Dialogs/Settings/Panels/LayoutConfigPanel.cpp:177
msgid "Tab dialog style"
msgstr "Стиль діалогу: Вкладки"

#: src/Dialogs/Settings/Panels/LayoutConfigPanel.cpp:180
msgid "Message display"
msgstr "Дисплей повідомлень"

#: src/Dialogs/Settings/Panels/LayoutConfigPanel.cpp:185
msgid "Inverse InfoBoxes"
msgstr "Інверсні ІнфоБокси"

#: src/Dialogs/Settings/Panels/LayoutConfigPanel.cpp:185
msgid "If true, the InfoBoxes are white on black, otherwise black on white."
msgstr ""
"Якщо так, ІнфоБокси будуть білими на чорному фоні, інакше - чорними на "
"білому фоні."

#: src/Dialogs/Settings/Panels/LayoutConfigPanel.cpp:190
msgid "Colored InfoBoxes"
msgstr "Кольорові ІнфоБокси"

#: src/Dialogs/Settings/Panels/LayoutConfigPanel.cpp:191
msgid ""
"If true, certain InfoBoxes will have coloured text.  For example, the active "
"waypoint InfoBox will be blue when the glider is above final glide."
msgstr ""
"Якщо так, деякі ІнфоБокси матимуть кольоровий текст. Наприклад, активнаий "
"ППМ буде синім, коли планер буде над глісадою дольоту."

#: src/Dialogs/Settings/Panels/LayoutConfigPanel.cpp:198
msgid "InfoBox border"
msgstr "Рамка ІнфоБоксу"

#: src/Dialogs/Settings/Panels/LoggerConfigPanel.cpp:56
#, no-c-format
msgid "Start only"
msgstr "Лише старт"

#: src/Dialogs/Settings/Panels/LoggerConfigPanel.cpp:68
msgid "Pilot name"
msgstr "Ім'я пілота"

#: src/Dialogs/Settings/Panels/LoggerConfigPanel.cpp:70
msgid "Time step cruise"
msgstr "Інтервал запису на переході"

#: src/Dialogs/Settings/Panels/LoggerConfigPanel.cpp:71
msgid "This is the time interval between logged points when not circling."
msgstr ""
"Це інтервал часу між записаними точками треку не в режимі набору висоти."

#: src/Dialogs/Settings/Panels/LoggerConfigPanel.cpp:75
msgid "Time step circling"
msgstr "Інтервал запису в спіралі"

#: src/Dialogs/Settings/Panels/LoggerConfigPanel.cpp:76
msgid "This is the time interval between logged points when circling."
msgstr ""
"Це інтервал часу між записаними точками треку при наборі висоти в спіралі."

#: src/Dialogs/Settings/Panels/LoggerConfigPanel.cpp:80
msgid "Auto. logger"
msgstr "Авто. Логер"

#: src/Dialogs/Settings/Panels/LoggerConfigPanel.cpp:81
msgid ""
"Enables the automatic starting and stopping of logger on takeoff and landing "
"respectively. Disable when flying paragliders."
msgstr ""
"Дозволяє автоматичний пуск і зупинку запису логером відповідно в момент "
"злету і в момент приземлення. Відключити при польоті на параплані."

#: src/Dialogs/Settings/Panels/LoggerConfigPanel.cpp:86
msgid "NMEA logger"
msgstr "Логер NMEA"

#: src/Dialogs/Settings/Panels/LoggerConfigPanel.cpp:87
msgid ""
"Enable the NMEA logger on startup? If this option is disabled, the NMEA "
"logger can still be started manually."
msgstr ""
"Включити логер NMEA при старті? Якщо ця опція вимкнута, логер NMEA можна "
"запустити вручну."

#: src/Dialogs/Settings/Panels/LoggerConfigPanel.cpp:92
msgid "Log book"
msgstr "Журнал запису"

#: src/Dialogs/Settings/Panels/LoggerConfigPanel.cpp:92
msgid "Logs each start and landing."
msgstr "Запис кожного старту і посадки."

#: src/Dialogs/Settings/Panels/LoggerConfigPanel.cpp:96
msgid "Logger ID"
msgstr "ID логера"

#: src/Dialogs/Settings/Panels/MapDisplayConfigPanel.cpp:46
#, no-c-format
msgid ""
"The moving map display will be rotated so the glider's track is oriented up."
msgstr ""
"Зображення рухомої карти буде повертатись так, щоб трек був орієнтований "
"вгору."

#: src/Dialogs/Settings/Panels/MapDisplayConfigPanel.cpp:47
#, no-c-format
msgid "Heading up"
msgstr "Орієнтація ПС вгору"

#: src/Dialogs/Settings/Panels/MapDisplayConfigPanel.cpp:48
#, no-c-format
msgid ""
"The moving map display will be rotated so the glider's heading is oriented "
"up."
msgstr ""
"Зображення рухомої карти буде повертатись так, щоб планер був орієнтований "
"вгору."

#: src/Dialogs/Settings/Panels/MapDisplayConfigPanel.cpp:50
#, no-c-format
msgid ""
"The moving map display will always be orientated north to south and the "
"glider icon will be rotated to show its course."
msgstr ""
"Зображення рухомої карти буде завжди орієнтованим північ-вгору, а піктограма "
"планера буде повертатись відповідно до курсу."

#: src/Dialogs/Settings/Panels/MapDisplayConfigPanel.cpp:51
#, no-c-format
msgid "Target up"
msgstr "Ціль вгору"

#: src/Dialogs/Settings/Panels/MapDisplayConfigPanel.cpp:52
#, no-c-format
msgid ""
"The moving map display will be rotated so the navigation target is oriented "
"up."
msgstr ""
"Зображення рухомої карти буде повертатись так, щоб ціль навігації була вгорі."

#: src/Dialogs/Settings/Panels/MapDisplayConfigPanel.cpp:53
#, no-c-format
msgid "Wind up"
msgstr "Вітер згори"

#: src/Dialogs/Settings/Panels/MapDisplayConfigPanel.cpp:54
#, no-c-format
msgid ""
"The moving map display will be rotated so the wind is always oriented up to "
"down. (can be useful for wave flying)"
msgstr ""
"Зображення рухомої карти буде повертатись так, щоб вітер завжди був "
"орієнтованим згори вниз (може знадобитися при польотах в хвилі)."

#: src/Dialogs/Settings/Panels/MapDisplayConfigPanel.cpp:59
#, no-c-format
msgid "Disable adjustments."
msgstr "Відключити налаштування."

#: src/Dialogs/Settings/Panels/MapDisplayConfigPanel.cpp:61
#, no-c-format
msgid "Use a recent average of the ground track as basis."
msgstr "Взяти за основу нещодавнє середнє наземного треку."

#: src/Dialogs/Settings/Panels/MapDisplayConfigPanel.cpp:62
#: src/Dialogs/Task/Manager/TaskManagerDialog.cpp:174
#: Data/Dialogs/dlgTarget_L.xml:3 Data/Dialogs/dlgTarget.xml:3
#: Data/Input/default.xci:425 Data/Input/default.xci:1045
#, no-c-format
msgid "Target"
msgstr "Ціль"

#: src/Dialogs/Settings/Panels/MapDisplayConfigPanel.cpp:63
#, no-c-format
msgid "Use the current target waypoint as basis."
msgstr "Взяти за основу поточну ціль-ППМ."

#: src/Dialogs/Settings/Panels/MapDisplayConfigPanel.cpp:112
msgid "Cruise orientation"
msgstr "Орієнтація на переході"

#: src/Dialogs/Settings/Panels/MapDisplayConfigPanel.cpp:113
msgid "Determines how the screen is rotated with the glider"
msgstr "Визначає, яким чином екран повертається залежно від планера"

#: src/Dialogs/Settings/Panels/MapDisplayConfigPanel.cpp:118
msgid "Circling orientation"
msgstr "Орієнтація при спіралі"

#: src/Dialogs/Settings/Panels/MapDisplayConfigPanel.cpp:119
msgid "Determines how the screen is rotated with the glider while circling"
msgstr "Визначає, яким чином екран повертається, коли планер в спіралі"

#: src/Dialogs/Settings/Panels/MapDisplayConfigPanel.cpp:124
msgid "Circling zoom"
msgstr "Зум при спіралі"

#: src/Dialogs/Settings/Panels/MapDisplayConfigPanel.cpp:125
msgid ""
"If enabled, then the map will zoom in automatically when entering circling "
"mode and zoom out automatically when leaving circling mode."
msgstr ""
"Якщо застосовано, карта буде автоматично збільшувати масштаб при спіралі і "
"зменшувати масштаб при виході з спіралі."

#: src/Dialogs/Settings/Panels/MapDisplayConfigPanel.cpp:128
msgid "Map shift reference"
msgstr "Підстави для зсуву мапи"

#: src/Dialogs/Settings/Panels/MapDisplayConfigPanel.cpp:129
msgid "Determines what is used to shift the glider from the map center"
msgstr "Визначає підстави для зсуву планера з центру мапи."

#: src/Dialogs/Settings/Panels/MapDisplayConfigPanel.cpp:135
msgid "Glider position offset"
msgstr "Поправка до позиції планера."

#: src/Dialogs/Settings/Panels/MapDisplayConfigPanel.cpp:136
msgid ""
"Defines the location of the glider drawn on the screen in percent from the "
"screen edge."
msgstr ""
"Визначає розміщення піктограми планера на екрані в процентах від краю екрану."

#: src/Dialogs/Settings/Panels/MapDisplayConfigPanel.cpp:141
msgid "Auto zoom"
msgstr "Авто зум"

#: src/Dialogs/Settings/Panels/MapDisplayConfigPanel.cpp:142
msgid ""
"Automatically zoom in when approaching a waypoint to keep the waypoint at a "
"reasonable screen distance."
msgstr ""
"Автоматично укрупнює масштаб при підході до ППМ так, щоб підтримувати ППМ на "
"розумній відстані на екрані."

#: src/Dialogs/Settings/Panels/MapDisplayConfigPanel.cpp:146
msgid "Max. auto zoom distance"
msgstr "Макс. відстань автозум"

#: src/Dialogs/Settings/Panels/MapDisplayConfigPanel.cpp:147
msgid "The upper limit for auto zoom distance."
msgstr "Верхня межа відстані автозуму"

#: src/Dialogs/Settings/Panels/MapDisplayConfigPanel.cpp:152
msgid "Distinct page zoom"
msgstr ""

#: src/Dialogs/Settings/Panels/MapDisplayConfigPanel.cpp:153
msgid "Maintain one map zoom level on each page."
msgstr "Підтримує однаковий масштаб мапи на кожній сторінці"

#: src/Dialogs/Settings/Panels/PagesConfigPanel.cpp:170
msgid "Main area"
msgstr "Головна область"

#: src/Dialogs/Settings/Panels/PagesConfigPanel.cpp:171
msgid "Specifies what should be displayed in the main area."
msgstr "Визначає, що буде зображено в головній області."

#: src/Dialogs/Settings/Panels/PagesConfigPanel.cpp:181
#: src/Dialogs/Settings/Panels/PagesConfigPanel.cpp:334
msgid "InfoBoxes"
msgstr "ІнфоБокси"

#: src/Dialogs/Settings/Panels/PagesConfigPanel.cpp:182
msgid "Specifies which InfoBoxes should be displayed on this page."
msgstr "Визначає, котрі ІнфоБокси будуть зображені на цій сторінці."

#: src/Dialogs/Settings/Panels/PagesConfigPanel.cpp:189
#, no-c-format
msgid "Nothing"
msgstr "Нічого"

#: src/Dialogs/Settings/Panels/PagesConfigPanel.cpp:191
#: src/Dialogs/Settings/Panels/PagesConfigPanel.cpp:350
#, no-c-format
msgid "Cross section"
msgstr "Переріз"

#: src/Dialogs/Settings/Panels/PagesConfigPanel.cpp:194
msgid "Bottom area"
msgstr "Нижня область"

#: src/Dialogs/Settings/Panels/PagesConfigPanel.cpp:195
msgid "Specifies what should be displayed below the main area."
msgstr "Визначає, що буде зображено внизу від головної області."

#: src/Dialogs/Settings/Panels/RouteConfigPanel.cpp:104
#, no-c-format
msgid "Neither airspace nor terrain is used for route planning."
msgstr ""
"Для планування маршруту не використовується ні повітряний простір ні "
"ландшафт."

#: src/Dialogs/Settings/Panels/RouteConfigPanel.cpp:106
#, no-c-format
msgid "Routes will avoid terrain."
msgstr "Маршрути будуть оминати ландшафтні перешкоди."

#: src/Dialogs/Settings/Panels/RouteConfigPanel.cpp:108
#, no-c-format
msgid "Routes will avoid airspace."
msgstr "Маршрути будуть оминати повітряний простір."

#: src/Dialogs/Settings/Panels/RouteConfigPanel.cpp:110
#, no-c-format
msgid "Routes will avoid airspace and terrain."
msgstr "Маршрути будуть оминати ландшафтні перешкоди і повітряний простір."

#: src/Dialogs/Settings/Panels/RouteConfigPanel.cpp:114
msgid "Route mode"
msgstr "Режим маршруту"

#: src/Dialogs/Settings/Panels/RouteConfigPanel.cpp:117
msgid "Route climb"
msgstr "Набір на маршруті"

#: src/Dialogs/Settings/Panels/RouteConfigPanel.cpp:118
msgid ""
"When enabled and MC is positive, route planning allows climbs between the "
"aircraft location and destination."
msgstr ""
"Коли застосовано та МС позитивне, планування маршруту дозволяє набирати "
"висоту на відтинку між місцем знаходження ПС і місцем призначення."

#: src/Dialogs/Settings/Panels/RouteConfigPanel.cpp:123
msgid "Route ceiling"
msgstr "Стеля маршруту"

#: src/Dialogs/Settings/Panels/RouteConfigPanel.cpp:124
msgid ""
"When enabled, route planning climbs are limited to ceiling defined by "
"greater of current aircraft altitude plus 500 m and the thermal ceiling.  If "
"disabled, climbs are unlimited."
msgstr ""
"Коли застосовано, стеля набору висоти при плануванні маршруту обмежена "
"більшим з чисел: поточною висотою ПС + 500 м та стелею набору в терміках. "
"Якщо не застосовано, набір висоти не обмежено."

#: src/Dialogs/Settings/Panels/RouteConfigPanel.cpp:132
#, no-c-format
msgid "Reach calculations disabled."
msgstr "Відключено розрахунки досяжності."

#: src/Dialogs/Settings/Panels/RouteConfigPanel.cpp:133
#, no-c-format
msgid "Straight"
msgstr "Пряма"

#: src/Dialogs/Settings/Panels/RouteConfigPanel.cpp:134
#, no-c-format
msgid "The reach is from straight line paths from the glider."
msgstr "Досяжність розраховується відповідно до польоту по прямій."

#: src/Dialogs/Settings/Panels/RouteConfigPanel.cpp:135
#, no-c-format
msgid "Turning"
msgstr "Обльоти"

#: src/Dialogs/Settings/Panels/RouteConfigPanel.cpp:136
#, no-c-format
msgid "The reach is calculated allowing turns around terrain obstacles."
msgstr ""
"Досяжність розраховується з урахуванням обльотів навколо ландшафтних "
"перешкод."

#. Spacer
#: src/Dialogs/Settings/Panels/RouteConfigPanel.cpp:142
msgid "Reach mode"
msgstr "Режим досяжності"

#: src/Dialogs/Settings/Panels/RouteConfigPanel.cpp:143
msgid ""
"How calculations are performed of the reach of the glider with respect to "
"terrain."
msgstr "Як впливає ландшафт на розрахунки досяжності  планера."

#: src/Dialogs/Settings/Panels/RouteConfigPanel.cpp:149
#, no-c-format
msgid "Uses task glide polar."
msgstr ""

#: src/Dialogs/Settings/Panels/RouteConfigPanel.cpp:150
#: src/Dialogs/Settings/Panels/SafetyFactorsConfigPanel.cpp:105
#, no-c-format
msgid "Safety MC"
msgstr "Безпечна МС"

#: src/Dialogs/Settings/Panels/RouteConfigPanel.cpp:151
#, no-c-format
msgid "Uses safety MacCready value"
msgstr "Використання безпечної величини МС"

#: src/Dialogs/Settings/Panels/RouteConfigPanel.cpp:155
msgid "Reach polar"
msgstr ""

#: src/Dialogs/Settings/Panels/RouteConfigPanel.cpp:156
msgid ""
"This determines the glide performance used in reach, landable arrival, abort "
"and alternate calculations."
msgstr ""
"Визначає розрахунки характеристик глісади на умовах досяжності, безпечного "
"прибуття, переривання польоту, заходу на запасні майданчики для посадки."

#: src/Dialogs/Settings/Panels/RouteConfigPanel.cpp:162
#, no-c-format
msgid "Disables the reach display."
msgstr "Вимикає дисплей досяжності."

#: src/Dialogs/Settings/Panels/RouteConfigPanel.cpp:163
#: src/Dialogs/Task/dlgTaskHelpers.cpp:196
#, no-c-format
msgid "Line"
msgstr "Лінія"

#: src/Dialogs/Settings/Panels/RouteConfigPanel.cpp:164
#, no-c-format
msgid "Draws a dashed line at the glide reach."
msgstr "Малює пунктирну лінію досяжності."

#: src/Dialogs/Settings/Panels/RouteConfigPanel.cpp:165
#, no-c-format
msgid "Shade"
msgstr "Затінити"

#: src/Dialogs/Settings/Panels/RouteConfigPanel.cpp:166
#, no-c-format
msgid "Shades terrain outside glide reach."
msgstr "Затінює ландшафт поза межами досяжності."

#: src/Dialogs/Settings/Panels/RouteConfigPanel.cpp:170
msgid "Reach display"
msgstr "Дисплей досяжності"

#: src/Dialogs/Settings/Panels/SafetyFactorsConfigPanel.cpp:65
#: src/Dialogs/Settings/Panels/WaypointDisplayConfigPanel.cpp:126
msgid "Arrival height"
msgstr "Висота прибуття"

#: src/Dialogs/Settings/Panels/SafetyFactorsConfigPanel.cpp:66
msgid ""
"The height above terrain that the glider should arrive at for a safe landing."
msgstr ""
"Висота над ландшафтом, на якій планер повинен прилетіти для безпечного "
"приземлення."

#: src/Dialogs/Settings/Panels/SafetyFactorsConfigPanel.cpp:71
msgid "Terrain height"
msgstr "Висота ландшафту"

#: src/Dialogs/Settings/Panels/SafetyFactorsConfigPanel.cpp:72
msgid "The height above terrain that the glider must clear during final glide."
msgstr "Висота над ландшафтом, яку планер повинен скинути на дольоті."

#: src/Dialogs/Settings/Panels/SafetyFactorsConfigPanel.cpp:78
#: src/Dialogs/Settings/Panels/SymbolsConfigPanel.cpp:121
#, no-c-format
msgid "Simple"
msgstr "Простий"

#: src/Dialogs/Settings/Panels/SafetyFactorsConfigPanel.cpp:79
#, no-c-format
msgid ""
"The alternates will only be sorted by waypoint type (airport/outlanding "
"field) and arrival height."
msgstr ""
"Запасні будуть відсортовані тільки по типам шляхових точок (аеропорт/"
"майданчик для посадки) і по висоті прибуття."

#: src/Dialogs/Settings/Panels/SafetyFactorsConfigPanel.cpp:81
#, no-c-format
msgid "The sorting will also take the current task direction into account."
msgstr ""
"При сортуванні буде також враховано поточний напрямок виконання завдання."

#: src/Dialogs/Settings/Panels/SafetyFactorsConfigPanel.cpp:82
#, no-c-format
msgid "Home"
msgstr "Домівка"

#: src/Dialogs/Settings/Panels/SafetyFactorsConfigPanel.cpp:83
#, no-c-format
msgid ""
"The sorting will try to find landing options in the current direction to the "
"configured home waypoint."
msgstr ""
"Сортування буде намагатися врахувати можливості посадки в поточному напрямку "
"до ППМ, заданого як домашній."

#: src/Dialogs/Settings/Panels/SafetyFactorsConfigPanel.cpp:87
msgid "Alternates mode"
msgstr "Режим запасних"

#: src/Dialogs/Settings/Panels/SafetyFactorsConfigPanel.cpp:88
msgid ""
"Determines sorting of alternates in the alternates dialog and in abort mode."
msgstr ""
"Визначає метод сортування запасних в діалозі \"Запасні\" і в режимі "
"переривання завдання."

#: src/Dialogs/Settings/Panels/SafetyFactorsConfigPanel.cpp:91
msgid "Polar degradation"
msgstr "Деградація поляри"

#: src/Dialogs/Settings/Panels/SafetyFactorsConfigPanel.cpp:92
#, no-c-format
msgid ""
"A permanent polar degradation. 0% means no degradation, 50% indicates the "
"glider's sink rate is doubled."
msgstr ""
"Перманентна деградація поляри. 0% означає відсутність деградації, 50% - "
"подвоєну швидкість зниження."

#: src/Dialogs/Settings/Panels/SafetyFactorsConfigPanel.cpp:100
msgid "Auto bugs"
msgstr "Авто комахи"

#: src/Dialogs/Settings/Panels/SafetyFactorsConfigPanel.cpp:101
#, no-c-format
msgid ""
"If enabled, adds 1% to the bugs setting after each full hour while flying."
msgstr ""
"Якщо застосовано, додає 1% до налаштування \"Комахи\" через кожну годину "
"польоту."

#: src/Dialogs/Settings/Panels/SafetyFactorsConfigPanel.cpp:106
msgid ""
"The MacCready setting used, when safety MC is enabled for reach "
"calculations, in task abort mode and for determining arrival altitude at "
"airfields."
msgstr ""
"Використовуються налаштування MacCready, коли безпечна МС застосовується до "
"розрахунків досяжності, в режимі переривання завдання і для визначення "
"висоти прибуття на аеродром."

#: src/Dialogs/Settings/Panels/SafetyFactorsConfigPanel.cpp:114
msgid "STF risk factor"
msgstr "Фактор ризику STF"

#: src/Dialogs/Settings/Panels/SafetyFactorsConfigPanel.cpp:115
msgid ""
"The STF risk factor reduces the MacCready setting used to calculate speed to "
"fly as the glider gets low, in order to compensate for risk. Set to 0.0 for "
"no compensation, 1.0 scales MC linearly with current height (with reference "
"to height of the maximum climb). If considered, 0.3 is recommended."
msgstr ""
"Фактор ризику STF  зменшує налаштування MacCready , що використовуються для "
"розрахунку speed to fly, з метою компенсувати ризик, як тільки планер "
"опиниться низько. Налаштування 0.0 означає відсутність компенсації, 1.0 - "
"лінійно масштабує МС відповідно до поточної висоти (з прив'язкою до "
"максимальної набраної висоти). Рекомендовано 0.3."

#: src/Dialogs/Settings/Panels/SiteConfigPanel.cpp:66
msgid "Waypts."
msgstr "ШлТочки"

#: src/Dialogs/Settings/Panels/SiteConfigPanel.cpp:89
msgid "Map database"
msgstr "База даних мапи"

#: src/Dialogs/Settings/Panels/SiteConfigPanel.cpp:90
msgid ""
"The name of the file (.xcm) containing terrain, topography, and optionally "
"waypoints, their details and airspaces."
msgstr ""
"Назва файлу (.xcm), що містить ландшафт, топографію і додаткові шляхові "
"точки, їх подробиці і повітряний простір."

#: src/Dialogs/Settings/Panels/SiteConfigPanel.cpp:95
msgid ""
"Primary waypoints file.  Supported file types are Cambridge/WinPilot files (."
"dat), Zander files (.wpz) or SeeYou files (.cup)."
msgstr ""
"Первинний файл з шляховими точками. Підтримуються такі типи файлів, як  "
"Cambridge/WinPilot files (.dat), Zander files (.wpz) or SeeYou files (.cup)."

#: src/Dialogs/Settings/Panels/SiteConfigPanel.cpp:99
msgid "More waypoints"
msgstr "Більше шляхових точок"

#: src/Dialogs/Settings/Panels/SiteConfigPanel.cpp:100
msgid ""
"Secondary waypoints file.  This may be used to add waypoints for a "
"competition."
msgstr ""
"Вторинний файл з шляховими точками. Можна використати для того, щоб додати "
"шляхові точки змагань."

#: src/Dialogs/Settings/Panels/SiteConfigPanel.cpp:104
msgid "Watched waypoints"
msgstr "Очікувані шляхові точки"

#: src/Dialogs/Settings/Panels/SiteConfigPanel.cpp:105
msgid ""
"Waypoint file containing special waypoints for which additional computations "
"like calculation of arrival height in map display always takes place. Useful "
"for waypoints like known reliable thermal sources (e.g. powerplants) or "
"mountain passes."
msgstr ""
"Файл з шляховими точками, що містить спеціальні шляхові точки, для яких "
"завжди будуть виконуватися  додаткові розрахунки, такі як розрахунок висоти "
"прибуття з показом на мапі. Корисно для шляхових точок, відомих як надійні "
"джерела терміків чи перевали в горах."

#: src/Dialogs/Settings/Panels/SiteConfigPanel.cpp:111
#: Data/Input/default.xci:882
msgid "Airspaces"
msgstr "Повітряний простір"

#: src/Dialogs/Settings/Panels/SiteConfigPanel.cpp:111
msgid "The file name of the primary airspace file."
msgstr "Назва первинного файлу повітряного простору."

#: src/Dialogs/Settings/Panels/SiteConfigPanel.cpp:114
msgid "More airspaces"
msgstr "Більше повітряного простору"

#: src/Dialogs/Settings/Panels/SiteConfigPanel.cpp:114
msgid "The file name of the secondary airspace file."
msgstr "Назва вторинного файлу повітряного простору."

#: src/Dialogs/Settings/Panels/SiteConfigPanel.cpp:118
msgid "Waypoint details"
msgstr "Подробиці шляхових точок"

#: src/Dialogs/Settings/Panels/SiteConfigPanel.cpp:119
msgid ""
"The file may contain extracts from enroute supplements or other contributed "
"information about individual waypoints and airfields."
msgstr ""

#: src/Dialogs/Settings/Panels/SymbolsConfigPanel.cpp:86
#, no-c-format
msgid "Disable display of ground track line."
msgstr "Вимкнути зображення лінії треку на землі."

#: src/Dialogs/Settings/Panels/SymbolsConfigPanel.cpp:87
#, no-c-format
msgid "Always display ground track line."
msgstr "Завжди показувати лінію треку на землі."

#: src/Dialogs/Settings/Panels/SymbolsConfigPanel.cpp:88
#, no-c-format
msgid ""
"Display ground track line if there is a significant difference to plane "
"heading."
msgstr ""
"Зображувати ліню треку на землі при значному відхиленні орієнтації планера "
"від курсу."

#: src/Dialogs/Settings/Panels/SymbolsConfigPanel.cpp:101
#, no-c-format
msgid "Vario #1"
msgstr "Варіо №1"

#: src/Dialogs/Settings/Panels/SymbolsConfigPanel.cpp:101
#, no-c-format
msgid ""
"Within lift areas lines get displayed green and thicker, while sinking lines "
"are shown brown and thin. Zero lift is presented as a grey line."
msgstr ""
"В зонах набору висоти лінії будуть зеленими і товстими, тоді як в зонах "
"зниження - коричневими і тонкими. Нульові  швидкості набору позначені сірими "
"лініями."

#: src/Dialogs/Settings/Panels/SymbolsConfigPanel.cpp:104
#, no-c-format
msgid "Vario #1 (with dots)"
msgstr "Варіо №1 (з крапками)"

#: src/Dialogs/Settings/Panels/SymbolsConfigPanel.cpp:104
#: src/Dialogs/Settings/Panels/SymbolsConfigPanel.cpp:109
#, no-c-format
msgid ""
"The same colour scheme as the previous, but with dotted lines while sinking."
msgstr ""
"Та сама схема кольорів, як і в попередньому випадку, але з крапками при "
"зниженні."

#: src/Dialogs/Settings/Panels/SymbolsConfigPanel.cpp:106
#, no-c-format
msgid "Vario #2"
msgstr "Варіо №2"

#: src/Dialogs/Settings/Panels/SymbolsConfigPanel.cpp:106
#, no-c-format
msgid ""
"The climb colour for this scheme is orange to red, sinking is displayed as "
"light blue to dark blue. Zero lift is presented as a yellow line."
msgstr ""
"Для цієї кольорової схеми набір висоти позначений кольорами від "
"помаранчевого до червоного, зниження - від світло-синього до темно-синього. "
"Нульові потоки позначені жовтою лінією."

#: src/Dialogs/Settings/Panels/SymbolsConfigPanel.cpp:109
#, no-c-format
msgid "Vario #2 (with dots)"
msgstr "Варіо №2 (з крапками)"

#: src/Dialogs/Settings/Panels/SymbolsConfigPanel.cpp:112
#, no-c-format
msgid "Vario-scaled dots and lines"
msgstr "Крапки і лінії масштабовані відповідно до варіо"

#: src/Dialogs/Settings/Panels/SymbolsConfigPanel.cpp:113
#, no-c-format
msgid ""
"Vario-scaled dots with lines. Orange to red = climb. Light blue to dark blue "
"= sink. Zero lift is presented as a yellow line."
msgstr ""
"Крапки і лінії масштабовані відповідно до варіо. Від помаранчевого до "
"червоного = набір висоти. Нульові потоки позначені жовтою лінією."

#: src/Dialogs/Settings/Panels/SymbolsConfigPanel.cpp:116
#, no-c-format
msgid "The colour scheme corresponds to the height."
msgstr "Схема кольорів відповідає висоті."

#: src/Dialogs/Settings/Panels/SymbolsConfigPanel.cpp:122
#, no-c-format
msgid "Simplified line graphics, black with white contours."
msgstr "Спрощена графіка ліній, чорне з білими контурами."

#: src/Dialogs/Settings/Panels/SymbolsConfigPanel.cpp:123
#, no-c-format
msgid "Simple (large)"
msgstr "Простий (великий)"

#: src/Dialogs/Settings/Panels/SymbolsConfigPanel.cpp:124
#, no-c-format
msgid "Enlarged simple graphics."
msgstr "Збільшена проста графіка"

#: src/Dialogs/Settings/Panels/SymbolsConfigPanel.cpp:125
#, no-c-format
msgid "Detailed"
msgstr "Детально"

#: src/Dialogs/Settings/Panels/SymbolsConfigPanel.cpp:126
#, no-c-format
msgid "Detailed rendered aircraft graphics."
msgstr "Детальна графіка для ПС"

#: src/Dialogs/Settings/Panels/SymbolsConfigPanel.cpp:127
#, no-c-format
msgid "HangGlider"
msgstr "Дельтаплан"

#: src/Dialogs/Settings/Panels/SymbolsConfigPanel.cpp:128
#, no-c-format
msgid "Simplified hang glider as line graphics, white with black contours."
msgstr "Спрощений вигляд дельтаплана, білий з чорним контуром."

#: src/Dialogs/Settings/Panels/SymbolsConfigPanel.cpp:129
#, no-c-format
msgid "ParaGlider"
msgstr "Параплан."

#: src/Dialogs/Settings/Panels/SymbolsConfigPanel.cpp:130
#, no-c-format
msgid "Simplified para glider as line graphics, white with black contours."
msgstr "Спрощений вигляд параплана, білий з чорним контуром."

#: src/Dialogs/Settings/Panels/SymbolsConfigPanel.cpp:135
#, no-c-format
msgid "No wind arrow is drawn."
msgstr "Стрілка вітру не намальована"

#: src/Dialogs/Settings/Panels/SymbolsConfigPanel.cpp:136
#, no-c-format
msgid "Arrow head"
msgstr "Стрілка з наконечником"

#: src/Dialogs/Settings/Panels/SymbolsConfigPanel.cpp:136
#, no-c-format
msgid "Draws an arrow head only."
msgstr "Малює тільки стрілку з наконечником"

#: src/Dialogs/Settings/Panels/SymbolsConfigPanel.cpp:137
#, no-c-format
msgid "Full arrow"
msgstr "Повна стрілка"

#: src/Dialogs/Settings/Panels/SymbolsConfigPanel.cpp:137
#, no-c-format
msgid "Draws an arrow head with a dashed arrow line."
msgstr "Малює стрілку з наконечником і з пунктирною лінією стрілки"

#: src/Dialogs/Settings/Panels/SymbolsConfigPanel.cpp:146
msgid "Ground track"
msgstr "Наземний трек"

#: src/Dialogs/Settings/Panels/SymbolsConfigPanel.cpp:147
msgid "Display the ground track as a grey line on the map."
msgstr "Зображує наземний трек як сіру лінію на мапі."

#: src/Dialogs/Settings/Panels/SymbolsConfigPanel.cpp:150
msgid "FLARM traffic"
msgstr "Рух FLARM"

#: src/Dialogs/Settings/Panels/SymbolsConfigPanel.cpp:150
msgid "This enables the display of FLARM traffic on the map window."
msgstr "Вмикає зображення руху FLARM  на мапі."

#: src/Dialogs/Settings/Panels/SymbolsConfigPanel.cpp:153
msgid "Trail length"
msgstr "Довжина сліду"

#: src/Dialogs/Settings/Panels/SymbolsConfigPanel.cpp:154
msgid ""
"Determines whether and how long a snail trail is drawn behind the glider."
msgstr ""
"Визначає, чи буде і наскільки довгим буде малюватися слід позаду планера."

#: src/Dialogs/Settings/Panels/SymbolsConfigPanel.cpp:166
msgid "Trail type"
msgstr "Тип сліду"

#: src/Dialogs/Settings/Panels/SymbolsConfigPanel.cpp:167
msgid "Sets the type of the snail trail display."
msgstr "Налаштування зображення типу сліду"

#: src/Dialogs/Settings/Panels/SymbolsConfigPanel.cpp:170
msgid "Trail scaled"
msgstr "Слід у масштабі"

#: src/Dialogs/Settings/Panels/SymbolsConfigPanel.cpp:171
msgid ""
"If set to ON the snail trail width is scaled according to the vario signal."
msgstr ""
"Якщо вибрано \"Вкл.\", ширина сліду буде у масштабі відповідно до сигналу "
"варіометра."

#: src/Dialogs/Settings/Panels/SymbolsConfigPanel.cpp:175
msgid "Detour cost markers"
msgstr ""

#: src/Dialogs/Settings/Panels/SymbolsConfigPanel.cpp:176
msgid ""
"If the aircraft heading deviates from the current waypoint, markers are "
"displayed at points ahead of the aircraft. The value of each marker is the "
"extra distance required to reach that point as a percentage of straight-line "
"distance to the waypoint."
msgstr ""
"Якщо ПС орієнтоване не на поточний ППМ, попереду ПС будуть зображені "
"маркери. Числа біля кожного маркера - то додаткова дистанція, потрібна для "
"досягнення точки в процентах до відстані до ППМ по прямій."

#: src/Dialogs/Settings/Panels/SymbolsConfigPanel.cpp:182
msgid "Aircraft symbol"
msgstr "Символ ПС"

#: src/Dialogs/Settings/Panels/SymbolsConfigPanel.cpp:186
msgid "Determines the way the wind arrow is drawn on the map."
msgstr "Визначає яка стрілка вітру буде намальована на мапі."

#: src/Dialogs/Settings/Panels/TaskRulesConfigPanel.cpp:62
#: src/Dialogs/Task/Manager/TaskPropertiesPanel.cpp:246
msgid "Start max. speed"
msgstr "Макс. швидкість на старті"

#: src/Dialogs/Settings/Panels/TaskRulesConfigPanel.cpp:62
#: src/Dialogs/Task/Manager/TaskPropertiesPanel.cpp:247
msgid ""
"Maximum speed allowed in start observation zone.  Set to 0 for no limit."
msgstr ""
"Максимальна швидкість, яка дозволена на старті в зоні спостереження. "
"Встановіть 0, щоб не було обмежень."

#: src/Dialogs/Settings/Panels/TaskRulesConfigPanel.cpp:67
msgid "Start max. speed margin"
msgstr "Допуск макс. швидкісті на старті"

#: src/Dialogs/Settings/Panels/TaskRulesConfigPanel.cpp:68
msgid ""
"Maximum speed above maximum start speed to tolerate.  Set to 0 for no "
"tolerance."
msgstr ""
"Допустима максимальна швидкість понад максимальну стартову швидкість. "
"Встановіть 0 для відсутності допуску."

#: src/Dialogs/Settings/Panels/TaskRulesConfigPanel.cpp:76
#: src/Dialogs/Task/Manager/TaskPropertiesPanel.cpp:251
msgid "Start max. height"
msgstr "Макс. висота на старті"

#: src/Dialogs/Settings/Panels/TaskRulesConfigPanel.cpp:77
#: src/Dialogs/Task/Manager/TaskPropertiesPanel.cpp:252
msgid ""
"Maximum height based on start height reference (AGL or MSL) while starting "
"the task.  Set to 0 for no limit."
msgstr ""
"Максимальна висота, що базується на прив'язці висоти старту (AGL чи MSL), в "
"момент початку виконання завдання. Встановіть 0 для зняття обмежень."

#: src/Dialogs/Settings/Panels/TaskRulesConfigPanel.cpp:83
msgid "Start max. height margin"
msgstr "Допуск макс. висоти на старті"

#: src/Dialogs/Settings/Panels/TaskRulesConfigPanel.cpp:84
msgid ""
"Maximum height above maximum start height to tolerate.  Set to 0 for no "
"tolerance."
msgstr ""
"Допустима максимальна висота понад максимальну стартову висоту. Встановіть 0 "
"для відсутності допуску."

#: src/Dialogs/Settings/Panels/TaskRulesConfigPanel.cpp:91
#: src/Dialogs/Task/Manager/TaskPropertiesPanel.cpp:260
#, no-c-format
msgid "Reference is altitude above mean sea level."
msgstr "Прив'язка висоти до середнього рівня моря."

#: src/Dialogs/Settings/Panels/TaskRulesConfigPanel.cpp:93
#: src/Dialogs/Task/Manager/TaskPropertiesPanel.cpp:258
#, no-c-format
msgid "Reference is the height above the task point."
msgstr "Прив'язка до висоти над точкою завдання."

#: src/Dialogs/Settings/Panels/TaskRulesConfigPanel.cpp:97
#: src/Dialogs/Task/Manager/TaskPropertiesPanel.cpp:264
msgid "Start height ref."
msgstr "Прив'язка висоти старту"

#: src/Dialogs/Settings/Panels/TaskRulesConfigPanel.cpp:98
#: src/Dialogs/Task/Manager/TaskPropertiesPanel.cpp:265
msgid "Reference used for start max height rule."
msgstr "Прив'язка, що використовується в правилах макс. висоти старту."

#: src/Dialogs/Settings/Panels/TaskRulesConfigPanel.cpp:106
#: src/Dialogs/Task/Manager/TaskPropertiesPanel.cpp:268
msgid "Finish min. height"
msgstr "Мін. висота на фініші"

#: src/Dialogs/Settings/Panels/TaskRulesConfigPanel.cpp:107
#: src/Dialogs/Task/Manager/TaskPropertiesPanel.cpp:269
msgid ""
"Minimum height based on finish height reference (AGL or MSL) while finishing "
"the task.  Set to 0 for no limit."
msgstr ""
"Мінімальна висота, що базується на прив'язці висоти фінішу (AGL чи MSL) в "
"момент фінішування. Встановіть 0  для зняття обмежень."

#: src/Dialogs/Settings/Panels/TaskRulesConfigPanel.cpp:113
#: src/Dialogs/Task/Manager/TaskPropertiesPanel.cpp:273
msgid "Finish height ref."
msgstr "Прив'язка вис. фінішу"

#: src/Dialogs/Settings/Panels/TaskRulesConfigPanel.cpp:114
#: src/Dialogs/Task/Manager/TaskPropertiesPanel.cpp:274
msgid "Reference used for finish min height rule."
msgstr "Прив'язка, що використовується для правил щодо мін. висоти на фініші."

#: src/Dialogs/Settings/Panels/TaskDefaultsConfigPanel.cpp:79
#: src/Dialogs/Task/Widgets/LineSectorZoneEditWidget.cpp:42
#: src/Dialogs/Task/dlgTaskHelpers.cpp:196
#, no-c-format
msgid "Gate width"
msgstr "Ширина воріт"

#: src/Dialogs/Settings/Panels/TaskDefaultsConfigPanel.cpp:80
#: src/Dialogs/Task/Widgets/CylinderZoneEditWidget.cpp:42
#: src/Dialogs/Task/Widgets/SectorZoneEditWidget.cpp:47
#: src/Dialogs/Task/Widgets/KeyholeZoneEditWidget.cpp:42
#: src/Dialogs/Task/dlgTaskHelpers.cpp:190
#: src/Dialogs/Task/dlgTaskHelpers.cpp:202
#: src/Dialogs/Task/dlgTaskHelpers.cpp:212
#, no-c-format
msgid "Radius"
msgstr "Радіус"

#: src/Dialogs/Settings/Panels/TaskDefaultsConfigPanel.cpp:144
msgid "Default start type for new tasks you create."
msgstr "Для нового завдання створено тип старту за замовчуванням."

#: src/Dialogs/Settings/Panels/TaskDefaultsConfigPanel.cpp:149
msgid "Default radius or gate width of the start zone for new tasks."
msgstr ""
"Для нового завдання використовується радіус або ширина воріт зони старту за "
"замовчуванням."

#: src/Dialogs/Settings/Panels/TaskDefaultsConfigPanel.cpp:155
#: src/Dialogs/Task/TaskPointDialog.cpp:183
msgid "Finish point"
msgstr "Точка фінішу"

#: src/Dialogs/Settings/Panels/TaskDefaultsConfigPanel.cpp:156
msgid "Default finish type for new tasks you create."
msgstr "Для нового завдання створено тип фінішу за замовчуванням."

#: src/Dialogs/Settings/Panels/TaskDefaultsConfigPanel.cpp:161
msgid "Default radius or gate width of the finish zone in new tasks."
msgstr ""
"Для нового завдання використовується радіус або ширина воріт зони фінішу за "
"замовчуванням."

#: src/Dialogs/Settings/Panels/TaskDefaultsConfigPanel.cpp:167
msgid "Turn point"
msgstr "ППМ"

#: src/Dialogs/Settings/Panels/TaskDefaultsConfigPanel.cpp:167
msgid "Default turn point type for new tasks you create."
msgstr "Для нового завдання створено тип ППМ за замовчуванням."

#: src/Dialogs/Settings/Panels/TaskDefaultsConfigPanel.cpp:171
msgid "Default radius of turnpoint cylinders and sectors in new tasks."
msgstr ""
"Для нового завдання використано радіус циліндра ППМ і секторів за "
"замовчуванням."

#: src/Dialogs/Settings/Panels/TaskDefaultsConfigPanel.cpp:177
msgid "Default task type for new tasks you create."
msgstr "Для нового завдання створено тип завдання за замовчуванням."

#: src/Dialogs/Settings/Panels/TaskDefaultsConfigPanel.cpp:194
#: src/Dialogs/Task/Manager/TaskPropertiesPanel.cpp:232
msgid "AAT min. time"
msgstr "Мін. час ААТ"

#: src/Dialogs/Settings/Panels/TaskDefaultsConfigPanel.cpp:194
msgid "Default AAT min. time for new AAT tasks."
msgstr "Для нового завдання ААТ використано мін. час ААТ за замовчуванням."

#: src/Dialogs/Settings/Panels/TaskDefaultsConfigPanel.cpp:197
msgid "Optimisation margin"
msgstr "Допуск оптимізації"

#: src/Dialogs/Settings/Panels/TaskDefaultsConfigPanel.cpp:198
msgid ""
"Safety margin for AAT task optimisation.  Optimisation seeks to complete the "
"task at the minimum time plus this margin time."
msgstr ""
"Допуск безпеки для оптимізації завдання ААТ.  Оптимізація полягає у "
"виконанні завдання за мінімальний час плюс час допуску."

#: src/Dialogs/Settings/Panels/ScoringConfigPanel.cpp:92
#, no-c-format
msgid "Disable OLC Calculations"
msgstr "Вимкнути розрахунок OLC"

#: src/Dialogs/Settings/Panels/ScoringConfigPanel.cpp:94
#, no-c-format
msgid ""
"Conforms to FAI triangle rules. Three turns and common start and finish. No "
"leg less than 28% of total except for tasks longer than 500km: No leg less "
"than 25% or larger than 45%."
msgstr ""
"Відповідає правилам трикутника ФАІ. Три ППМ і спільний старт/фініш. Жоден з "
"відрізків не менший за 28% загального маршруту, за винятком завдань понад "
"500 км: для них жоден з відрізків не менший за 25% і не більший за 45%."

#: src/Dialogs/Settings/Panels/ScoringConfigPanel.cpp:97
#, no-c-format
msgid ""
"Up to seven points including start and finish, finish height must not be "
"lower than start height less 1000 meters."
msgstr ""
"До семи точок, включно із стартом та фінішем. Висота фінішу не повинна бути "
"нижча за висоту старту більше, ніж на 1000 метрів."

#: src/Dialogs/Settings/Panels/ScoringConfigPanel.cpp:100
#, no-c-format
msgid "The most recent contest with Sprint task rules."
msgstr ""

#: src/Dialogs/Settings/Panels/ScoringConfigPanel.cpp:102
#, no-c-format
msgid ""
"A combination of Classic and FAI rules. 30% of the FAI score are added to "
"the Classic score."
msgstr ""
"Комбінація класичних правил і правил ФАІ. 30% очок за правилами ФАІ "
"додаються до класичних."

#: src/Dialogs/Settings/Panels/ScoringConfigPanel.cpp:107
#, no-c-format
msgid ""
"PG online contest with different track values: Free flight - 1 km = 1.0 "
"point; flat trianlge - 1 km = 1.2 p; FAI triangle - 1 km = 1.4 p."
msgstr ""
"Парапланерні онлайн-змагання з різною ціною треків: вільний політ - 1 км = "
"1.0 очко; трикутник - 1 км =1.2 очка; трикутник ФАІ - 1 км =1.4 очка."

#: src/Dialogs/Settings/Panels/ScoringConfigPanel.cpp:110
#, no-c-format
msgid ""
"European PG online contest of the DHV organization. Pretty much the same as "
"the XContest rules, but with different track values: 1 km = 1.5 points, 1.75 "
"p and 2.0 p for FAI triangles respectively."
msgstr ""
"Європейські парапланерні онлайн-змагання, що організовує DHV.  Добре "
"співпадає з правилами XContest, але з іншою ціною за пройдену відстань: 1 км "
"= 1.5 очка, 1.75 очка і 2.0 очка за трикутник ФАІ відповідно."

#: src/Dialogs/Settings/Panels/ScoringConfigPanel.cpp:113
#, no-c-format
msgid ""
"Austrian online glider contest. Tracks around max. six waypoints are scored. "
"The bounding box part with 1 km = 1.0 point and the additional zick-zack "
"part with 1 km = 0.5 p."
msgstr ""
"Австрійські планерні онлайн-змагання. Рахують очки за трек з максимум  6 "
"ППМ. За обліт 1 км = 1.0 очко і додатково за зиг-заги 1 км = 0.5 очка."

#: src/Dialogs/Settings/Panels/ScoringConfigPanel.cpp:116
#, no-c-format
msgid "The FFVV NetCoupe \"libre\" competiton."
msgstr ""

#: src/Dialogs/Settings/Panels/ScoringConfigPanel.cpp:119
msgid "On-Line Contest"
msgstr ""

#: src/Dialogs/Settings/Panels/ScoringConfigPanel.cpp:120
msgid ""
"Select the rules used for calculating optimal points for the On-Line "
"Contest. The implementation  conforms to the official release 2010, Sept.23."
msgstr ""

#: src/Dialogs/Settings/Panels/ScoringConfigPanel.cpp:124
msgid "Predict Contest"
msgstr ""

#: src/Dialogs/Settings/Panels/ScoringConfigPanel.cpp:125
msgid ""
"If enabled, then the next task point is included in the score calculation, "
"assuming that you will reach it."
msgstr ""
"Якщо застосовано, наступний ППМ буде включено для підрахунку очок, виходячи "
"з того, що ви його  досягнете."

#: src/Dialogs/Settings/Panels/ScoringConfigPanel.cpp:132
msgid "FAI triangle areas"
msgstr "Зони трикутника ФАІ"

#: src/Dialogs/Settings/Panels/ScoringConfigPanel.cpp:133
msgid "Show FAI triangle areas on the map."
msgstr "Показує зони трикутника ФАІ на мапі."

#: src/Dialogs/Settings/Panels/ScoringConfigPanel.cpp:137
msgid "FAI triangle threshold"
msgstr "Порог трикутника ФАІ"

#: src/Dialogs/Settings/Panels/ScoringConfigPanel.cpp:138
msgid "Specifies which threshold is used for \"large\" FAI triangles."
msgstr ""
"Визначає, які пороги будуть застосовані до \"великих\" трикутників ФАІ."

#: src/Dialogs/Settings/Panels/TerrainDisplayConfigPanel.cpp:197
msgid "Terrain display"
msgstr "Дисплей ландшафту"

#: src/Dialogs/Settings/Panels/TerrainDisplayConfigPanel.cpp:198
msgid "Draw a digital elevation terrain on the map."
msgstr "Малює на мапі цифрову модель ландшафту."

#: src/Dialogs/Settings/Panels/TerrainDisplayConfigPanel.cpp:202
msgid "Topography display"
msgstr "Дисплей топології"

#: src/Dialogs/Settings/Panels/TerrainDisplayConfigPanel.cpp:203
msgid "Draw topographical features (roads, rivers, lakes etc.) on the map."
msgstr "Малює на мапі топографічні об'єкти (дороги, ріки, озера тощо)."

#: src/Dialogs/Settings/Panels/TerrainDisplayConfigPanel.cpp:207
#, no-c-format
msgid "Low lands"
msgstr "Низина"

#: src/Dialogs/Settings/Panels/TerrainDisplayConfigPanel.cpp:208
#, no-c-format
msgid "Mountainous"
msgstr "Гори"

#: src/Dialogs/Settings/Panels/TerrainDisplayConfigPanel.cpp:209
#, no-c-format
msgid "Imhof 7"
msgstr ""

#: src/Dialogs/Settings/Panels/TerrainDisplayConfigPanel.cpp:210
#, no-c-format
msgid "Imhof 4"
msgstr ""

#: src/Dialogs/Settings/Panels/TerrainDisplayConfigPanel.cpp:211
#, no-c-format
msgid "Imhof 12"
msgstr ""

#: src/Dialogs/Settings/Panels/TerrainDisplayConfigPanel.cpp:212
#, no-c-format
msgid "Imhof Atlas"
msgstr ""

#: src/Dialogs/Settings/Panels/TerrainDisplayConfigPanel.cpp:213
#, no-c-format
msgid "ICAO"
msgstr "ICAO"

#: src/Dialogs/Settings/Panels/TerrainDisplayConfigPanel.cpp:214
#, no-c-format
msgid "Vibrant"
msgstr "Вібрація"

#: src/Dialogs/Settings/Panels/TerrainDisplayConfigPanel.cpp:215
#, no-c-format
msgid "Grey"
msgstr "Сірий"

#: src/Dialogs/Settings/Panels/TerrainDisplayConfigPanel.cpp:216
#, no-c-format
msgid "White"
msgstr "Білий"

#: src/Dialogs/Settings/Panels/TerrainDisplayConfigPanel.cpp:217
#, no-c-format
msgid "Sandstone"
msgstr "Пісочний"

#: src/Dialogs/Settings/Panels/TerrainDisplayConfigPanel.cpp:218
#, no-c-format
msgid "Pastel"
msgstr "Пастельний"

#: src/Dialogs/Settings/Panels/TerrainDisplayConfigPanel.cpp:219
#, no-c-format
msgid "Italian Avioportolano VFR Chart"
msgstr "Італія, мапа  Avioportolano VFR"

#: src/Dialogs/Settings/Panels/TerrainDisplayConfigPanel.cpp:220
#, no-c-format
msgid "German DFS VFR Chart"
msgstr "Німеччина, мапа  DFS VFR"

#: src/Dialogs/Settings/Panels/TerrainDisplayConfigPanel.cpp:221
#, no-c-format
msgid "French SIA VFR Chart"
msgstr "Франція, мапа SIA VFR"

#: src/Dialogs/Settings/Panels/TerrainDisplayConfigPanel.cpp:225
msgid "Terrain colors"
msgstr "Кольори ландшафту"

#: src/Dialogs/Settings/Panels/TerrainDisplayConfigPanel.cpp:226
msgid "Defines the color ramp used in terrain rendering."
msgstr "Визначає схему кольорів для зображення ландшафту."

#: src/Dialogs/Settings/Panels/TerrainDisplayConfigPanel.cpp:232
#, no-c-format
msgid "Fixed"
msgstr "Фіксоване"

#: src/Dialogs/Settings/Panels/TerrainDisplayConfigPanel.cpp:233
#, no-c-format
msgid "Sun"
msgstr "Сонце"

#: src/Dialogs/Settings/Panels/TerrainDisplayConfigPanel.cpp:238
msgid "Slope shading"
msgstr "Затінення схилів"

#: src/Dialogs/Settings/Panels/TerrainDisplayConfigPanel.cpp:239
msgid ""
"The terrain can be shaded among slopes to indicate either wind direction, "
"sun position or a fixed shading from North-West."
msgstr ""
"Схили ландшафту можна затінити відповідно до напрямку вітру, положення сонця "
"чи вибрати фіксоване затінення з північного заходу."

#: src/Dialogs/Settings/Panels/TerrainDisplayConfigPanel.cpp:244
msgid "Terrain contrast"
msgstr "Контраст ландшафту"

#: src/Dialogs/Settings/Panels/TerrainDisplayConfigPanel.cpp:245
msgid ""
"Defines the amount of Phong shading in the terrain rendering.  Use large "
"values to emphasise terrain slope, smaller values if flying in steep "
"mountains."
msgstr ""
"Визначає кількість затінення по Фонгу при зображенні ландшафту. Більші "
"величини підкреслять схили, менші - для польотів над пологими горами."

#: src/Dialogs/Settings/Panels/TerrainDisplayConfigPanel.cpp:251
msgid "Terrain brightness"
msgstr "Яскравість ландшафту"

#: src/Dialogs/Settings/Panels/TerrainDisplayConfigPanel.cpp:252
msgid ""
"Defines the brightness (whiteness) of the terrain rendering.  This controls "
"the average illumination of the terrain."
msgstr ""
"Визначає яскравість (ступінь білизни) при зображенні ландшафту. Впливає на "
"середнє освітлення ландшафту."

#: src/Dialogs/Settings/Panels/TerrainDisplayConfigPanel.cpp:266
msgid "Contours"
msgstr "Контури"

#: src/Dialogs/Settings/Panels/TerrainDisplayConfigPanel.cpp:267
msgid "If enabled, draws contour lines on the terrain."
msgstr "Якщо увімкнено, малює ізолінії  ландшафту (ізогіпси)"

#: src/Dialogs/Settings/Panels/UnitsConfigPanel.cpp:126
msgid "Preset"
msgstr "Шаблон"

#: src/Dialogs/Settings/Panels/UnitsConfigPanel.cpp:126
msgid "Load a set of units."
msgstr "Завантажити набір одиниць"

#: src/Dialogs/Settings/Panels/UnitsConfigPanel.cpp:129
msgid "Custom"
msgstr "Власний"

#: src/Dialogs/Settings/Panels/UnitsConfigPanel.cpp:129
msgid "My individual set of units."
msgstr "Мій індивідуальний набір одиниць."

#: src/Dialogs/Settings/Panels/UnitsConfigPanel.cpp:142
#: src/Dialogs/Settings/Panels/UnitsConfigPanel.cpp:167
#: src/Dialogs/Settings/Panels/UnitsConfigPanel.cpp:199
#, no-c-format
msgid "knots"
msgstr "вузли"

#: src/Dialogs/Settings/Panels/UnitsConfigPanel.cpp:146
msgid "Aircraft/Wind speed"
msgstr "Швидкість ПС/вітру"

#: src/Dialogs/Settings/Panels/UnitsConfigPanel.cpp:147
msgid ""
"Units used for airspeed and ground speed.  A separate unit is available for "
"task speeds."
msgstr ""
"Одиниці, що застосовуються до індикації повітряної та наземної швидкості. "
"Окремо можна вибрати одиниці для швидкості завдання."

#: src/Dialogs/Settings/Panels/UnitsConfigPanel.cpp:160
msgid ""
"Units used for horizontal distances e.g. range to waypoint, distance to go."
msgstr ""
"Одиниці, що застосовуються до індикації горизонтальної відстані, наприклад "
"відстані до ППМ тощо."

#: src/Dialogs/Settings/Panels/UnitsConfigPanel.cpp:172
msgid "Lift"
msgstr "Набір висоти"

#: src/Dialogs/Settings/Panels/UnitsConfigPanel.cpp:172
msgid "Units used for vertical speeds (variometer)."
msgstr ""
"Одиниці, що застосовуються до індикації вертикальної швидкості (варіометр)."

#: src/Dialogs/Settings/Panels/UnitsConfigPanel.cpp:178
#, no-c-format
msgid "foot"
msgstr "фут"

#: src/Dialogs/Settings/Panels/UnitsConfigPanel.cpp:179
#, no-c-format
msgid "meter"
msgstr "метр"

#: src/Dialogs/Settings/Panels/UnitsConfigPanel.cpp:182
msgid "Units used for altitude and heights."
msgstr "Одиниці, що застосовуються до індикації висоти."

#: src/Dialogs/Settings/Panels/UnitsConfigPanel.cpp:192
msgid "Units used for temperature."
msgstr "Одиниці, що застосовуються до індикації температури."

#: src/Dialogs/Settings/Panels/UnitsConfigPanel.cpp:203
msgid "Task speed"
msgstr "Швидкість завдання"

#: src/Dialogs/Settings/Panels/UnitsConfigPanel.cpp:203
msgid "Units used for task speeds."
msgstr "Одиниці, що застосовуються до індикації швидкості завдання."

#: src/Dialogs/Settings/Panels/UnitsConfigPanel.cpp:214
msgid "Units used for pressures."
msgstr "Одиниці, що застосовуються до індикації тиску."

#: src/Dialogs/Settings/Panels/UnitsConfigPanel.cpp:230
msgid "Lat./Lon."
msgstr "Шир./Довг."

#: src/Dialogs/Settings/Panels/UnitsConfigPanel.cpp:230
msgid "Units used for latitude and longitude."
msgstr "Одиниці, що застосовуються до індикації широти та довготи."

#: src/Dialogs/Settings/Panels/TimeConfigPanel.cpp:91
#: src/Dialogs/Device/Vega/LoggerParameters.hpp:33
#, no-c-format
msgid "UTC offset"
msgstr "Поправка UTC"

#: src/Dialogs/Settings/Panels/TimeConfigPanel.cpp:92
msgid ""
"The UTC offset field allows the UTC local time offset to be specified.  The "
"local time is displayed below in order to make it easier to verify the "
"correct offset has been entered."
msgstr ""
"Поле поправки UTC  дозволяє змістити місцевий час на зазначену величину. "
"Місцевий час виводиться на екран нижче для перевірки правильності введеної "
"поправки."

#: src/Dialogs/Settings/Panels/TimeConfigPanel.cpp:101
msgid "Use GPS time"
msgstr "Застосувати час по GPS"

#: src/Dialogs/Settings/Panels/TimeConfigPanel.cpp:102
msgid ""
"If enabled sets the clock of the computer to the GPS time once a fix is set. "
"This is only necessary if your computer does not have a real-time clock with "
"battery backup or your computer frequently runs out of battery power or "
"otherwise loses time."
msgstr ""
"При виборі опції  для налаштувань годинника комп'ютера буде застосовано час "
"від GPS, як тільки GPS  визначить координати. Це необхідно лише в разі, якщо "
"ваш комп'ютер не має годинника реального часу з резервною батареєю або ваш "
"комп'ютер часто втрачає час через слабкість батареї, чи з інших причин."

#: src/Dialogs/Settings/Panels/WaypointDisplayConfigPanel.cpp:88
#, no-c-format
msgid "Full name"
msgstr "Повна назва"

#: src/Dialogs/Settings/Panels/WaypointDisplayConfigPanel.cpp:89
#, no-c-format
msgid "The full name of each waypoint is displayed."
msgstr "На екрані - повна назва кожного ППМ."

#: src/Dialogs/Settings/Panels/WaypointDisplayConfigPanel.cpp:91
#, no-c-format
msgid "First word of name"
msgstr "Перше слово назви"

#: src/Dialogs/Settings/Panels/WaypointDisplayConfigPanel.cpp:92
#, no-c-format
msgid "The first word of the waypoint name is displayed."
msgstr "На екрані назва ППМ позначатиметься першим словом."

#: src/Dialogs/Settings/Panels/WaypointDisplayConfigPanel.cpp:94
#, no-c-format
msgid "First 3 letters"
msgstr "Перші 3 літери"

#: src/Dialogs/Settings/Panels/WaypointDisplayConfigPanel.cpp:95
#, no-c-format
msgid "The first 3 letters of the waypoint name are displayed."
msgstr "На екрані назва ППМ позначатиметься першими 3 літерами."

#: src/Dialogs/Settings/Panels/WaypointDisplayConfigPanel.cpp:97
#, no-c-format
msgid "First 5 letters"
msgstr "Перші 5 літер"

#: src/Dialogs/Settings/Panels/WaypointDisplayConfigPanel.cpp:98
#, no-c-format
msgid "The first 5 letters of the waypoint name are displayed."
msgstr "На екрані назва ППМ позначатиметься першими 5 літерами."

#: src/Dialogs/Settings/Panels/WaypointDisplayConfigPanel.cpp:100
#, no-c-format
msgid "No waypoint name is displayed."
msgstr "Назви ППМ не виводяться на екран."

#: src/Dialogs/Settings/Panels/WaypointDisplayConfigPanel.cpp:103
msgid "Label format"
msgstr "Формат мітки"

#: src/Dialogs/Settings/Panels/WaypointDisplayConfigPanel.cpp:103
msgid "Determines how labels are displayed with each waypoint"
msgstr "Визначає, які мітки будуть на екрані біля кожного ППМ."

#: src/Dialogs/Settings/Panels/WaypointDisplayConfigPanel.cpp:109
#, no-c-format
msgid "No arrival height is displayed."
msgstr "Висота прибуття не виводиться на екран."

#: src/Dialogs/Settings/Panels/WaypointDisplayConfigPanel.cpp:111
#, no-c-format
msgid "Straight glide"
msgstr "Пряма глісада"

#: src/Dialogs/Settings/Panels/WaypointDisplayConfigPanel.cpp:112
#, no-c-format
msgid "Straight glide arrival height (no terrain is considered)."
msgstr "Висота прибуття по прямій глісаді (ландшафт не взято до уваги)."

#: src/Dialogs/Settings/Panels/WaypointDisplayConfigPanel.cpp:114
#, no-c-format
msgid "Terrain avoidance glide"
msgstr "Глісада з обльотом ландшафту"

#: src/Dialogs/Settings/Panels/WaypointDisplayConfigPanel.cpp:115
#, no-c-format
msgid ""
"Arrival height considering terrain avoidance. Requires \"Reach mode: Turning"
"\" in \"Glide Computer > Route\" settings."
msgstr ""
"Висота прибуття з урахуванням обльоту ландшафтних перешкод. Потребує \"Режим "
"досягнення: Повороти\" в налаштуваннях \"Комп'ютер глісади > Маршрут\"."

#: src/Dialogs/Settings/Panels/WaypointDisplayConfigPanel.cpp:118
#, no-c-format
msgid "Straight & terrain glide"
msgstr "Глісада по прямій і з урахуванням ландшафту"

#: src/Dialogs/Settings/Panels/WaypointDisplayConfigPanel.cpp:119
#, no-c-format
msgid ""
"Both arrival heights are displayed. Requires \"Reach mode: Turning\" in "
"\"Glide Computer > Route\" settings."
msgstr ""
"На екран виводяться обидві висоти прибуття. Потребує \"Режим досягнення: "
"Повороти\" в налаштуваннях \"Комп'ютер глісади > Маршрут\"."

#: src/Dialogs/Settings/Panels/WaypointDisplayConfigPanel.cpp:126
msgid "Determines how arrival height is displayed in waypoint labels"
msgstr "Визначає, яким чином виводиться на екран висота прибуття в мітках ППМ"

#: src/Dialogs/Settings/Panels/WaypointDisplayConfigPanel.cpp:131
#, no-c-format
msgid "Rounded rectangle"
msgstr "Прямокутник з заокругленими кутами"

#: src/Dialogs/Settings/Panels/WaypointDisplayConfigPanel.cpp:132
#, no-c-format
msgid "Outlined"
msgstr "В контурі"

#: src/Dialogs/Settings/Panels/WaypointDisplayConfigPanel.cpp:136
msgid "Label style"
msgstr "Стиль мітки"

#: src/Dialogs/Settings/Panels/WaypointDisplayConfigPanel.cpp:142
#, no-c-format
msgid "All waypoint labels will be displayed."
msgstr "На екрані будуть зображені мітки всіх шляхових точок."

#: src/Dialogs/Settings/Panels/WaypointDisplayConfigPanel.cpp:144
#, no-c-format
msgid "Task waypoints & airfields"
msgstr "ППМ завдання і аеродроми"

#: src/Dialogs/Settings/Panels/WaypointDisplayConfigPanel.cpp:145
#, no-c-format
msgid "All waypoints part of a task and all airfields will be displayed."
msgstr ""
"На екрані будуть зображені всі ППМ, що є частиною завдання, і всі аеродроми."

#: src/Dialogs/Settings/Panels/WaypointDisplayConfigPanel.cpp:147
#, no-c-format
msgid "Task waypoints & landables"
msgstr "ППМ завдання і посадочні майданчики"

#: src/Dialogs/Settings/Panels/WaypointDisplayConfigPanel.cpp:148
#, no-c-format
msgid "All waypoints part of a task and all landables will be displayed."
msgstr ""
"На екрані будуть зображені всі ППМ, що є частиною завдання, і всі посадочні "
"майданчики."

#: src/Dialogs/Settings/Panels/WaypointDisplayConfigPanel.cpp:150
#, no-c-format
msgid "Task waypoints"
msgstr "ППМ завдання"

#: src/Dialogs/Settings/Panels/WaypointDisplayConfigPanel.cpp:151
#, no-c-format
msgid "All waypoints part of a task will be displayed."
msgstr "На екрані будуть зображені всі ППМ, що є частиною завдання."

#: src/Dialogs/Settings/Panels/WaypointDisplayConfigPanel.cpp:153
#, no-c-format
msgid "No waypoint labels will be displayed."
msgstr "Мітки ППМ не будуть зображені."

#: src/Dialogs/Settings/Panels/WaypointDisplayConfigPanel.cpp:157
msgid "Label visibility"
msgstr "Видимість мітки"

#: src/Dialogs/Settings/Panels/WaypointDisplayConfigPanel.cpp:158
msgid ""
"Determines what waypoint labels are displayed for each waypoint (space "
"permitting)."
msgstr ""
"Визначає, які мітки будуть зображені біля кожної з ППМ (якщо дозволяє "
"простір)."

#: src/Dialogs/Settings/Panels/WaypointDisplayConfigPanel.cpp:164
#, no-c-format
msgid "Purple circle"
msgstr "Пурпурний круг"

#: src/Dialogs/Settings/Panels/WaypointDisplayConfigPanel.cpp:165
#, no-c-format
msgid ""
"Airports and outlanding fields are displayed as purple circles. If the "
"waypoint is reachable a bigger green circle is added behind the purple one. "
"If the waypoint is blocked by a mountain the green circle will be red "
"instead."
msgstr ""
"Аеродроми і майданчики позначаються пурпурними кругами. Якщо ППМ в зоні "
"досяжності, навколо нього додається більше зелене коло. Якщо ППМ заблоковано "
"горами, замість зеленого кола буде червоне."

#: src/Dialogs/Settings/Panels/WaypointDisplayConfigPanel.cpp:169
#, no-c-format
msgid "B/W"
msgstr "Ч/Б"

#: src/Dialogs/Settings/Panels/WaypointDisplayConfigPanel.cpp:170
#, no-c-format
msgid ""
"Airports and outlanding fields are displayed in white/grey. If the waypoint "
"is reachable the color is changed to green. If the waypoint is blocked by a "
"mountain the color is changed to red instead."
msgstr ""
"Аеродроми і майданчики позначаються білим/сірим. Якщо ППМ в зоні досяжності, "
"колір змінюється на зелений. Якщо ППМ заблоковано горами, натомість колір "
"змінюється на червоний."

#: src/Dialogs/Settings/Panels/WaypointDisplayConfigPanel.cpp:174
#, no-c-format
msgid "Traffic lights"
msgstr "Посадочні вогні"

#: src/Dialogs/Settings/Panels/WaypointDisplayConfigPanel.cpp:175
#, no-c-format
msgid ""
"Airports and outlanding fields are displayed in the colors of a traffic "
"light. Green if reachable, Orange if blocked by mountain and red if not "
"reachable at all."
msgstr ""
"Аеродроми і майданчики позначаються кольорами посадочних вогнів.  Зелений - "
"значить посадка досяжна, помаранчевий - заблокована горами, червоний - поза "
"досяжністю."

#: src/Dialogs/Settings/Panels/WaypointDisplayConfigPanel.cpp:179
msgid "Landable symbols"
msgstr "Символи посадок"

#: src/Dialogs/Settings/Panels/WaypointDisplayConfigPanel.cpp:180
msgid ""
"Three styles are available: Purple circles (WinPilot style), a high contrast "
"(monochrome) style, or orange. The rendering differs for landable field and "
"airport. All styles mark the waypoints within reach green."
msgstr ""
"Є три стилі: пурпурні круги (в стилі WinPilot), висококонтрастний "
"(монохромний) стиль, чи помаранчевий. Зображення має різний вигляд для "
"посадочних майданчиків і аеродромів. Всі стилі маркують досяжні посадки "
"зеленим."

#: src/Dialogs/Settings/Panels/WaypointDisplayConfigPanel.cpp:185
msgid "Detailed landables"
msgstr "Деталізовані посадки"

#: src/Dialogs/Settings/Panels/WaypointDisplayConfigPanel.cpp:186
msgid ""
"[Off] Display fixed icons for landables.\n"
"[On] Show landables with variable information like runway length and heading."
msgstr ""
"[Вимкн.] Зображення фіксованих піктограм для посадок.\n"
"[Вкл.] Зображення посадок з різноманітною інформацією, як то довжина і "
"напрямок злітно-посадочної смуги."

#: src/Dialogs/Settings/Panels/WaypointDisplayConfigPanel.cpp:191
msgid "Landable size"
msgstr "Розмір посадки"

#: src/Dialogs/Settings/Panels/WaypointDisplayConfigPanel.cpp:192
msgid "A percentage to select the size landables are displayed on the map."
msgstr "Проценти для вибору розміру посадки показані на мапі."

#: src/Dialogs/Settings/Panels/WaypointDisplayConfigPanel.cpp:196
msgid "Scale runway length"
msgstr "Довжина посадочної смуги в масштабі"

#: src/Dialogs/Settings/Panels/WaypointDisplayConfigPanel.cpp:197
msgid ""
"[Off] Display fixed length for runways.\n"
"[On] Scale displayed runway length based on real length."
msgstr ""
"[Вимкн.] Показана фіксована довжина посадочної смуги.\n"
"[Вкл.] Довжина смуги  в масштабі до реальної довжини."

#: src/Dialogs/Settings/Panels/TrackingConfigPanel.cpp:146
#, no-c-format
msgid "Hot-air balloon"
msgstr "Повітряна куля"

#: src/Dialogs/Settings/Panels/TrackingConfigPanel.cpp:162
#: src/Dialogs/Settings/Panels/TrackingConfigPanel.cpp:186
msgid "Tracking Interval"
msgstr "Інтервал запису треку."

#: src/Dialogs/Settings/Panels/TrackingConfigPanel.cpp:166
msgid "Track friends"
msgstr "Трек друзів"

#: src/Dialogs/Settings/Panels/TrackingConfigPanel.cpp:167
msgid "Download the position of your friends live from the SkyLines server."
msgstr "Завантажити місцезнаходження друзів наживо через сервер SkyLines."

#: src/Dialogs/Settings/Panels/TrackingConfigPanel.cpp:188
msgid "Vehicle Type"
msgstr "Тип ПС"

#: src/Dialogs/Settings/Panels/TrackingConfigPanel.cpp:188
msgid "Type of vehicle used."
msgstr "Тип ПС, що використовується."

#: src/Dialogs/Settings/Panels/TrackingConfigPanel.cpp:191
msgid "Server"
msgstr "Сервер"

#: src/Dialogs/Settings/Panels/TrackingConfigPanel.cpp:195
msgid "Username"
msgstr "Ім'я користувача"

#: src/Dialogs/Settings/Panels/TrackingConfigPanel.cpp:196
msgid "Password"
msgstr "Пароль"

#: src/Dialogs/Task/Widgets/CylinderZoneEditWidget.cpp:42
msgid "Radius of the OZ cylinder."
msgstr "Радіус циліндра OZ."

#: src/Dialogs/Task/Widgets/LineSectorZoneEditWidget.cpp:42
msgid "Width of the start/finish gate."
msgstr "Ширина стартових/фінішніх воріт."

#: src/Dialogs/Task/Widgets/SectorZoneEditWidget.cpp:47
#: src/Dialogs/Task/Widgets/KeyholeZoneEditWidget.cpp:42
msgid "Radius of the OZ sector."
msgstr "Радіус сектора OZ."

#: src/Dialogs/Task/Widgets/SectorZoneEditWidget.cpp:57
msgid "Start radial"
msgstr ""

#: src/Dialogs/Task/Widgets/SectorZoneEditWidget.cpp:57
msgid "Start radial of the OZ area"
msgstr ""

#: src/Dialogs/Task/Widgets/SectorZoneEditWidget.cpp:61
msgid "Finish radial"
msgstr ""

#: src/Dialogs/Task/Widgets/SectorZoneEditWidget.cpp:61
msgid "Finish radial of the OZ area"
msgstr ""

#: src/Dialogs/Task/Widgets/SectorZoneEditWidget.cpp:69
#: src/Dialogs/Task/Widgets/KeyholeZoneEditWidget.cpp:48
msgid "Inner radius"
msgstr "Внутрішній радіус"

#: src/Dialogs/Task/Widgets/SectorZoneEditWidget.cpp:69
#: src/Dialogs/Task/Widgets/KeyholeZoneEditWidget.cpp:48
msgid "Inner radius of the OZ sector."
msgstr "Внутрішній радіус сектора OZ."

#: src/Dialogs/Task/Widgets/KeyholeZoneEditWidget.cpp:54
msgid "Angle"
msgstr "Кут"

#: src/Dialogs/Task/Manager/TaskManagerDialog.cpp:155
#: src/Dialogs/Task/Manager/TaskManagerDialog.cpp:277
#: src/Dialogs/Task/Manager/TaskManagerDialog.cpp:370
msgid "Task Manager"
msgstr "Менеджер завдань"

#: src/Dialogs/Task/Manager/TaskManagerDialog.cpp:210
msgid "Calculator"
msgstr "Калькулятор"

#: src/Dialogs/Task/Manager/TaskManagerDialog.cpp:213
#: src/Dialogs/Task/Manager/TaskManagerDialog.cpp:227
msgid "Turn Points"
msgstr "ППМ"

#: src/Dialogs/Task/Manager/TaskManagerDialog.cpp:367
msgid "Validation Errors"
msgstr "Помилка  перевірки коректності"

#: src/Dialogs/Task/Manager/TaskManagerDialog.cpp:369
msgid ""
"Task not valid. Changes will be lost.\n"
"Continue?"
msgstr ""
"Завдання не дійсне. Зміни будуть втрачені.\n"
"Продовжити?"

#: src/Dialogs/Task/Manager/TaskClosePanel.cpp:46
msgid "Task has been modified"
msgstr "Завдання було змінене"

#: src/Dialogs/Task/Manager/TaskClosePanel.cpp:46
msgid "Task unchanged"
msgstr "Завдання незмінне"

#: src/Dialogs/Task/Manager/TaskEditPanel.cpp:164
msgid "Edit Point"
msgstr "Редагувати точку"

#: src/Dialogs/Task/Manager/TaskEditPanel.cpp:167
msgid "Make Finish"
msgstr "Зробити фініш"

#: src/Dialogs/Task/Manager/TaskEditPanel.cpp:176
msgid "Clear All"
msgstr "Очистити все"

#: src/Dialogs/Task/Manager/TaskEditPanel.cpp:321
msgid "Clear all points?"
msgstr "Очистити всі точки?"

#: src/Dialogs/Task/Manager/TaskEditPanel.cpp:321
msgid "Task edit"
msgstr "Редагувати завдання"

#: src/Dialogs/Task/Manager/TaskEditPanel.cpp:374
msgid "Add Turnpoint"
msgstr "Додати ППМ"

#: src/Dialogs/Task/Manager/TaskPropertiesPanel.cpp:230
msgid "Task type"
msgstr "Тип завдання"

#: src/Dialogs/Task/Manager/TaskPropertiesPanel.cpp:230
msgid "Sets the behaviour for the current task."
msgstr "Налаштування поведінки поточного завдання."

#: src/Dialogs/Task/Manager/TaskPropertiesPanel.cpp:232
msgid "Minimum AAT task time in minutes."
msgstr "Мінімильний час ААТ в хвилинах."

#: src/Dialogs/Task/Manager/TaskPropertiesPanel.cpp:235
msgid "Arm start manually"
msgstr ""

#: src/Dialogs/Task/Manager/TaskPropertiesPanel.cpp:236
msgid "Configure whether the start must be armed manually or automatically."
msgstr "Конфігурація ручної чи автоматичної активації старту."

#: src/Dialogs/Task/Manager/TaskPropertiesPanel.cpp:241
msgid "Start open time"
msgstr "Час відкриття старту"

#: src/Dialogs/Task/Manager/TaskPropertiesPanel.cpp:243
msgid "Start close time"
msgstr "Час закриття старту"

#: src/Dialogs/Task/Manager/TaskPropertiesPanel.cpp:277
msgid "FAI start / finish rules"
msgstr "Правила ФАІ для старту/фінішу"

#: src/Dialogs/Task/Manager/TaskPropertiesPanel.cpp:278
msgid ""
"If enabled, has no max start height or max start speed and requires the "
"minimum height above ground for finish to be greater than 1000m below the "
"start height."
msgstr ""
"Якщо включено, нема встановлених максимальної висоти старту чи максимальної "
"стартової швидкості і потрібно, щоб мінімальна висота на фініші відносно "
"землі була більшою за висоту  старту мінус 1000 метрів."

#: src/Dialogs/Task/Manager/TaskActionsPanel.cpp:64
msgid "Task not saved"
msgstr "Завдання не збережено"

#: src/Dialogs/Task/Manager/TaskActionsPanel.cpp:80
msgid "Create new task?"
msgstr "Створити нове завдання?"

#: src/Dialogs/Task/Manager/TaskActionsPanel.cpp:80
msgid "Task New"
msgstr "Завдання Нове"

#: src/Dialogs/Task/Manager/TaskActionsPanel.cpp:114
msgid "New Task"
msgstr "Нове завдання"

#: src/Dialogs/Task/Manager/TaskActionsPanel.cpp:115
msgid "Declare"
msgstr "Заявити"

#: src/Dialogs/Task/Manager/TaskActionsPanel.cpp:116
msgid "Browse"
msgstr "Огляд"

#: src/Dialogs/Task/Manager/TaskActionsPanel.cpp:117
#: Data/Dialogs/dlgConfigWaypoints_L.xml:8
#: Data/Dialogs/dlgConfigWaypoints.xml:8 Data/Dialogs/dlgVario_L.xml:8
#: Data/Dialogs/dlgVario.xml:9
msgid "Save"
msgstr "Зберегти"

#: src/Dialogs/Task/Manager/TaskListPanel.cpp:102
msgid "Load"
msgstr "Завантажити"

#: src/Dialogs/Task/Manager/TaskListPanel.cpp:103
msgid "Rename"
msgstr "Змінити назву"

#: src/Dialogs/Task/Manager/TaskListPanel.cpp:105
#: src/Dialogs/Task/Manager/TaskListPanel.cpp:344
msgid "More"
msgstr "Ще"

#: src/Dialogs/Task/Manager/TaskListPanel.cpp:244
msgid "Load the selected task?"
msgstr "Завантажити обране завдання?"

#: src/Dialogs/Task/Manager/TaskListPanel.cpp:247
#: src/Dialogs/Task/Manager/TaskListPanel.cpp:279
msgid "Task Browser"
msgstr "Огляд завдань"

#: src/Dialogs/Task/Manager/TaskListPanel.cpp:270
msgid "Can't delete .CUP files"
msgstr "Не в змозі видалити файли .CUP"

#: src/Dialogs/Task/Manager/TaskListPanel.cpp:278
msgid "Delete the selected task?"
msgstr "Видалити обране завдання?"

#: src/Dialogs/Task/Manager/TaskListPanel.cpp:316
msgid "Can't rename .CUP files"
msgstr "Не в змозі перейменувати файли .CUP"

#: src/Dialogs/Task/Manager/TaskListPanel.cpp:316
msgid "Rename Error"
msgstr "Помилка зміни назви"

#: src/Dialogs/Task/Manager/TaskListPanel.cpp:344
msgid "Less"
msgstr "Менше"

#: src/Dialogs/Task/Manager/TaskCalculatorPanel.cpp:178
msgid "Set MacCready"
msgstr "Налаштування MacCready"

#: src/Dialogs/Task/Manager/TaskCalculatorPanel.cpp:179
msgid ""
"Adjusts MC value used in the calculator.  Use this to determine the effect "
"on estimated task time due to changes in conditions.  This value will not "
"affect the main computer's setting if the dialog is exited with the Cancel "
"button."
msgstr ""
"Налаштування величини MacCready для калькулятора. Скористайтесь, щоб "
"визначити вплив змін умов на розрахунковий час виконання завдання. Це "
"значення не впливатиме на головні налаштування комп'ютера, якщо вийти з "
"діалогу через клавішу \"Відмінити\"."

#: src/Dialogs/Task/Manager/TaskCalculatorPanel.cpp:189
msgid "AAT range"
msgstr ""

#: src/Dialogs/Task/Manager/TaskCalculatorPanel.cpp:191
#, no-c-format
msgid ""
"For AAT tasks, this value tells you how far based on the targets of your "
"task you will fly relative to the minimum and maximum possible tasks. -100% "
"indicates the minimum AAT distance.  0% is the nominal AAT distance.  +100% "
"is maximum AAT distance."
msgstr ""

#: src/Dialogs/Task/Manager/TaskCalculatorPanel.cpp:194
#: Data/Dialogs/dlgTarget_L.xml:31 Data/Dialogs/dlgTarget.xml:13
msgid "Speed remaining"
msgstr ""

#: src/Dialogs/Task/Manager/TaskCalculatorPanel.cpp:197
msgid "Achieved MacCready"
msgstr "Досягнута MacCready"

#: src/Dialogs/Task/Manager/TaskCalculatorPanel.cpp:202
msgid "Achieved speed"
msgstr "Досягнута швидкість"

#: src/Dialogs/Task/Manager/TaskCalculatorPanel.cpp:205
msgid "Cruise efficiency"
msgstr "Якість на переході"

#: src/Dialogs/Task/Manager/TaskCalculatorPanel.cpp:206
msgid ""
"Efficiency of cruise.  100 indicates perfect MacCready performance, greater "
"than 100 indicates better than MacCready performance is achieved through "
"flying in streets.  Less than 100 is appropriate if you fly considerably off-"
"track.  This value estimates your cruise efficiency according to the current "
"flight history with the set MC value.  Calculation begins after task is "
"started."
msgstr ""
"Ефективність на переході. 100 свідчить про досконалість характеристик "
"MacCready, понад 100 - краще за характеристики MacCready завдяки польотам "
"під грядами. Менше 100 може бути при значних відхиленнях від курсу. Ця "
"величина оцінює ефективність польоту на переході відповідно до поточної "
"історії польоту з вибраним МС. Розрахунок починається після старту завдання."

#: src/Dialogs/Task/Manager/TaskCalculatorPanel.cpp:231
msgid "Calculator excludes unsaved task changes!"
msgstr "Калькулятор виключив не збережені зміни завдання!"

#: src/Dialogs/Task/OptionalStartsDialog.cpp:62
#: src/Dialogs/Weather/NOAAList.cpp:111 src/Dialogs/Weather/NOAAList.cpp:213
#: src/Dialogs/Weather/NOAADetails.cpp:75
#: src/Dialogs/Weather/NOAADetails.cpp:117 Data/Dialogs/dlgTaskPoint_L.xml:11
#: Data/Dialogs/dlgTaskPoint.xml:7
msgid "Remove"
msgstr "Вилучити"

#: src/Dialogs/Task/OptionalStartsDialog.cpp:151
msgid "(Add Alternate Start)"
msgstr "(Додати запасний старт)"

#: src/Dialogs/Task/OptionalStartsDialog.cpp:244
msgid "Alternate Start Points"
msgstr "Точки запасних стартів"

#: src/Dialogs/Task/TaskPointDialog.cpp:147
msgid "Enable Alternate Starts"
msgstr "Дозволити запасні старти"

#: src/Dialogs/Task/TaskPointDialog.cpp:150
msgid "Edit Alternates"
msgstr "Редагувати запасні"

#: src/Dialogs/Task/TaskPointDialog.cpp:173
#: src/Dialogs/Task/TaskPointDialog.cpp:246
msgid "Task point"
msgstr "Точка завдання"

#: src/Dialogs/Task/TaskPointDialog.cpp:178
msgid "Assigned area point"
msgstr "Точка ААТ"

#: src/Dialogs/Task/TaskPointDialog.cpp:246
msgid "Remove task point?"
msgstr "Видалити точку завдання?"

#: src/Dialogs/Task/MutateTaskPointDialog.cpp:129
msgid "Task Point Type"
msgstr "Тип точки завдання"

#: src/Dialogs/Task/dlgTaskHelpers.cpp:68
msgid "Goal"
msgstr "Ціль"

#: src/Dialogs/Task/dlgTaskHelpers.cpp:75
msgid "Out and return"
msgstr "До ППМ з поверненняв"

#: src/Dialogs/Task/dlgTaskHelpers.cpp:79
msgid "Two legs"
msgstr "Два відрізки"

#: src/Dialogs/Task/dlgTaskHelpers.cpp:84
msgid "Three legs"
msgstr "Три відрізки"

#: src/Dialogs/Task/dlgTaskHelpers.cpp:90
msgid "non-FAI triangle"
msgstr "не-ФАІ трикутник"

#: src/Dialogs/Task/dlgTaskHelpers.cpp:94
#, c-format
msgid "%d legs"
msgstr "%d відрізки"

#: src/Dialogs/Task/dlgTaskHelpers.cpp:125
#, c-format
msgid "Task is empty (%s)"
msgstr "Завдання порожнє  (%s)"

#: src/Dialogs/Task/dlgTaskHelpers.cpp:135
msgid "max."
msgstr "макс."

#: src/Dialogs/Task/dlgTaskHelpers.cpp:139
msgid "min."
msgstr "хв."

#: src/Dialogs/Task/dlgTaskHelpers.cpp:147
msgid "dist."
msgstr "відст."

#: src/Dialogs/Task/dlgTaskHelpers.cpp:190
msgid "Sector"
msgstr "Сектор"

#: src/Dialogs/Task/dlgTaskHelpers.cpp:202
msgid "Cylinder"
msgstr "Циліндр"

#: src/Dialogs/Task/dlgTaskHelpers.cpp:208
msgid "MAT cylinder"
msgstr "Циліндр МАТ"

#: src/Dialogs/Task/dlgTaskHelpers.cpp:212
msgid "Keyhole"
msgstr "Замкова щілина"

#: src/Dialogs/Task/dlgTaskHelpers.cpp:218
msgid "DAeC Keyhole"
msgstr "Замкова щілина DAeC"

#: src/Dialogs/Task/dlgTaskHelpers.cpp:222
msgid "BGA Fixed Course"
msgstr "Фіксований курс BGA"

#: src/Dialogs/Task/dlgTaskHelpers.cpp:226
msgid "BGA Enhanced Option"
msgstr "Розширені опції BGA"

#: src/Dialogs/Task/dlgTaskHelpers.cpp:230
msgid "BGA Start Sector"
msgstr "Стартовий сектор BGA"

#: src/Dialogs/Task/dlgTaskHelpers.cpp:248
msgid "Enter a task name"
msgstr "Введіть назву завдання"

#: src/Dialogs/TimeEntry.cpp:75 src/Dialogs/Weather/RASPDialog.cpp:70
msgid "Now"
msgstr "Тепер"

#: src/Dialogs/Weather/RASPDialog.cpp:55
msgid "Field"
msgstr "Поле"

#: src/Dialogs/Weather/RASPDialog.cpp:97
msgid "Weather Forecast"
msgstr "Прогноз погоди"

#: src/Dialogs/Settings/Panels/AudioVarioConfigPanel.cpp:71
msgid "Audio vario"
msgstr "Аудіо варіо"

#: src/Dialogs/Settings/Panels/AudioVarioConfigPanel.cpp:72
msgid "Emulate the sound of an electronic vario."
msgstr "Імітація звучання електронного варіометра."

#: src/Dialogs/Settings/Panels/AudioVarioConfigPanel.cpp:75
msgid "Volume"
msgstr "Гучність"

#: src/Dialogs/Settings/Panels/AudioVarioConfigPanel.cpp:78
msgid "Enable Deadband"
msgstr "Увімкнути мертву зону"

#: src/Dialogs/Settings/Panels/AudioVarioConfigPanel.cpp:79
msgid ""
"Mute the audio output in when the current lift is in a certain range around "
"zero"
msgstr ""
"Вимикати аудіовихід, коли поточна швидкість набору висоти знаходиться в "
"певному діапазоні біля нуля."

#: src/Dialogs/Settings/Panels/AudioVarioConfigPanel.cpp:85
msgid "Min. Frequency"
msgstr "Мін. частота"

#: src/Dialogs/Settings/Panels/AudioVarioConfigPanel.cpp:86
msgid "The tone frequency that is played at maximum sink rate."
msgstr "Частота тону при максимальній швидкості зниження."

#: src/Dialogs/Settings/Panels/AudioVarioConfigPanel.cpp:91
msgid "Zero Frequency"
msgstr "Нульова частота"

#: src/Dialogs/Settings/Panels/AudioVarioConfigPanel.cpp:92
msgid "The tone frequency that is played at zero climb rate."
msgstr "Частота тональності при швидколсті набору висоти біля нуля."

#: src/Dialogs/Settings/Panels/AudioVarioConfigPanel.cpp:97
msgid "Max. Frequency"
msgstr "Максю частота"

#: src/Dialogs/Settings/Panels/AudioVarioConfigPanel.cpp:98
msgid "The tone frequency that is played at maximum climb rate."
msgstr "Частота тональності при максимальній швидколсті набору висоти"

#: src/Dialogs/Settings/Panels/AudioVarioConfigPanel.cpp:106
msgid "Deadband min. lift"
msgstr "Мін. вертикальна швидкість для мертвої зони."

#: src/Dialogs/Settings/Panels/AudioVarioConfigPanel.cpp:107
msgid ""
"Below this lift threshold the vario will start to play sounds if the "
"'Deadband' feature is enabled."
msgstr ""
"При вертикальній швидкості нижче цього порогового значення варіометр починає "
"звучати при активованій опції мертвої зони."

#: src/Dialogs/Settings/Panels/AudioVarioConfigPanel.cpp:116
msgid "Deadband max. lift"
msgstr "Макс. вертикальна швидкість для мертвої зони."

#: src/Dialogs/Settings/Panels/AudioVarioConfigPanel.cpp:117
msgid ""
"Above this lift threshold the vario will start to play sounds if the "
"'Deadband' feature is enabled."
msgstr ""
"При вертикальній швидкості вище цього порогового значення варіометр починає "
"звучати при активованій опції мертвої зони."

#: src/Dialogs/Weather/NOAAList.cpp:110 src/Dialogs/Weather/NOAADetails.cpp:74
msgid "Update"
msgstr "Оновити"

#: src/Dialogs/Weather/NOAAList.cpp:166
msgid "Airport ICAO code"
msgstr "Код ІСАО аеродрому"

#: src/Dialogs/Weather/NOAAList.cpp:170
msgid "Please enter the FOUR letter code of the desired station."
msgstr "Прошу ввести ЧОТИРИ літери коду потрібної станції."

#: src/Dialogs/Weather/NOAAList.cpp:176
msgid ""
"Please don't use special characters in the four letter code of the desired "
"station."
msgstr ""
"Прохання не використовувати спеціальні символи в 4-буквенному коді потрібної "
"станції."

#: src/Dialogs/Weather/NOAAList.cpp:210
#: src/Dialogs/Weather/NOAADetails.cpp:114
#, c-format
msgid "Do you want to remove station %s?"
msgstr "Ви хочете видалити станцію %s?"

#: src/Dialogs/Weather/NOAAList.cpp:270 src/Dialogs/Weather/NOAADetails.cpp:88
#: src/Dialogs/Weather/NOAADetails.cpp:153
msgid "METAR and TAF"
msgstr "METAR і TAF"

#: src/Dialogs/Weather/NOAAList.cpp:282
#: src/Dialogs/Weather/NOAADetails.cpp:167
msgid "This function is not available on your platform yet."
msgstr "Ця функція не доступна для вашої платформи."

#: src/Monitor/TaskAdvanceMonitor.cpp:45
msgid "In sector, arm advance when ready"
msgstr ""

#: src/Monitor/TaskAdvanceMonitor.cpp:47
msgid "Arm"
msgstr ""

#: src/Monitor/TaskAdvanceMonitor.cpp:48 src/Monitor/MatTaskMonitor.cpp:63
msgid "Dismiss"
msgstr "Відхилити"

#: src/Monitor/MatTaskMonitor.cpp:54
msgid "Add this turn point?"
msgstr "Додати цей ППМ?"

#: src/Dialogs/Settings/dlgConfigFonts.cpp:205
#, no-c-format
msgid "Dialog text"
msgstr "Текстовий діалог"

#: src/Dialogs/Settings/dlgConfigFonts.cpp:207
#, no-c-format
msgid "InfoBox titles"
msgstr "Назви ІнфоБоксів"

#: src/Dialogs/Settings/dlgConfigFonts.cpp:209
#, no-c-format
msgid "InfoBox values"
msgstr "Значення ІнфоБоксів"

#: src/Dialogs/Settings/dlgConfigFonts.cpp:213
#, no-c-format
msgid "Topography labels, normal"
msgstr "Мітки топографії, звичайні"

#: src/Dialogs/Settings/dlgConfigFonts.cpp:216
#, no-c-format
msgid "Topography labels, important"
msgstr "Мітки топографії, важливі"

#: src/Dialogs/Settings/dlgConfigFonts.cpp:218
#, no-c-format
msgid "Overlay text"
msgstr "Накласти текст"

#: src/Dialogs/Settings/dlgConfigFonts.cpp:235
msgid "Customize fonts"
msgstr "Вибрати шрифти"

#: src/Dialogs/Settings/dlgConfigFonts.cpp:268
msgid "Font Configuration"
msgstr "Конфігурація шрифтів"

#: src/Dialogs/Settings/FontEdit.cpp:132
msgid "Font not found."
msgstr "Шрифт не знайдено."

#: src/Dialogs/Settings/FontEdit.cpp:142
msgid "Font face"
msgstr "Накреслення шрифту"

#: src/Dialogs/Settings/FontEdit.cpp:153
msgid "Height"
msgstr "Висота"

#: src/Dialogs/Settings/FontEdit.cpp:154
msgid "Bold"
msgstr "Жирний"

#: src/Dialogs/Settings/FontEdit.cpp:155
msgid "Italic"
msgstr "Курсив"

#: src/Dialogs/Settings/FontEdit.cpp:186
msgid "Edit Font"
msgstr "Редагувати шрифт"

#: src/Dialogs/Settings/FontEdit.cpp:194
msgid "Reset"
msgstr "Скинути значення"

#: src/Renderer/NOAAListRenderer.cpp:71
msgid "No METAR available"
msgstr "Дані METAR  не доступні"

#: src/Weather/NOAAFormatter.cpp:132 src/Weather/NOAAFormatter.cpp:139
msgid "Dew Point"
msgstr "Точка роси"

#: src/Weather/NOAAFormatter.cpp:166
msgid "Visibility"
msgstr "Видимість"

#: src/Weather/NOAAFormatter.cpp:175
#, c-format
msgid "more than %s"
msgstr "понад %s"

#: src/Weather/NOAAFormatter.cpp:189
msgid "Sky Conditions"
msgstr "Хмари на небі"

#: src/Weather/NOAAFormatter.cpp:203 Data/Input/default.xci:831
msgid "Weather"
msgstr "Погода"

#: src/Weather/NOAAFormatter.cpp:251
#, c-format
msgid "METAR for %s:"
msgstr "METAR для %s:"

#: src/Weather/NOAAFormatter.cpp:277
msgid "No METAR available!"
msgstr "Дані METAR не доступні!"

#: src/Weather/NOAAFormatter.cpp:291
msgid "No TAF available!"
msgstr "Дані TAF не доступні!"

#: src/Dialogs/Device/Vega/AlertParameters.hpp:33
#, no-c-format
msgid "Gear on delay"
msgstr "Затримка випуску шасі"

#: src/Dialogs/Device/Vega/AlertParameters.hpp:36
#, no-c-format
msgid "Gear off delay"
msgstr "Затримка прибирання шасі"

#: src/Dialogs/Device/Vega/AlertParameters.hpp:39
#, no-c-format
msgid "Interval; gear"
msgstr "Інтервал; шасі"

#: src/Dialogs/Device/Vega/AlertParameters.hpp:42
#, no-c-format
msgid "Radio com. max. delay"
msgstr "Радіо ком. макс. затримка"

#: src/Dialogs/Device/Vega/AlertParameters.hpp:45
#, no-c-format
msgid "Battery low delay"
msgstr "Заряд батареї малий затримка"

#: src/Dialogs/Device/Vega/AlertParameters.hpp:48
#, no-c-format
msgid "Battery empty delay"
msgstr "Батарея розряджена затримка"

#: src/Dialogs/Device/Vega/AlertParameters.hpp:51
#, no-c-format
msgid "Interval; battery"
msgstr "Інтервал; батарея"

#: src/Dialogs/Device/Vega/AudioDeadbandParameters.hpp:32
#, no-c-format
msgid "Step"
msgstr "Крок"

#: src/Dialogs/Device/Vega/AudioDeadbandParameters.hpp:33
#, no-c-format
msgid "Ramp"
msgstr "Градієнт"

#: src/Dialogs/Device/Vega/AudioDeadbandParameters.hpp:40
#, no-c-format
msgid "Circling deadband type"
msgstr "Тип мертвої зони при наборі висоти"

#: src/Dialogs/Device/Vega/AudioDeadbandParameters.hpp:41
#, no-c-format
msgid "Type of dead band used in circling mode."
msgstr "Тип мертвої зони, що використовується в режимі набору висоти."

#: src/Dialogs/Device/Vega/AudioDeadbandParameters.hpp:45
#, no-c-format
msgid "Circling hi cutoff"
msgstr "Набір верх. відсічка"

#: src/Dialogs/Device/Vega/AudioDeadbandParameters.hpp:46
#, no-c-format
msgid "High limit of circling dead band"
msgstr "Верхня межа мертвої зони при наборі висоти"

#: src/Dialogs/Device/Vega/AudioDeadbandParameters.hpp:50
#, no-c-format
msgid "Circling low cutoff"
msgstr "Набір ниж. відсічка"

#: src/Dialogs/Device/Vega/AudioDeadbandParameters.hpp:51
#, no-c-format
msgid "Low limit of circling dead band"
msgstr "Нижня межа мертвої зони при наборі висоти"

#: src/Dialogs/Device/Vega/AudioDeadbandParameters.hpp:56
#, no-c-format
msgid "Cruise deadband type"
msgstr "Тип мертвої зони на переході"

#: src/Dialogs/Device/Vega/AudioDeadbandParameters.hpp:57
#, no-c-format
msgid "Type of dead band used in cruise mode."
msgstr "Тип мертвої зони в режимі переходу."

#: src/Dialogs/Device/Vega/AudioDeadbandParameters.hpp:61
#, no-c-format
msgid "Cruise hi cutoff"
msgstr "Перехід верх. відсічка"

#: src/Dialogs/Device/Vega/AudioDeadbandParameters.hpp:62
#, no-c-format
msgid "High limit of cruise dead band"
msgstr "Верхня межа мертвої зони в режимі переходу"

#: src/Dialogs/Device/Vega/AudioDeadbandParameters.hpp:66
#, no-c-format
msgid "Cruise low cutoff"
msgstr "Перехід ниж. відсічка"

#: src/Dialogs/Device/Vega/AudioDeadbandParameters.hpp:67
#, no-c-format
msgid "Low limit of cruise dead band"
msgstr "Нижня межа мертвої зони в режимі переходу"

#: src/Dialogs/Device/Vega/AudioModeParameters.hpp:72
#, no-c-format
msgid "Climb fast trigger"
msgstr ""

#: src/Dialogs/Device/Vega/AudioModeParameters.hpp:73
#, no-c-format
msgid ""
"Comparison method used to detect climb states (HIGH/LOW).\n"
"[NONE]: State LOW disabled\n"
"[MACCREADY]: State High if gross vario is greater than MacCready setting.\n"
"[AVERAGE]: State HIGH if gross vario value is greater than average gross "
"vario value."
msgstr ""
"Порівняння методів, що застосовуються для визначення стану набору висоти "
"(HIGH/LOW).\n"
"[NONE]: Стан LOW  відключено\n"
"[MACCREADY]: Стан HIGH, якщо брутто-варіо більше за налаштування MacCready.\n"
"[AVERAGE]:Стан HIGH, якщо брутто-варіо більше за середню величину брутто-"
"варіо."

#: src/Dialogs/Device/Vega/AudioModeParameters.hpp:77
#, no-c-format
msgid "Cruise lift trigger"
msgstr ""

#: src/Dialogs/Device/Vega/AudioModeParameters.hpp:78
#, no-c-format
msgid ""
"Comparison method used to detect cruise states for switching to lift tones "
"during cruise.\n"
"[NONE]: LIFT tone disabled in cruise\n"
"[RELATIVE ZERO] LIFT tone when relative vario greater than zero.\n"
"[GROSS ZERO] LIFT tone when glider is climbing.\n"
"[RELATIVE MC/2] LIFT tone when relative vario greater than half MC.\n"
"[NET MC/2] LIFT tone when airmass velocity greater than half MC."
msgstr ""
"Порівняння методів, що застосовуються для визначення стану переходу для "
"перемикання на тони набору висоти при переході.\n"
"[NONE]:  відключено на переході.\n"
"[RELATIVE ZERO] Тон набору, якщо відносне варіо більше нуля.\n"
"[GROSS ZERO] Тон набору, якщо планер набирає висоту.\n"
"[RELATIVE MC/2] Тон набору, якщо відносне варіо більше половини МС.\n"
"[NET MC/2] Тон набору, якщо швидкість підйому повітряної маси більша "
"половини МС."

#: src/Dialogs/Device/Vega/AudioModeParameters.hpp:82
#, no-c-format
msgid "Climb averager scale"
msgstr "Постійна часу усереднювача набору висоти"

#: src/Dialogs/Device/Vega/AudioModeParameters.hpp:82
#, no-c-format
msgid "Time scale used for vario averager."
msgstr "Постійна часу, що застосовується для усереднювача варіо"

#: src/Dialogs/Device/Vega/AudioModeParameters.hpp:86
#, no-c-format
msgid "Cruise averager scale"
msgstr "Час усереднання при переході"

#: src/Dialogs/Device/Vega/AudioModeParameters.hpp:87
#, no-c-format
msgid "Time scale used for cruise speed command averager."
msgstr "Час, що застосовується для видачі команд швидкості в режимі переходу"

#: src/Dialogs/Device/Vega/AudioModeParameters.hpp:91
#, no-c-format
msgid "Circling volume"
msgstr "Гучність при наборі"

#: src/Dialogs/Device/Vega/AudioModeParameters.hpp:92
#, no-c-format
msgid "Mean volume level in circling modes."
msgstr "Середній рівень гучності в режимі набору висоти"

#: src/Dialogs/Device/Vega/AudioModeParameters.hpp:96
#, no-c-format
msgid "Cruise volume"
msgstr "Гучність при переході"

#: src/Dialogs/Device/Vega/AudioModeParameters.hpp:97
#, no-c-format
msgid ""
"Mean volume level in cruise modes.  If set to zero, scales with airspeed."
msgstr ""
"Середній рівень гучності в режимі переходу. При установці в нуль, відповідає "
"рівню повітряної швидкості."

#: src/Dialogs/Device/Vega/AudioModeParameters.hpp:101
#, no-c-format
msgid "Base frequency"
msgstr "Базова частота"

#: src/Dialogs/Device/Vega/AudioModeParameters.hpp:102
#, no-c-format
msgid "Adjustment to base frequency of tones in all modes."
msgstr "Налаштування базової частоти тональності в усіх режимах"

#: src/Dialogs/Device/Vega/AudioModeParameters.hpp:106
#, no-c-format
msgid "Filter circling"
msgstr "Фільтр при наборі висоти"

#: src/Dialogs/Device/Vega/AudioModeParameters.hpp:107
#, no-c-format
msgid "Variometer low pass filter time constant in circling mode."
msgstr ""
"Постійна часу фільтра низької частоти варіометра в режимі набору висоти."

#: src/Dialogs/Device/Vega/AudioModeParameters.hpp:111
#, no-c-format
msgid "Filter cruise"
msgstr "Фільтр при переході"

#: src/Dialogs/Device/Vega/AudioModeParameters.hpp:112
#, no-c-format
msgid "Variometer low pass filter time constant in cruise mode."
msgstr "Постійна часу фільтра низької частоти варіометра в режимі переходу."

#: src/Dialogs/Device/Vega/AudioModeParameters.hpp:116
#, no-c-format
msgid "Tone pitch scale"
msgstr "Пропорційність тональності індикації тангажа"

#: src/Dialogs/Device/Vega/AudioModeParameters.hpp:117
#, no-c-format
msgid "Adjustment to base pitch scale of tones in all modes."
msgstr ""
"Налаштування до базової пропорційності тональності індикації тангажа в усіх "
"режимах."

#: src/Dialogs/Device/Vega/AudioParameters.hpp:105
msgid "Beep type"
msgstr "Тип Бііп"

#: src/Dialogs/Device/Vega/AudioParameters.hpp:108
msgid "Pitch scheme"
msgstr "Шаблон щодо тангажа"

#: src/Dialogs/Device/Vega/AudioParameters.hpp:111
msgid "Pitch scale"
msgstr "Пропорційність тангажа"

#: src/Dialogs/Device/Vega/AudioParameters.hpp:114
msgid "Period scheme"
msgstr ""

#: src/Dialogs/Device/Vega/AudioParameters.hpp:117
msgid "Period scale"
msgstr ""

#: src/Dialogs/Device/Vega/CalibrationParameters.hpp:33
#, no-c-format
msgid "TE mixing"
msgstr ""

#: src/Dialogs/Device/Vega/CalibrationParameters.hpp:34
#, no-c-format
msgid ""
"Proportion of TE probe value used in total energy mixing with pitot/static "
"total energy."
msgstr ""
"Пропорційність показників датчика повної енергії показникам повної енергії "
"Піто/статичного тиску в режимі змішаної повної енергії."

#: src/Dialogs/Device/Vega/CalibrationParameters.hpp:38
#, no-c-format
msgid "ASI cal."
msgstr ""

#: src/Dialogs/Device/Vega/CalibrationParameters.hpp:39
#, no-c-format
msgid ""
"Calibration factor applied to measured airspeed to obtain indicated airspeed."
msgstr ""
"Коефіцієнт калібровки, що застосовується до виміряної повітряної швидкості "
"для того, щоб отримати індикативну повітряну швидкість."

#: src/Dialogs/Device/Vega/CalibrationParameters.hpp:43
#, no-c-format
msgid "TE static cal."
msgstr ""

#: src/Dialogs/Device/Vega/CalibrationParameters.hpp:44
#, no-c-format
msgid ""
"Calibration factor applied to static pressure used in total energy "
"calculation."
msgstr ""
"Коефіцієнт калібровки, що застосовується до статичного тиску при розрахунку "
"повної енергії."

#: src/Dialogs/Device/Vega/CalibrationParameters.hpp:48
#, no-c-format
msgid "TE dynamic cal."
msgstr ""

#: src/Dialogs/Device/Vega/CalibrationParameters.hpp:49
#, no-c-format
msgid ""
"Calibration factor applied to dynamic pressure used in total energy "
"calculation."
msgstr ""
"Коефіцієнт калібровки, що застосовується до динамічного тиску при розрахунку "
"повної енергії."

#: src/Dialogs/Device/Vega/DisplayParameters.hpp:40
#, no-c-format
msgid "Needle gauge type"
msgstr "Тип стрілки для шкали"

#: src/Dialogs/Device/Vega/DisplayParameters.hpp:42
#, no-c-format
msgid "LED bright"
msgstr "Яскравість світлодіода"

#: src/Dialogs/Device/Vega/FlarmAlertParameters.hpp:42
#, no-c-format
msgid "Max. objects reported"
msgstr ""

#: src/Dialogs/Device/Vega/FlarmAlertParameters.hpp:44
#, no-c-format
msgid "Max. reported"
msgstr ""

#: src/Dialogs/Device/Vega/FlarmAlertParameters.hpp:46
#, no-c-format
msgid "Flarm interface"
msgstr "Інтерфейс FLARM"

#: src/Dialogs/Device/Vega/FlarmAlertParameters.hpp:48
#, no-c-format
msgid "Disable circling"
msgstr "Вимкнути режим набору висоти"

#: src/Dialogs/Device/Vega/FlarmAlertParameters.hpp:50
#, no-c-format
msgid "No mode reports"
msgstr ""

#: src/Dialogs/Device/Vega/FlarmAlertParameters.hpp:52
#, no-c-format
msgid "No aircraft type"
msgstr "Не відомий тип ПС"

#: src/Dialogs/Device/Vega/FlarmIdentificationParameters.hpp:52
#, no-c-format
msgid "Privacy"
msgstr "Приватність"

#: src/Dialogs/Device/Vega/FlarmIdentificationParameters.hpp:54
#, no-c-format
msgid "Aircraft type"
msgstr "Тип ПС"

#: src/Dialogs/Device/Vega/FlarmRepeatParameters.hpp:33
#, no-c-format
msgid "Interval; info"
msgstr "Інтервал; інфо"

#: src/Dialogs/Device/Vega/FlarmRepeatParameters.hpp:36
#, no-c-format
msgid "Interval; caution"
msgstr "Інтервал; попередження"

#: src/Dialogs/Device/Vega/FlarmRepeatParameters.hpp:39
#, no-c-format
msgid "Interval; warning"
msgstr "Інтервал; увага"

#: src/Dialogs/Device/Vega/HardwareParameters.hpp:52
#, no-c-format
msgid "TE port"
msgstr "Порт ТЕ"

#: src/Dialogs/Device/Vega/HardwareParameters.hpp:52
#, no-c-format
msgid "Whether the Total Energy port is connected."
msgstr "Чи підключено до порту повної енергії."

#: src/Dialogs/Device/Vega/HardwareParameters.hpp:55
#, no-c-format
msgid "Pitot port"
msgstr "Порт Піто"

#: src/Dialogs/Device/Vega/HardwareParameters.hpp:55
#, no-c-format
msgid "Whether the Pitot port is connected."
msgstr "Чи підключено до порту Піто."

#: src/Dialogs/Device/Vega/HardwareParameters.hpp:58
#, no-c-format
msgid "Static port"
msgstr "Порт статики"

#: src/Dialogs/Device/Vega/HardwareParameters.hpp:58
#, no-c-format
msgid "Whether the Static port is connected."
msgstr "Чи підключено до порту статичного ттиску."

#: src/Dialogs/Device/Vega/HardwareParameters.hpp:61
#, no-c-format
msgid "Stall port"
msgstr "Порт зависання"

#: src/Dialogs/Device/Vega/HardwareParameters.hpp:61
#, no-c-format
msgid "Whether the Stall pressure port is connected."
msgstr "Чи підключено до порту тиску зависання (зриву повітряного потоку)."

#: src/Dialogs/Device/Vega/HardwareParameters.hpp:64
#, no-c-format
msgid "Accelerometer"
msgstr "Акселерометр"

#: src/Dialogs/Device/Vega/HardwareParameters.hpp:65
#, no-c-format
msgid ""
"Whether the internal accelerometer is used.  Only change this if the "
"accelerometer has malfunctioned or the instrument cannot be installed with "
"correct alignment."
msgstr ""
"Чи застосовується вбудований акселерометр. Вносьте сюди зміни, тільки в "
"разі, коли акселерометр працює не коректно, або не може бути встановлений з "
"коректними налаштуваннями."

#: src/Dialogs/Device/Vega/HardwareParameters.hpp:69
#, no-c-format
msgid ""
"Whether a temperature and humidity sensor is installed.  Set to 0 to "
"disable, 255 to enable auto-detect; otherwise the 1Wire device ID can be "
"specified."
msgstr ""
"Чи встановлено датчики температури і вологості. Встановіть 0, щоб вимкнути; "
"255, щоб увімкнути автовизначення; в інших випадках може бути позначено як "
"ідентифікатор пристрою з інтерфейсом 1Wire."

#: src/Dialogs/Device/Vega/HardwareParameters.hpp:73
#, no-c-format
msgid "Baud rate Vega"
msgstr "Швидкість передачі даних від Vega"

#: src/Dialogs/Device/Vega/HardwareParameters.hpp:74
#, no-c-format
msgid ""
"Baud rate of serial device connected to Vega port X1.  Use this as necessary "
"when using a third party GPS or data-logger instead of FLARM.  If FLARM is "
"connected the baud rate will be fixed at 38400.  For OzFLARM, the value can "
"be set to 19200."
msgstr ""
"Швидкість передачі даних від пристроїв, що під'єднані до порту X1 "
"послідовного інтерфейса Vega. Скористайтесь при необхідності в разі "
"підключення GPS чи дата-логерів від третіх фірм замість FLARM. Якщо FLARM "
"підключено, швидкість передачі даних буде зафіксовано як 38400. Для OzFLARM "
"ця величина може бути встановлена як 19200."

#: src/Dialogs/Device/Vega/HardwareParameters.hpp:78
#, no-c-format
msgid "FLARM connected"
msgstr "FLARM під'єднано"

#: src/Dialogs/Device/Vega/HardwareParameters.hpp:79
#, no-c-format
msgid ""
"Enable detection of FLARM.  Disable only if FLARM is not used or "
"disconnected."
msgstr ""
"Вмикає визначення наявності FLARM. Вимикайте опцію тільки коли FLARM не "
"використовується чи від'єднано."

#: src/Dialogs/Device/Vega/HardwareParameters.hpp:82
#, no-c-format
msgid "PDA power"
msgstr "Живлення КПК"

#: src/Dialogs/Device/Vega/HardwareParameters.hpp:83
#, no-c-format
msgid ""
"Enable output of +5V power supply for PDA etc. at Vega connector~X2.  If "
"Vega is connected to Altair, this should be set to False."
msgstr ""
"Вмикає зовнішнє живлення +5V для КПК і інших пристроїв на роз'ємі ~X2 Vega. "
"Якщо Vega  під'єднано до Altair, це налаштування має бути встановлено як "
"False."

#: src/Dialogs/Device/Vega/LimitParameters.hpp:32
#, no-c-format
msgid "VNE"
msgstr "VNE"

#: src/Dialogs/Device/Vega/LimitParameters.hpp:34
#, no-c-format
msgid "V terrain"
msgstr ""

#: src/Dialogs/Device/Vega/LimitParameters.hpp:36
#, no-c-format
msgid "Height terrain"
msgstr ""

#: src/Dialogs/Device/Vega/LimitParameters.hpp:38
#, no-c-format
msgid "V manoeuvering"
msgstr "V маневрування"

#: src/Dialogs/Device/Vega/LimitParameters.hpp:40
#, no-c-format
msgid "V airbrake"
msgstr ""

#: src/Dialogs/Device/Vega/LimitParameters.hpp:42
#, no-c-format
msgid "V flap"
msgstr "V закрилки"

#: src/Dialogs/Device/Vega/LoggerParameters.hpp:37
#, no-c-format
msgid "IGC logging"
msgstr "Запис IGC"

#: src/Dialogs/Device/Vega/MixerParameters.hpp:32
#, no-c-format
msgid "Mute vario on voice"
msgstr "Переключити варіо на голос"

#: src/Dialogs/Device/Vega/MixerParameters.hpp:33
#, no-c-format
msgid "Mute vario on radio"
msgstr "Переключити варіо на радіо"

#: src/Dialogs/Device/Vega/MixerParameters.hpp:34
#, no-c-format
msgid "Vario muting"
msgstr "Вимкнути звук варіо"

#: src/Dialogs/Device/Vega/MixerParameters.hpp:36
#, no-c-format
msgid "Voice muting"
msgstr "Вимкнути голос"

#: src/Dialogs/Device/Vega/MixerParameters.hpp:38
#, no-c-format
msgid "Speaker threshold"
msgstr "Поріг гучномовця"

#: src/Dialogs/Device/Vega/MixerParameters.hpp:40
#, no-c-format
msgid "Headset threshold"
msgstr "Поріг гарнітури"

#: src/Dialogs/Device/Vega/MixerParameters.hpp:42
#, no-c-format
msgid "Urgent min. volume"
msgstr ""

#: src/Terrain/RasterWeather.cpp:51
#, no-c-format
msgid "Display terrain on map, no weather data displayed."
msgstr "Зображувати ландшафт на мапі, без даних погоди."

#: src/Terrain/RasterWeather.cpp:55
#, no-c-format
msgid "W*"
msgstr ""

#: src/Terrain/RasterWeather.cpp:56
#, no-c-format
msgid ""
"Average dry thermal updraft strength near mid-BL height.  Subtract glider "
"descent rate to get average vario reading for cloudless thermals.  Updraft "
"strengths will be stronger than this forecast if convective clouds are "
"present, since cloud condensation adds buoyancy aloft (i.e. this neglects "
"\"cloudsuck\").  W* depends upon both the surface heating and the BL depth."
msgstr ""

#: src/Terrain/RasterWeather.cpp:60
#, no-c-format
msgid "BL Wind spd"
msgstr ""

#: src/Terrain/RasterWeather.cpp:61
#, no-c-format
msgid ""
"The speed and direction of the vector-averaged wind in the BL.  This "
"prediction can be misleading if there is a large change in wind direction "
"through the BL."
msgstr ""

#: src/Terrain/RasterWeather.cpp:65
#, no-c-format
msgid "H bl"
msgstr ""

#: src/Terrain/RasterWeather.cpp:66
#, no-c-format
msgid ""
"Height of the top of the mixing layer, which for thermal convection is the "
"average top of a dry thermal.  Over flat terrain, maximum thermalling "
"heights will be lower due to the glider descent rate and other factors.  In "
"the presence of clouds (which release additional buoyancy aloft, creating "
"\"cloudsuck\") the updraft top will be above this forecast, but the maximum "
"thermalling height will then be limited by the cloud base.  Further, when "
"the mixing results from shear turbulence rather than thermal mixing this "
"parameter is not useful for glider flying. "
msgstr ""

#: src/Terrain/RasterWeather.cpp:70
#, no-c-format
msgid "dwcrit"
msgstr ""

#: src/Terrain/RasterWeather.cpp:71
#, no-c-format
msgid ""
"This parameter estimates the height above ground at which the average dry "
"updraft strength drops below 225 fpm and is expected to give better "
"quantitative numbers for the maximum cloudless thermalling height than the "
"BL Top height, especially when mixing results from vertical wind shear "
"rather than thermals.  (Note: the present assumptions tend to underpredict "
"the max. thermalling height for dry consitions.) In the presence of clouds "
"the maximum thermalling height may instead be limited by the cloud base.  "
"Being for \"dry\" thermals, this parameter omits the effect of \"cloudsuck\"."
msgstr ""

#: src/Terrain/RasterWeather.cpp:75
#, no-c-format
msgid "bl cloud"
msgstr ""

#: src/Terrain/RasterWeather.cpp:76
#, no-c-format
msgid ""
"This parameter provides an additional means of evaluating the formation of "
"clouds within the BL and might be used either in conjunction with or instead "
"of the other cloud prediction parameters.  It assumes a very simple "
"relationship between cloud cover percentage and the maximum relative "
"humidity within the BL.  The cloud base height is not predicted, but is "
"expected to be below the BL Top height."
msgstr ""

#: src/Terrain/RasterWeather.cpp:80
#, no-c-format
msgid "Sfc temp"
msgstr ""

#: src/Terrain/RasterWeather.cpp:81
#, no-c-format
msgid ""
"The temperature at a height of 2m above ground level.  This can be compared "
"to observed surface temperatures as an indication of model simulation "
"accuracy; e.g. if observed surface temperatures are significantly below "
"those forecast, then soaring conditions will be poorer than forecast."
msgstr ""
"Температура на висоті 2 метри над поверхнею землі.Можна порівняти з реальною "
"для оцінки точності моделювання погоди. Наприклад, якщо реальна температура "
"поверхні значно нижче прогнозованої, умови щодо швидкості набору висоти "
"будуть гіршими, ніж прогнозовані."

#: src/Terrain/RasterWeather.cpp:85
#, no-c-format
msgid "hwcrit"
msgstr ""

#: src/Terrain/RasterWeather.cpp:86
#, no-c-format
msgid ""
"This parameter estimates the height at which the average dry updraft "
"strength drops below 225 fpm and is expected to give better quantitative "
"numbers for the maximum cloudless thermalling height than the BL Top height, "
"especially when mixing results from vertical wind shear rather than "
"thermals.  (Note: the present assumptions tend to underpredict the max. "
"thermalling height for dry consitions.) In the presence of clouds the "
"maximum thermalling height may instead be limited by the cloud base.  Being "
"for \"dry\" thermals, this parameter omits the effect of \"cloudsuck\"."
msgstr ""

#: src/Terrain/RasterWeather.cpp:90
#, no-c-format
msgid "wblmaxmin"
msgstr ""

#: src/Terrain/RasterWeather.cpp:91
#, no-c-format
msgid ""
"Maximum grid-area-averaged extensive upward or downward motion within the BL "
"as created by horizontal wind convergence. Positive convergence is "
"associated with local small-scale convergence lines.  Negative convergence "
"(divergence) produces subsiding vertical motion, creating low-level "
"inversions which limit thermalling heights."
msgstr ""

#: src/Terrain/RasterWeather.cpp:95
#, no-c-format
msgid "blcwbase"
msgstr ""

#. not holding the lock here, because this method is only called
#. during startup, when the other threads aren't running yet
#: src/Terrain/RasterWeather.cpp:220
msgid "Scanning weather forecast"
msgstr "Сканування прогнозу погоди"

#: Data/Dialogs/dlgTarget_L.xml:31 Data/Dialogs/dlgTarget.xml:13
msgid "V rem."
msgstr ""

#: Data/Dialogs/dlgFlarmTrafficDetails_L.xml:4
#: Data/Dialogs/dlgFlarmTrafficDetails.xml:4
msgid "Team"
msgstr "Команда"

#: Data/Dialogs/dlgTarget_L.xml:26 Data/Dialogs/dlgTarget.xml:8
msgid "Delta T"
msgstr ""

#: Data/Dialogs/dlgConfiguration_L.xml:13 Data/Dialogs/dlgConfiguration.xml:13
msgid "Configuration Menu"
msgstr "Меню конфігурації"

#: Data/Dialogs/dlgTaskPoint_L.xml:17 Data/Dialogs/dlgTaskPoint.xml:13
msgid "Change Type"
msgstr "Змінити тип"

#: Data/Dialogs/dlgTaskPoint_L.xml:25 Data/Dialogs/dlgTaskPoint.xml:21
msgid "Score exit"
msgstr ""

#: Data/Dialogs/dlgTarget_L.xml:21
msgid "ETE"
msgstr ""

#: Data/Dialogs/dlgVario_L.xml:3 Data/Dialogs/dlgVario.xml:3
msgid "Vario Configuration"
msgstr "Конфігурація варіо"

#: Data/Dialogs/dlgAnalysis_L.xml:9 Data/Dialogs/dlgAnalysis.xml:9
msgid "Calc"
msgstr "Підрах."

#: Data/Dialogs/dlgFlarmTrafficDetails_L.xml:6
#: Data/Dialogs/dlgFlarmTrafficDetails.xml:21
msgid "Friends"
msgstr "Друзі"

#: Data/Dialogs/dlgWaypointDetails_L.xml:4
#: Data/Dialogs/dlgWaypointDetails.xml:10 Data/Input/default.xci:1037
msgid "GoTo"
msgstr ""

#: Data/Dialogs/dlgVario_L.xml:7 Data/Dialogs/dlgVario.xml:8
msgid "Demo"
msgstr "Демо"

#: Data/Dialogs/pnlTaskManagerClose.xml:6
msgid "Revert Changes"
msgstr "Скасувати зміни"

#: Data/Dialogs/dlgTarget_L.xml:36 Data/Dialogs/dlgTarget.xml:30
msgid "Optimized"
msgstr "Оптимізовано"

#: Data/Dialogs/dlgConfiguration_L.xml:4 Data/Dialogs/dlgConfiguration.xml:8
msgid "Expert"
msgstr "Експерт"

#: Data/Dialogs/dlgConfigWaypoints_L.xml:3
#: Data/Dialogs/dlgConfigWaypoints.xml:3
msgid "Waypoints Editor"
msgstr "Редактор шляхових точок"

#: Data/Dialogs/dlgFlarmTrafficDetails_L.xml:15
#: Data/Dialogs/dlgFlarmTrafficDetails.xml:7
msgid "Callsign"
msgstr "Позивний"

#: Data/Dialogs/dlgCredits_L.xml:3
msgid "XCSoar"
msgstr ""

#: Data/Dialogs/dlgWaypointDetails_L.xml:3
#: Data/Dialogs/dlgWaypointDetails.xml:3
msgid "Waypoint Info"
msgstr "Інформація про шляхову точку"

#: Data/Dialogs/dlgTarget_L.xml:26 Data/Dialogs/dlgTarget.xml:8
msgid ""
"AAT Delta Time - Difference between estimated task time and AAT minimum "
"time. Colored red if negative (expected arrival too early), or blue if in "
"sector and can turn now with estimated arrival time greater than AAT time "
"plus 5 minutes."
msgstr ""

#: Data/Dialogs/dlgTarget_L.xml:21
msgid "Estimated time en-route to the next AAT target."
msgstr "Очікуваний час на маршруті до наступної цілі ААТ."

#: Data/Dialogs/dlgTarget_L.xml:11 Data/Dialogs/dlgTarget.xml:18
msgid ""
"For AAT tasks, this setting can be used to adjust the target points within "
"the AAT sectors.  Larger values move the target points to produce larger "
"task distances, smaller values move the target points to produce smaller "
"task distances."
msgstr ""
"Для завдань ААТ можна використовувати це налаштування для вибору цілей в "
"межах сектору ААТ. Більша величина пересуває цілі ААТ на більшу відстань, "
"менша - наближує цілі і знижує дальність завдання ААТ."

#: Data/Dialogs/dlgFlarmTrafficDetails_L.xml:27
#: Data/Dialogs/dlgFlarmTrafficDetails.xml:19 Data/Input/default.xci:596
msgid "Plane"
msgstr "Планер"

#: Data/Dialogs/dlgConfiguration_L.xml:3 Data/Dialogs/dlgConfiguration.xml:3
#: Data/Dialogs/dlgCredits.xml:3
msgid "Configuration"
msgstr "Конфігурація"

#: Data/Dialogs/dlgFlarmTrafficDetails_L.xml:16
#: Data/Dialogs/dlgFlarmTrafficDetails.xml:8
msgid "Change callsign"
msgstr "Змінити позивний"

#: Data/Dialogs/dlgFlarmTrafficDetails_L.xml:24
#: Data/Dialogs/dlgFlarmTrafficDetails.xml:16
msgid "Pilot"
msgstr "Пілот"

#: Data/Dialogs/dlgTarget_L.xml:16 Data/Dialogs/dlgTarget.xml:23
msgid ""
"For AAT tasks, this setting can be used to adjust the target points within "
"the AAT sectors.  Positive values rotate the range line clockwise, negative "
"values rotate the range line counterclockwise."
msgstr ""
"Для завдань ААТ можна використовувати це налаштування для вибору цілей в "
"межах секторів ААТ. Позитивні величини  повертають лінію дальності за "
"годинниковою стрілкою, негативні - проти годинникової стрілки."

#: Data/Input/default.xci:1173
msgid "Setup Plane"
msgstr "Налаштування планера"

#: Data/Input/default.xci:514 Data/Input/default.xci:1101
msgid "Topo."
msgstr "Топо."

#: Data/Input/default.xci:380 Data/Input/default.xci:1013
msgid ""
"Waypoint\n"
"List"
msgstr ""
"Шл. точки\n"
"Перелік"

#: Data/Input/default.xci:531 Data/Input/default.xci:580
#: Data/Input/default.xci:630 Data/Input/default.xci:914
msgid "Config"
msgstr "Конфіг"

#: Data/Input/default.xci:492 Data/Input/default.xci:1079
msgid "Labels"
msgstr "Мітки"

#: Data/Input/default.xci:64
msgid "Below final glide"
msgstr "Нижче глісади дольоту"

#: Data/Input/default.xci:748
msgid ""
"Cruise\n"
"Demo"
msgstr ""
"Перехід\n"
"Демо"

#: Data/Input/default.xci:660 Data/Input/default.xci:671
#: Data/Input/default.xci:718
msgid "Vega"
msgstr ""

#: Data/Input/default.xci:733
msgid ""
"Accel\n"
"Zero"
msgstr ""

#: Data/Input/default.xci:693
msgid ""
"Manual\n"
"Demo"
msgstr ""
"Вручну\n"
"Демо"

#: Data/Input/default.xci:500 Data/Input/default.xci:1087
msgid "Trail"
msgstr "Слід"

#: Data/Input/default.xci:700
msgid ""
"Setup\n"
"Stall"
msgstr ""
"Налаштувати\n"
"Зрив потоку"

#: Data/Input/default.xci:797 Data/Input/default.xci:1204
msgid ""
"Check\n"
"list"
msgstr ""
"Чек\n"
"Лист"

#: Data/Input/default.xci:142 Data/Input/default.xci:789
msgid ""
"What's\n"
"here?"
msgstr ""
"Що \n"
"тут?"

#: Data/Input/default.xci:414 Data/Input/default.xci:1061
msgid "Dropped marker"
msgstr ""

#: Data/Input/default.xci:645 Data/Input/default.xci:1157
msgid "Raw Logger"
msgstr "Raw  Логер"

#: Data/Input/default.xci:1126
msgid ""
"Setup\n"
"Wind"
msgstr ""
"Встановити \n"
"Вітер"

#: Data/Input/default.xci:679
msgid ""
"Airframe\n"
"Switches"
msgstr ""

#: Data/Input/default.xci:121
msgid ""
"Pan\n"
"Off"
msgstr ""

#: Data/Input/default.xci:855 Data/Input/default.xci:1228
msgid "Thermal Assistant"
msgstr "Термік-асистент"

#: Data/Input/default.xci:59
msgid "Above final glide"
msgstr "Вище глісади дольоту"

#: Data/Input/default.xci:1196
msgid ""
"Nearest\n"
"Airspace"
msgstr ""
"Найближчий \n"
"Повітряний простір"

#: Data/Input/default.xci:1118
msgid ""
"Flight\n"
"Setup"
msgstr ""
"Політ\n"
"Налашт"

#: Data/Input/default.xci:1134
msgid ""
"Setup\n"
"System"
msgstr ""
"Налашт \n"
"Системи"

#: Data/Input/default.xci:686
msgid "Setup Audio"
msgstr "Налаштування аудіо"

#: Data/Input/default.xci:773 Data/Input/default.xci:1180
msgid "FLARM Radar"
msgstr "Радар FLARM"

#: Data/Input/default.xci:459 Data/Input/default.xci:965
#: Data/Input/default.xci:1054
msgid "Zoom"
msgstr "Масштаб"

#: Data/Input/default.xci:847
msgid "Traffic List"
msgstr ""

#: Data/Input/default.xci:725
msgid "Vario ASI zeroed"
msgstr ""

#: Data/Input/default.xci:732
msgid "Accelerometer leveled"
msgstr "Акселерометр вирівняно"

#: Data/Input/default.xci:473 Data/Input/default.xci:1071
msgid ""
"Pan\n"
"On"
msgstr ""

#: Data/Input/default.xci:48
msgid "Takeoff"
msgstr "Злет"

#: Data/Input/default.xci:69
msgid "Final glide through terrain"
msgstr "Доліт над ландшафтом"

#: Data/Input/default.xci:726
msgid ""
"ASI\n"
"Zero"
msgstr ""
"ASI\n"
"нуль"

#: Data/Input/default.xci:417 Data/Input/default.xci:1064
msgid ""
"Mark\n"
"Drop"
msgstr ""
"Марк\n"
"постав."

#: Data/Input/default.xci:740
msgid "Stored to EEPROM"
msgstr "Збережено до EEPROM"

#: Data/Input/default.xci:707
msgid "Accel"
msgstr "Аксел"

#: Data/Input/default.xci:874
msgid "Credits"
msgstr ""

#: Data/Input/default.xci:135 Data/Input/default.xci:451
#: Data/Input/default.xci:958
msgid ""
"Zoom\n"
"Out"
msgstr ""
"Зум\n"
"мінус"

#: Data/Input/default.xci:755
msgid ""
"Climb\n"
"Demo"
msgstr ""
"Набір \n"
"Демо"

#: Data/Input/default.xci:889
msgid ""
"Message\n"
"Repeat"
msgstr ""
"Повідом\n"
"Повтор"

#: Data/Input/default.xci:128 Data/Input/default.xci:444
#: Data/Input/default.xci:951
msgid ""
"Zoom\n"
"In"
msgstr ""
"Зум \n"
"плюс"

#: Data/Input/default.xci:1142
msgid ""
"Settings\n"
"Airspace"
msgstr ""
"Налашт\n"
"Пов. прост"

#: Data/Input/default.xci:979
msgid "AVG/ALT"
msgstr ""

#: Data/Input/default.xci:350 Data/Input/default.xci:399
#: Data/Input/default.xci:900
msgid "Nav"
msgstr ""

#: Data/Input/default.xci:741
msgid "Store"
msgstr ""

#: Data/Input/default.xci:839
msgid ""
"Team\n"
"Code"
msgstr ""

#: Data/Input/default.xci:781 Data/Input/default.xci:1188
msgid ""
"METAR\n"
"TAF"
msgstr ""

#, fuzzy
#~ msgid "Start open arr"
#~ msgstr "Запустити Логгер"

#~ msgid "Unknown Filetype."
#~ msgstr "Невідомий тип файлу."

#~ msgid "Could not open NMEA file!"
#~ msgstr "Неможливо відкрити NMEA файл!"<|MERGE_RESOLUTION|>--- conflicted
+++ resolved
@@ -5063,13 +5063,8 @@
 msgstr "Термічна смуга"
 
 #: src/Dialogs/dlgAnalysis.cpp:320
-<<<<<<< HEAD
 msgid "Wind at Altitude"
-msgstr ""
-=======
-msgid "Wind At Altitude"
 msgstr "Вітер на висоті"
->>>>>>> b70916b3
 
 #: src/Dialogs/dlgAnalysis.cpp:323
 msgid "Set Wind"
@@ -5572,53 +5567,28 @@
 msgstr "Видалити з завдання"
 
 #: src/Dialogs/Waypoint/WaypointCommandsWidget.cpp:243
-<<<<<<< HEAD
 msgid "Replace in Task"
-msgstr ""
+msgstr "Замінити в завданні"
 
 #: src/Dialogs/Waypoint/WaypointCommandsWidget.cpp:244
 msgid "Insert in Task"
-msgstr ""
+msgstr "Вставити в завдання"
 
 #: src/Dialogs/Waypoint/WaypointCommandsWidget.cpp:245
 msgid "Append to Task"
-msgstr ""
+msgstr "Долучити до завдання"
 
 #: src/Dialogs/Waypoint/WaypointCommandsWidget.cpp:248
 msgid "Remove from Task"
-msgstr ""
+msgstr "Видалити з завдання"
 
 #: src/Dialogs/Waypoint/WaypointCommandsWidget.cpp:251
 msgid "Set as New Home"
-msgstr ""
+msgstr "Встановити як новий домашній ППМ"
 
 #: src/Dialogs/Waypoint/WaypointCommandsWidget.cpp:252
 msgid "Pan to Waypoint"
-msgstr ""
-=======
-msgid "Replace In Task"
-msgstr "Замінити в завданні"
-
-#: src/Dialogs/Waypoint/WaypointCommandsWidget.cpp:244
-msgid "Insert In Task"
-msgstr "Вставити в завдання"
-
-#: src/Dialogs/Waypoint/WaypointCommandsWidget.cpp:245
-msgid "Append To Task"
-msgstr "Долучити до завдання"
-
-#: src/Dialogs/Waypoint/WaypointCommandsWidget.cpp:248
-msgid "Remove From Task"
-msgstr "Видалити з завдання"
-
-#: src/Dialogs/Waypoint/WaypointCommandsWidget.cpp:251
-msgid "Set As New Home"
-msgstr "Встановити як новий домашній ППМ"
-
-#: src/Dialogs/Waypoint/WaypointCommandsWidget.cpp:252
-msgid "Pan To Waypoint"
 msgstr "Перемістити до ППМ"
->>>>>>> b70916b3
 
 #: src/Dialogs/Waypoint/dlgWaypointDetails.cpp:232
 msgid "Clear current task?"
