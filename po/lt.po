--- conflicted
+++ resolved
@@ -7,13 +7,8 @@
 msgstr ""
 "Project-Id-Version: xcsoar\n"
 "Report-Msgid-Bugs-To: \n"
-<<<<<<< HEAD
 "POT-Creation-Date: 2020-12-08 15:59+0100\n"
-"PO-Revision-Date: 2014-01-10 09:13+0000\n"
-=======
-"POT-Creation-Date: 2017-09-15 23:14+0200\n"
-"PO-Revision-Date: 2020-12-26 09:29+0000\n"
->>>>>>> 13499b63
+"PO-Revision-Date: 2021-03-15 21:17+0100\n"
 "Last-Translator: Donatas <donatas.povilionis@gmail.com>\n"
 "Language-Team: Lithuanian <https://hosted.weblate.org/projects/xcsoar/"
 "translations/lt/>\n"
@@ -707,10 +702,6 @@
 msgid "Furthest Landpoint"
 msgstr ""
 
-#: src/Menu/ExpandMacros.cpp:95
-msgid "Next Landpoint"
-msgstr ""
-
 #: src/Menu/ExpandMacros.cpp:101
 msgid "Closest Landpoint"
 msgstr ""
@@ -9492,26 +9483,14 @@
 "Konfigūracija\n"
 "Vėjo"
 
-#: Data/Input/default.xci:727
-msgid "Store"
-msgstr ""
-
 #: Data/Input/default.xci:825
 msgid "Traffic List"
 msgstr "Eismo sąrašas"
 
-#: Data/Input/default.xci:726
-msgid "Stored to EEPROM"
-msgstr ""
-
 #: Data/Input/default.xci:417 Data/Input/default.xci:1050
 msgid ""
 "Mark\n"
 "Drop"
-msgstr ""
-
-#: Data/Input/default.xci:414 Data/Input/default.xci:1047
-msgid "Dropped marker"
 msgstr ""
 
 #: Data/Input/default.xci:350 Data/Input/default.xci:399
@@ -9584,7 +9563,6 @@
 "Tempimas\n"
 "Įjungtas"
 
-<<<<<<< HEAD
 #: Data/Input/default.xci:638 Data/Input/default.xci:1143
 msgid "Raw Logger"
 msgstr ""
@@ -9592,7 +9570,7 @@
 #: Data/Input/default.xci:64
 msgid "Below final glide"
 msgstr "Žemiau dalioto"
-=======
+
 #: Data/Input/default.xci:727
 msgid "Store"
 msgstr "Išsaugoti"
@@ -9604,7 +9582,6 @@
 msgstr ""
 "Komandos\n"
 "Kodas"
->>>>>>> 13499b63
 
 #: Data/Input/default.xci:48
 msgid "Takeoff"
@@ -9618,21 +9595,14 @@
 
 #: Data/Input/default.xci:712
 msgid ""
-<<<<<<< HEAD
-"ASI\n"
-"Zero"
-msgstr ""
-=======
 "Check\n"
 "list"
 msgstr "Patikros"
->>>>>>> 13499b63
 
 #: Data/Input/default.xci:500 Data/Input/default.xci:1073
 msgid "Trail"
 msgstr "Pėdsakas"
 
-<<<<<<< HEAD
 #: Data/Input/default.xci:1182
 msgid ""
 "Nearest\n"
@@ -9644,11 +9614,10 @@
 #: Data/Input/default.xci:759 Data/Input/default.xci:1166
 msgid "FLARM Radar"
 msgstr "FLARMO Radaras"
-=======
+
 #: Data/Input/default.xci:414 Data/Input/default.xci:1039
 msgid "Dropped marker"
 msgstr "Pažymėtas"
->>>>>>> 13499b63
 
 #: Data/Input/default.xci:135 Data/Input/default.xci:451
 #: Data/Input/default.xci:944
@@ -9710,13 +9679,6 @@
 msgid "Lua"
 msgstr ""
 
-<<<<<<< HEAD
-#: Data/Input/default.xci:817
-msgid ""
-"Team\n"
-"Code"
-msgstr "Komandos Kodas"
-
 #: Data/Input/default.xci:1128
 msgid ""
 "Settings\n"
@@ -9724,11 +9686,10 @@
 msgstr ""
 "Nustatymai\n"
 "Erdvės"
-=======
+
 #: Data/Input/default.xci:726
 msgid "Stored to EEPROM"
 msgstr "Išsaugota EEPROm"
->>>>>>> 13499b63
 
 #: Data/Input/default.xci:679
 msgid ""
@@ -9741,12 +9702,6 @@
 msgid "Vega"
 msgstr ""
 
-#: Data/Input/default.xci:783 Data/Input/default.xci:1190
-msgid ""
-"Check\n"
-"list"
-msgstr ""
-
 #~ msgid "Start rules violated"
 #~ msgstr "Pažeistos startavimo taisyklės"
 
